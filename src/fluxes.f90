module flux_module

  use type_module
  use xweno_module
  use muscl_module
  use atmosphere_module
  use algebra_module
  use ice_module
  use sizeof_module

  implicit none

  private
  ! all module objects (variables, functions, subroutines)
  ! are internal to the module by default

  ! public routines
  public :: reconstruction
  public :: massFlux
  public :: thetaFlux
  public :: momentumFlux
  public :: iceFlux
  public :: volumeForce
  public :: init_fluxes
  public :: terminate_fluxes
  public :: thetaSource
  public :: massSource
  public :: momentumSource
  public :: iceSource
  public :: tracerFlux
  public :: ice2Flux

  ! TFC FJ
  public :: setHalosOfField
  public :: momentumFluxTestTFC, massFluxTestTFC, reconstructionTestTFC

  ! private routines
  private :: absDiff
  private :: slopeFunction

  ! internal module variables
  real, dimension(:, :, :), allocatable :: rhoBar, rhopBar, rhoOld, rhopOld
  real, dimension(:, :, :), allocatable :: uBar
  real, dimension(:, :, :), allocatable :: vBar
  real, dimension(:, :, :), allocatable :: wBar
  real, dimension(:, :, :), allocatable :: thetaBar
  real, dimension(:, :, :), allocatable :: nAerBar
  real, dimension(:, :, :), allocatable :: nIceBar
  real, dimension(:, :, :), allocatable :: qIceBar
  real, dimension(:, :, :), allocatable :: qvBar
  real, dimension(:, :, :), allocatable :: tracerBar
  real, dimension(:, :, :), allocatable :: IceBar

  ! TFC FJ
  ! Needed for semi-implicit time scheme in TFC.
  real, dimension(:, :, :), allocatable :: uOldTFC, vOldTFC, wOldTFC

  ! if reconstType = MUSCL then uTilde, vTilde, and wTilde are the
  ! reconstructed specific momenta

  real, dimension(:, :, :, :, :), allocatable :: rhoTilde
  real, dimension(:, :, :, :, :), allocatable :: rhoTilde_mom !UA
  real, dimension(:, :, :, :, :), allocatable :: rhopTilde
  real, dimension(:, :, :, :, :), allocatable :: uTilde
  real, dimension(:, :, :, :, :), allocatable :: vTilde
  real, dimension(:, :, :, :, :), allocatable :: wTilde
  real, dimension(:, :, :, :, :), allocatable :: thetaTilde
  real, dimension(:, :, :, :, :), allocatable :: nAerTilde
  real, dimension(:, :, :, :, :), allocatable :: nIceTilde
  real, dimension(:, :, :, :, :), allocatable :: qIceTilde
  real, dimension(:, :, :, :, :), allocatable :: qvTilde
  real, dimension(:, :, :, :, :), allocatable :: tracerTilde

  ! public variables
  ! needed for
  ! 1) BC correction
  ! 2) explicit boundary setting
  ! 3) update module
  public :: rhoTilde, rhopTilde, thetaTilde, rhoTilde_mom
  public :: uTilde, vTilde, wTilde
  public :: rhoOld, rhopOld
  public :: nIceTilde, qIceTilde, qvTilde, nAerTilde
  public :: tracerTilde

  ! TFC FJ
  ! Needed for semi-implicit time scheme in TFC.
  public :: uOldTFC, vOldTFC, wOldTFC

  ! phiTilde(i,j,k,dir,Left/Right) with
  ! dir = 1,2,3 for x,y and z reconstruction directions
  ! 0 = Left and 1 = Right for left and right cell edge

  contains

  real function slopeFunction(xx)
    !
    ! calculates slope of "witch of agnesi" mountain
    !
    real, intent(in) :: xx ! x is reserved for grid

    ! local vars
    real :: l, h, s

    ! init vars

    ! scaled quantities
    h = mountainHeight_dim / lRef
    l = mountainWidth_dim / lRef
    s = xx / l

    if(abs(s) < 5.0) then
      slopeFunction = - 2.0 * h / l * s / (1 + s ** 2) ** 2
    else
      slopeFunction = 0.0
    end if

  end function slopeFunction

  !-----------------------------------------------------------------------

  subroutine reconstruction(var, variable)
    !--------------------------------------------------
    ! reconstructs "variable" with
    ! SALD, ALDM, constant, MUSCL
    ! reconstructed variables: \rho/P, rhop/P, \vec v
    !-------------------------------------------------

    ! in/out variables
    real, dimension(- nbx:nx + nbx, - nby:ny + nby, - nbz:nz + nbz, nVar), &
        intent(in) :: var

    character(len = *), intent(in) :: variable
    integer :: i, j, k
    integer :: ix, jy, kz

    ! locals
    integer :: dir, lr

    ! TFC FJ
    real :: rhoEdgeR, rhoEdgeF, rhoEdgeU
    real :: pEdgeR, pEdgeF, pEdgeU

    ! SD
    integer :: ii, iVar

    select case(reconstType)

      !----------------------------
      !   Constant reconstruction
      !----------------------------

    case('constant2')

      stop 'constant2 reconstruction disabled'

      !       select case( variable )
      !
      !       case( "rho" )
      !
      !          do dir = 1,3
      !             do lr = 0,1
      !                rhoTilde(:,:,:,dir,lr) = var(:,:,:,1)
      !             end do
      !          end do
      !
      !       case( "rhop" )
      !
      !          do dir = 1,3
      !             do lr = 0,1
      !                rhopTilde(:,:,:,dir,lr) = var(:,:,:,6)
      !             end do
      !          end do
      !
      !       case( "uvw" )
      !
      !          do dir = 1,3
      !             do lr = 0,1
      !                uTilde(:,:,:,dir,lr) = var(:,:,:,2)
      !                vTilde(:,:,:,dir,lr) = var(:,:,:,3)
      !                wTilde(:,:,:,dir,lr) = var(:,:,:,4)
      !             end do
      !          end do
      !
      !
      !       case( "theta" )
      !
      !          do dir = 1,3
      !             do lr = 0,1
      !                thetaTilde(:,:,:,dir,lr) = var(:,:,:,6)
      !             end do
      !          end do
      !
      !       case default
      !          stop "reconstruction: unknown case model."
      !       end select

      !-----------------------
      !   MUSCL reconstrcution
      !-----------------------

      ! GBcorr: unified 2 reconstruction options for MUSCL
      ! muscl1: cheap but less accurate (???)
      ! muscl2: accurate (???) but expensive

    case('MUSCL')

      select case(musclType)

        ! muscl1: cheap but less accurate (???)
      case("muscl1")

        select case(variable)

        case("rho")

          !rhoBar(:,:,:) = var(:,:,:,1)
          !call reconstruct_MUSCL(rhoBar,rhoTilde,nxx,nyy,nzz,limiterType1)

            ! GBcorr: to be consistent with current rouine: momentumFlux
            rhoBar = 0.0
            if(topography) then
              ! TFC FJ
              ! Adjust reconstruction for 3D fields.
              do ix = - nbx, nx + nbx
                do jy = - nby, ny + nby
                  do kz = 0, nz + 1
                    if(pStratTFC(ix, jy, kz) == 0.0) then
                      print *, "ERROR in rec. rho: pStratTFC = 0 at k = ", kz
                      stop
                    end if
                    rhoBar(ix, jy, kz) = var(ix, jy, kz, 1) / pStratTFC(ix, jy, &
                        kz)
                  end do
                end do
              end do
            else
              do kz = 0, nz + 1
                if(Pstrat(kz) == 0.0) then
                  print *, 'ERROR in rec. rho: Pstrat(kz) = 0 at kz =', kz
                  stop
                end if
                rhoBar(:, :, kz) = (var(:, :, kz, 1)) / Pstrat(kz)
              end do
            end if
            call reconstruct_MUSCL(rhoBar, rhoTilde, nxx, nyy, nzz, limiterType1)

        case("rhop")

          !rhopBar(:,:,:) = var(:,:,:,6)
          !call reconstruct_MUSCL(rhopBar,rhopTilde,nxx,nyy,nzz,&
          !                     & limiterType1)

<<<<<<< HEAD
            ! GBcorr: to be consistent with current rouine: momentumFlux
            rhopBar = 0.0
=======
          ! GBcorr: to be consistent with current rouine: momentumFlux
          rhopBar = 0.0
          if(topography) then
            ! TFC FJ
            ! Adjust reconstruction for 3D fields.
            do ix = - nbx, nx + nbx
              do jy = - nby, ny + nby
                do kz = 0, nz + 1
                  if(pStratTFC(ix, jy, kz) == 0.0) then
                    print *, "ERROR in rec. rho: pStratTFC = 0 at k = ", kz
                    stop
                  end if
                  rhopBar(ix, jy, kz) = var(ix, jy, kz, 6) / pStratTFC(ix, jy, &
                      kz)
                end do
              end do
            end do
          else
            do kz = 0, nz + 1
              if(Pstrat(kz) == 0.0) then
                print *, 'ERROR in rec. rhop: Pstrat(kz) = 0 at kz =', kz
                stop
              end if
              rhopBar(:, :, kz) = (var(:, :, kz, 6)) / Pstrat(kz)
            end do
          end if
          call reconstruct_MUSCL(rhopBar, rhopTilde, nxx, nyy, nzz, &
              limiterType1)

        case("uvw")

          ! calculate specific momenta to be reconstructed
          if(fluctuationMode) then
>>>>>>> d57618c5
            if(topography) then
              ! TFC FJ
              ! Adjust reconstruction for 3D fields.
              do ix = - nbx, nx + nbx
                do jy = - nby, ny + nby
                  do kz = 0, nz + 1
                    if(pStratTFC(ix, jy, kz) == 0.0) then
                      print *, "ERROR in rec. rho: pStratTFC = 0 at k = ", kz
                      stop
                    end if
                    rhopBar(ix, jy, kz) = var(ix, jy, kz, 6) / pStratTFC(ix, jy, &
                        kz)
                  end do
                end do
              end do
            else
              do kz = 0, nz + 1
                if(Pstrat(kz) == 0.0) then
                  print *, 'ERROR in rec. rhop: Pstrat(kz) = 0 at kz =', kz
                  stop
                end if
                rhopBar(:, :, kz) = (var(:, :, kz, 6)) / Pstrat(kz)
              end do
            end if
            call reconstruct_MUSCL(rhopBar, rhopTilde, nxx, nyy, nzz, &
                limiterType1)

          case ("uvw")

            ! calculate specific momenta to be reconstructed
            if(fluctuationMode) then
              if(topography) then
                ! TFC FJ
                ! Adjust reconstruction for 3D fields.
                do ix = - nbx, nx + nbx - 1
                  do jy = - nby, ny + nby
                    do kz = 0, nz + 1
                      rhoEdgeR = 0.5 * (var(ix, jy, kz, 1) + var(ix + 1, jy, kz, &
                          1) + rhoStratTFC(ix, jy, kz) + rhoStratTFC(ix + 1, jy, &
                          kz))
                      pEdgeR = 0.5 * (pStratTFC(ix, jy, kz) + pStratTFC(ix + 1, &
                          jy, kz))
                      uBar(ix, jy, kz) = var(ix, jy, kz, 2) * rhoEdgeR / pEdgeR
                    end do
                  end do
                end do
              else
                do kz = 0, nz + 1
                  do ix = - nbx, nx + nbx - 1
                    uBar(ix, :, kz) = var(ix, :, kz, 2) * (0.5 * (var(ix, :, kz, &
                        1) + var(ix + 1, :, kz, 1)) + rhoStrat(kz)) / Pstrat(kz)
                    ! GBcorr: to be consistent with current rouine: momentumFlux
                    ! * (  0.5*(var(ix,:,kz,1) + var(ix+1,:,kz,1)) &
                    ! + rhoStrat(kz))
                  end do
                end do
              end if
            else
              do kz = 0, nz + 1
                do ix = - nbx, nx + nbx - 1
                  uBar(ix, :, kz) = var(ix, :, kz, 2) * 0.5 * (var(ix, :, kz, 1) &
                      + var(ix + 1, :, kz, 1)) / Pstrat(kz)
                  ! GBcorr: to be consistent with current rouine: momentumFlux
                  ! * 0.5*(var(ix,:,kz,1) + var(ix+1,:,kz,1))
                end do
              end do
            end if

            if(fluctuationMode) then
              if(topography) then
                ! TFC FJ
                ! Adjust reconstruction for 3D fields.
                do ix = - nbx, nx + nbx
                  do jy = - nby, ny + nby - 1
                    do kz = 0, nz + 1
                      rhoEdgeF = 0.5 * (var(ix, jy, kz, 1) + var(ix, jy + 1, kz, &
                          1) + rhoStratTFC(ix, jy, kz) + rhoStratTFC(ix, jy + 1, &
                          kz))
                      pEdgeF = 0.5 * (pStratTFC(ix, jy, kz) + pStratTFC(ix, jy &
                          + 1, kz))
                      vBar(ix, jy, kz) = var(ix, jy, kz, 3) * rhoEdgeF / pEdgeF
                    end do
                  end do
                end do
              else
                do kz = 0, nz + 1
                  do jy = - nby, ny + nby - 1
                    vBar(:, jy, kz) = var(:, jy, kz, 3) * (0.5 * (var(:, jy, kz, &
                        1) + var(:, jy + 1, kz, 1)) + rhoStrat(kz)) / Pstrat(kz)
                    ! GBcorr: to be consistent with current rouine: momentumFlux
                    ! * (  0.5*(var(:,jy,kz,1) + var(:,jy+1,kz,1)) &
                    ! + rhoStrat(kz))
                  end do
                end do
              end if
            else
              do kz = 0, nz + 1
                do jy = - nby, ny + nby - 1
                  vBar(:, jy, kz) = var(:, jy, kz, 3) * 0.5 * (var(:, jy, kz, 1) &
                      + var(:, jy + 1, kz, 1)) / Pstrat(kz)
                  ! GBcorr: to be consistent with current rouine: momentumFlux
                  ! * 0.5*(var(:,jy,kz,1) + var(:,jy+1,kz,1))
                end do
              end do
            end if

            if(fluctuationMode) then
              if(topography) then
                ! TFC FJ
                ! Reconstruct Cartesian vertical momentum.
                wBar(:, :, 0:(nz + 1)) = var(:, :, 0:(nz + 1), 4)
                do ix = 1, nx
                  do jy = 1, ny
                    do kz = 0, nz + 1
                      wBar(ix, jy, kz) = vertWindTFC(ix, jy, kz, var)
                    end do
                  end do
                end do
                call setHalosOfField(wBar)
                do ix = - nbx, nx + nbx
                  do jy = - nby, ny + nby
                    do kz = 0, nz + 1
                      rhoEdgeU = 0.5 * (var(ix, jy, kz, 1) + var(ix, jy, kz + 1, &
                          1) + rhoStratTFC(ix, jy, kz) + rhoStratTFC(ix, jy, kz &
                          + 1))
                      pEdgeU = 0.5 * (pStratTFC(ix, jy, kz) + pStratTFC(ix, jy, &
                          kz + 1))
                      wBar(ix, jy, kz) = wBar(ix, jy, kz) * rhoEdgeU / pEdgeU
                    end do
                  end do
                end do
              else
                do kz = 0, nz + 1
                  wBar(:, :, kz) = var(:, :, kz, 4) * (0.5 * (var(:, :, kz, 1) &
                      + var(:, :, kz + 1, 1)) + rhoStratTilde(kz)) &
                      / PstratTilde(kz)
                  ! GBcorr: to be consistent with current rouine: momentumFlux
                  ! * (  0.5*(var(:,:,kz,1) + var(:,:,kz+1,1)) &
                  ! + rhoStratTilde(kz))
                  ! FS:
                  ! * (  0.5*((var(:,:,kz,1)+rhoStrat(kz))/PStrat(kz) &
                  ! + (var(:,:,kz+1,1)+rhoStrat(kz+1))/PStrat(kz+1)))
                end do
              end if
            else
              do kz = 0, nz + 1
                wBar(:, :, kz) = var(:, :, kz, 4) * 0.5 * (var(:, :, kz, 1) &
                    + var(:, :, kz + 1, 1)) / PstratTilde(kz)
                ! GBcorr: to be consistent with current rouine: momentumFlux
                ! * 0.5*(var(:,:,kz,1) + var(:,:,kz+1,1))
                ! FS:
                ! * (  0.5*((var(:,:,kz,1))/PStrat(kz) &
                ! + (var(:,:,kz+1,1))/PStrat(kz+1)))
              end do
            end if

          ! reconstruct spcific momenta
          call reconstruct_MUSCL(uBar, uTilde, nxx, nyy, nzz, limiterType1)
          call reconstruct_MUSCL(vBar, vTilde, nxx, nyy, nzz, limiterType1)
          call reconstruct_MUSCL(wBar, wTilde, nxx, nyy, nzz, limiterType1)

        case("theta")

          thetaBar(:, :, :) = var(:, :, :, 6)
          call reconstruct_MUSCL(thetaBar, thetaTilde, nxx, nyy, nzz, &
              limiterType1)

<<<<<<< HEAD
          case ("ice")

             if (include_ice) then

                nAerBar(:, :, :) = var(:, :, :, nVar - 3)
                nIceBar(:, :, :) = var(:, :, :, nVar - 2)
                qIceBar(:, :, :) = var(:, :, :, nVar - 1)
                qvBar(:, :, :) = var(:, :, :, nVar)

                call reconstruct_MUSCL(nIceBar, nIceTilde, nxx, nyy, nzz, &
                     limiterType1)
                call reconstruct_MUSCL(qIceBar, qIceTilde, nxx, nyy, nzz, &
                     limiterType1)
                call reconstruct_MUSCL(qvBar, qvTilde, nxx, nyy, nzz, limiterType1)

             end if

          case ("tracer")
            ! calucate tracerBar

             tracerBar = 0.0
             if (topography) then
                do ix = - nbx, nx + nbx
                   do jy = - nby, ny + nby
                      do kz = 0, nz + 1
                         if (pStratTFC(ix, jy, kz) == 0.0) then
                            print *, "ERROR in rec. rho: pStratTFC = 0 at k =", kz
                            stop
                         end if
                         tracerBar(ix, jy, kz) = var(ix, jy, kz, iVart)/pStratTFC(ix, jy, kz)
                      end do
                   end do
                end do
             else
                do kz = 0, nz + 1
                   if (Pstrat(kz) == 0.0) then
                      print*, "Error in rec. rho: Pstrat(kz) = 0 at k = ", kz
                      stop
                   end if
=======
        case("ice")
>>>>>>> d57618c5

          if(include_ice) then

            nAerBar(:, :, :) = var(:, :, :, nVar - 3)
            nIceBar(:, :, :) = var(:, :, :, nVar - 2)
            qIceBar(:, :, :) = var(:, :, :, nVar - 1)
            qvBar(:, :, :) = var(:, :, :, nVar)

            call reconstruct_MUSCL(nIceBar, nIceTilde, nxx, nyy, nzz, &
                limiterType1)
            call reconstruct_MUSCL(qIceBar, qIceTilde, nxx, nyy, nzz, &
                limiterType1)
            call reconstruct_MUSCL(qvBar, qvTilde, nxx, nyy, nzz, limiterType1)

          end if

        case("ice2")

          do ii = 1, nVarIce
            iVar = iVarIce(ii)

            iceBar = 0.0
            if(topography) then
              ! TFC FJ
              ! Adjust reconstruction for 3D fields.
              do ix = - nbx, nx + nbx
                do jy = - nby, ny + nby
                  do kz = 0, nz + 1
                    if(pStratTFC(ix, jy, kz) == 0.0) then
                      print *, "ERROR in rec. rho: pStratTFC = 0 at k = ", kz
                      stop
                    end if
                    iceBar(ix, jy, kz) = var(ix, jy, kz, iVar) / pStratTFC(ix, &
                        jy, kz)
                  end do
                end do
              end do
            else
              do kz = 0, nz + 1
                if(Pstrat(kz) == 0.0) then
                  print *, 'ERROR in rec. rho: Pstrat(kz) = 0 at kz =', kz
                  stop
                end if
                iceBar(:, :, kz) = (var(:, :, kz, iVar)) / Pstrat(kz)
              end do
            end if

            if(iVar .eq. inN) then

              call reconstruct_MUSCL(iceBar, nIceTilde, nxx, nyy, nzz, &
                  limiterType1)

            elseif(iVar .eq. inQ) then

              call reconstruct_MUSCL(iceBar, qIceTilde, nxx, nyy, nzz, &
                  limiterType1)

            elseif(iVar .eq. inQv) then

              call reconstruct_MUSCL(iceBar, qvTilde, nxx, nyy, nzz, &
                  limiterType1)

            end if
          end do !ii

        case("tracer")

          tracerBar = 0.0
          if(topography) then
            do ix = - nbx, nx + nbx
              do jy = - nby, ny + nby
                do kz = 0, nz + 1
                  if(pStratTFC(ix, jy, kz) == 0.0) then
                    print *, "ERROR in rec. rho: pStratTFC = 0 at k =", kz
                    stop
                  end if
                  tracerBar(ix, jy, kz) = var(ix, jy, kz, iVart) &
                      / pStratTFC(ix, jy, kz)
                end do
              end do
            end do
          else
            do kz = 0, nz + 1
              if(Pstrat(kz) == 0.0) then
                print *, "Error in rec. rho: Pstrat(kz) = 0 at k = ", kz
                stop
              end if

              tracerBar(:, :, kz) = var(:, :, kz, iVart) / Pstrat(kz)
            end do
          end if

          call reconstruct_MUSCL(tracerBar, tracerTilde, nxx, nyy, nzz, &
              limiterType1)

        case default
          stop "reconstruction: unknown case variable."
        end select

        ! muscl2: accurate (???) but expensive
      case("muscl2")

        select case(variable)

        case("rho")

          !UAB
          rhoBar = 0.0
          do kz = 0, nz + 1
            if(Pstrat(kz) == 0.0) then
              print *, 'ERROR in rec. rho: Pstrat(kz) = 0 at kz =', kz
              stop
            end if
            rhoBar(:, :, kz) = (var(:, :, kz, 1)) / Pstrat(kz)
          end do
          call reconstruct_MUSCL(rhoBar, rhoTilde, nxx, nyy, nzz, limiterType1)
          !UAE

        case("rhop")

          !UAB
          rhopBar = 0.0
          do kz = 0, nz + 1
            if(Pstrat(kz) == 0.0) then
              print *, 'ERROR in rec. rhop: Pstrat(kz) = 0 at kz =', kz
              stop
            end if
            rhopBar(:, :, kz) = var(:, :, kz, 6) / Pstrat(kz)
          end do
          call reconstruct_MUSCL(rhopBar, rhopTilde, nxx, nyy, nzz, &
              limiterType1)
          !UAE

        case("uvw")

          !UAB
          ! reconstruct specific momenta \rho \vec{v}/P
          ! for this \rho/P and \vec v are reconstructed each and then the
          ! product of the two is taken

          ! reconstruct momentum in x direction

          rhoBar = 0.0

          if(fluctuationMode) then
            do kz = 0, nz + 1
              if(Pstrat(kz) == 0.0) then
                print *, 'ERROR in rec. u: Pstrat(kz) = 0 at kz =', kz
                stop
              end if
              do ix = - nbx, nx + nbx - 1
                rhoBar(ix, :, kz) = (0.5 * (var(ix, :, kz, 1) + var(ix + 1, :, &
                    kz, 1)) + rhoStrat(kz)) / Pstrat(kz)
                !FS:
                ! = 0.5*&
                !   ((var(ix,:,kz,1)+rhoStrat(kz))/Pstrat(kz) + &
                !   (var(ix+1,:,kz,1)+rhoStrat(kz))/Pstrat(kz))
              end do
            end do
          else
            do kz = 0, nz + 1
              if(Pstrat(kz) == 0.0) then
                print *, 'ERROR in rec. u: Pstrat(kz) = 0 at kz =', kz
                stop
              end if
              do ix = - nbx, nx + nbx - 1
                rhoBar(ix, :, kz) = 0.5 * (var(ix, :, kz, 1) + var(ix + 1, :, &
                    kz, 1)) / Pstrat(kz)
                !FS:
                != 0.5*&
                !  ((var(ix,:,kz,1))/Pstrat(kz) + &
                !  (var(ix+1,:,kz,1))/Pstrat(kz))
              end do
            end do
          end if

          call reconstruct_MUSCL(rhoBar, rhoTilde_mom, nxx, nyy, nzz, &
              limiterType1)

          uBar = 0.0

          do kz = 0, nz + 1
            do ix = - nbx, nx + nbx - 1
              uBar(ix, :, kz) = var(ix, :, kz, 2)
            end do
          end do

          call reconstruct_MUSCL(uBar, uTilde, nxx, nyy, nzz, limiterType1)

          uTilde = uTilde * rhoTilde_mom

          ! reconstruct momentum in y direction

          rhoBar = 0.0

          if(fluctuationMode) then
            do kz = 0, nz + 1
              if(Pstrat(kz) == 0.0) then
                print *, 'ERROR in rec. v: Pstrat(kz) = 0 at kz =', kz
                stop
              end if
              do jy = - nby, ny + nby - 1
                rhoBar(:, jy, kz) = (0.5 * (var(:, jy, kz, 1) + var(:, jy + 1, &
                    kz, 1)) + rhoStrat(kz)) / Pstrat(kz)
                !FS:
                != 0.5*&
                !  ((var(:,jy,kz,1)+rhoStrat(kz))/Pstrat(kz) + &
                !  (var(:,jy+1,kz,1)+rhoStrat(kz))/Pstrat(kz))
              end do
            end do
          else
            do kz = 0, nz + 1
              if(Pstrat(kz) == 0.0) then
                print *, 'ERROR in rec. v: Pstrat(kz) = 0 at kz =', kz
                stop
              end if
              do jy = - nby, ny + nby - 1
                rhoBar(:, jy, kz) = 0.5 * (var(:, jy, kz, 1) + var(:, jy + 1, &
                    kz, 1)) / Pstrat(kz)
                !FS:
                ! = 0.5*&
                !   ((var(:,jy,kz,1))/Pstrat(kz) + &
                !   (var(:,jy+1,kz,1))/Pstrat(kz))
              end do
            end do
          end if

          call reconstruct_MUSCL(rhoBar, rhoTilde_mom, nxx, nyy, nzz, &
              limiterType1)

          vBar = 0.0

          do kz = 0, nz + 1
            do jy = - nby, ny + nby - 1
              vBar(:, jy, kz) = var(:, jy, kz, 3)
            end do
          end do

          call reconstruct_MUSCL(vBar, vTilde, nxx, nyy, nzz, limiterType1)

          vTilde = vTilde * rhoTilde_mom

          ! reconstruct momentum in z direction

          rhoBar = 0.0

          if(fluctuationMode) then
            do kz = 0, nz + 1
              if(Pstrat(kz) == 0.0) then
                print *, 'ERROR in rec. w: Pstrat(kz) = 0 at kz =', kz
                stop
              end if
              rhoBar(:, :, kz) = (0.5 * (var(:, :, kz, 1) + var(:, :, kz + 1, &
                  1)) + rhoStratTilde(kz)) / PstratTilde(kz)
              !FS:
              !   = 0.5*&
              !     ((var(:,:,kz,1)+rhoStrat(kz))/Pstrat(kz) + &
              !     (var(:,:,kz+1,1)+rhoStrat(kz+1))/Pstrat(kz+1))
            end do
          else
            do kz = 0, nz + 1
              if(Pstrat(kz) == 0.0) then
                print *, 'ERROR in rec. w: Pstrat(kz) = 0 at kz =', kz
                stop
              end if
              rhoBar(:, :, kz) = 0.5 * (var(:, :, kz, 1) + var(:, :, kz + 1, &
                  1)) / PstratTilde(kz)
              !FS:
              !   = 0.5*&
              !     ((var(:,:,kz,1))/Pstrat(kz) + &
              !     (var(:,:,kz+1,1))/Pstrat(kz+1))
            end do
          end if

          call reconstruct_MUSCL(rhoBar, rhoTilde_mom, nxx, nyy, nzz, &
              limiterType1)

          wBar = 0.0

          do kz = 0, nz + 1
            wBar(:, :, kz) = var(:, :, kz, 4)
          end do

          call reconstruct_MUSCL(wBar, wTilde, nxx, nyy, nzz, limiterType1)

          wTilde = wTilde * rhoTilde_mom
          !UAE

        case("theta")

          thetaBar(:, :, :) = var(:, :, :, 6)
          call reconstruct_MUSCL(thetaBar, thetaTilde, nxx, nyy, nzz, &
              limiterType1)

        case("ice")

          if(include_ice) then

            nAerBar(:, :, :) = var(:, :, :, nVar - 3)
            nIceBar(:, :, :) = var(:, :, :, nVar - 2)
            qIceBar(:, :, :) = var(:, :, :, nVar - 1)
            qvBar(:, :, :) = var(:, :, :, nVar)

            call reconstruct_MUSCL(nIceBar, nIceTilde, nxx, nyy, nzz, &
                limiterType1)
            call reconstruct_MUSCL(qIceBar, qIceTilde, nxx, nyy, nzz, &
                limiterType1)
            call reconstruct_MUSCL(qvBar, qvTilde, nxx, nyy, nzz, limiterType1)

          end if

        case("ice2")

          print *, 'reconstruction: muscl2 does not work with ice2'

        case default
          stop "reconstruction: unknown case variable."
        end select

      case default
        stop "reconstruction: unknown case musclType."
      end select

      !---------------------------
      !     no reconstruction
      !---------------------------

    case('constant')

      return

      !---------------------------
      !    SALD reconstruction
      !---------------------------

    case('SALD') ! simplified ALDM using reconstruct_SALD

      select case(variable)

      case("rho")

        rhoBar(:, :, :) = var(:, :, :, 1)
        call reconstruct_SALD(rhoBar, rhoTilde)

      case("rhop")

        rhopBar(:, :, :) = var(:, :, :, 6)
        call reconstruct_SALD(rhopBar, rhopTilde)

      case("uvw")

        uBar(:, :, :) = var(:, :, :, 2)
        vBar(:, :, :) = var(:, :, :, 3)
        wBar(:, :, :) = var(:, :, :, 4)

        call reconstruct_SALD(uBar, uTilde)
        call reconstruct_SALD(vBar, vTilde)
        call reconstruct_SALD(wBar, wTilde)

      case("theta")

        thetaBar(:, :, :) = var(:, :, :, 6)
        call reconstruct_SALD(thetaBar, thetaTilde)

      case("ice")

        if(include_ice) then

          nAerBar(:, :, :) = var(:, :, :, nVar - 3)
          nIceBar(:, :, :) = var(:, :, :, nVar - 2)
          qIceBar(:, :, :) = var(:, :, :, nVar - 1)
          qvBar(:, :, :) = var(:, :, :, nVar)

          call reconstruct_SALD(nAerBar, nAerTilde)
          call reconstruct_SALD(nIceBar, nIceTilde)
          call reconstruct_SALD(qIceBar, qIceTilde)
          call reconstruct_SALD(qvBar, qvTilde)

        end if

<<<<<<< HEAD
      case ("tracer")

        if (include_tracer) then
=======
      case("tracer")

        if(include_tracer) then
>>>>>>> d57618c5

            tracerBar(:, :, :) = var(:, :, :, iVart)

            call reconstruct_SALD(tracerBar, tracerTilde)

        end if

      case default
        stop "reconstruction: unknown case variable."
      end select

      !---------------------------
      !    ALDM reconstruction
      !---------------------------

    case('ALDM') ! full 3D reconstruction according to ALDM

      select case(variable)

      case("rho")

        rhoBar(:, :, :) = var(:, :, :, 1)
        call reconstruct_ALDM(rhoBar, rhoTilde)

      case("rhop")

        rhopBar(:, :, :) = var(:, :, :, 6)
        call reconstruct_ALDM(rhopBar, rhopTilde)

      case("uvw")

        uBar(:, :, :) = var(:, :, :, 2)
        vBar(:, :, :) = var(:, :, :, 3)
        wBar(:, :, :) = var(:, :, :, 4)

        call reconstruct_ALDM(uBar, uTilde)
        call reconstruct_ALDM(vBar, vTilde)
        call reconstruct_ALDM(wBar, wTilde)

      case("theta")

        thetaBar(:, :, :) = var(:, :, :, 6)
        call reconstruct_ALDM(thetaBar, thetaTilde)

      case("ice")

        if(include_ice) then

          nAerBar(:, :, :) = var(:, :, :, nVar - 3)
          nIceBar(:, :, :) = var(:, :, :, nVar - 2)
          qIceBar(:, :, :) = var(:, :, :, nvar - 1)
          qvBar(:, :, :) = var(:, :, :, nVar)

          call reconstruct_ALDM(nAerBar, nAerTilde)
          call reconstruct_ALDM(nIceBar, nIceTilde)
          call reconstruct_ALDM(qIceBar, qIceTilde)
          call reconstruct_ALDM(qvBar, qvTilde)

        end if

<<<<<<< HEAD
      case ("tracer")

        if (include_tracer) then
=======
      case("tracer")

        if(include_tracer) then
>>>>>>> d57618c5

            tracerBar(:, :, :) = var(:, :, :, iVart)

            call reconstruct_ALDM(tracerBar, tracerTilde)

        end if

      case default
        stop "reconstruction: unknown case variable."
      end select

    case default
      print *, "reconstruction: unknown reconstruction type."
    end select

  end subroutine reconstruction

  !--------------------------------------------------------------------

  subroutine thetaSource(var, source)
    !---------------------------------------------------------------------
    ! computes theta*div(u) for reconstructed u, which do not satisfy
    ! the divergence constraint -> source term corrects flux difference
    !---------------------------------------------------------------------

    ! in/out variables
    real, dimension(- nbx:nx + nbx, - nby:ny + nby, - nbz:nz + nbz, nVar), &
        intent(in) :: var

    real, dimension(- nbx:nx + nbx, - nby:ny + nby, - nbz:nz + nbz, nVar), &
        intent(inout) :: source

    integer :: i, j, k
    real :: uL, uR ! L=Left i-1/2, R=Right i+1/2
    real :: vB, vF ! B=Backward j-1/2, F=Forward j+1/2
    real :: wD, wU ! D=Downward k-1/2, U=Upward k+1/2
    real :: uSurfL, vSurfF, wSurfU ! velocities at cell surface
    real :: uSurfR, vSurfB, wSurfD ! velocities at cell surface
    real :: div, theta

    !--------------------------------------------------------
    !                  Divergence correction
    !--------------------------------------------------------
    !   u*grad(theta) = div(theta*u) - theta*div(u)

    do k = 1, nz
      do j = 1, ny
        do i = 1, nx

          select case(fluxType)

          case("central")
            return

          case("upwind", "ILES")

            uL = uTilde(i, j, k, 1, 0)
            uR = uTilde(i, j, k, 1, 1)
            uSurfR = 0.5 * (uL + uR)

            uL = uTilde(i - 1, j, k, 1, 0)
            uR = uTilde(i - 1, j, k, 1, 1)
            uSurfL = 0.5 * (uL + uR)

            vB = vTilde(i, j, k, 2, 0)
            vF = vTilde(i, j, k, 2, 1)
            vSurfF = 0.5 * (vB + vF)

            vB = vTilde(i, j - 1, k, 2, 0)
            vF = vTilde(i, j - 1, k, 2, 1)
            vSurfB = 0.5 * (vB + vF)

            wD = wTilde(i, j, k, 3, 0)
            wU = wTilde(i, j, k, 3, 1)
            wSurfU = 0.5 * (wD + wU)

            wD = wTilde(i, j, k - 1, 3, 0)
            wU = wTilde(i, j, k - 1, 3, 1)
            wSurfD = 0.5 * (wD + wU)

            div = (uSurfR - uSurfL) / dx + (vSurfF - vSurfB) / dy + (wSurfU &
                - wSurfD) / dz

            theta = var(i, j, k, 6)

            source(i, j, k, 6) = theta * div

          case default
            stop "thetaFlux: unknown case fluxType"
          end select

        end do
      end do
    end do

  end subroutine thetaSource

  !---------------------------------------------------------------------------

  subroutine thetaFlux(var, flux)
    !---------------------------------------------------------------------
    ! computes the theta flux at all cell edges using reconstructed values
    !---------------------------------------------------------------------

    ! in/out variables
    real, dimension(- nbx:nx + nbx, - nby:ny + nby, - nbz:nz + nbz, nVar), &
        intent(in) :: var

    real, dimension(- 1:nx, - 1:ny, - 1:nz, 3, nVar), intent(out) :: flux
    ! flux(i,j,k,dir,iFlux)
    ! dir = 1..3 > f,g,h-flux in x,y,z-direction
    ! iFlux = 1..nVar > fRho, fRhoU, rRhoV, fRhoW, fTheta

    integer :: i, j, k, l
    real :: thetaL, thetaR, uL, uR ! L=Left i-1/2, R=Right i+1/2
    real :: thetaB, thetaF, vB, vF ! B=Backward j-1/2, F=Forward j+1/2
    real :: thetaD, thetaU, wD, wU ! D=Downward k-1/2, U=Upward k+1/2
    real :: uSurf, vSurf, wSurf ! velocities at cell surface

    real :: fTheta, gTheta, hTheta

    ! avoid abs() for linerisation
    real :: delta
    real, parameter :: delta0 = 1.0e-6

    !--------------------------------------------------------
    !                          Advection
    !--------------------------------------------------------

    !-----------------------------------------
    !       Zonal theta fluxes in x: f
    !-----------------------------------------

    do k = 1, nz
      do j = 1, ny
        do i = 0, nx

          select case(fluxType)

          case("central")
            thetaL = var(i, j, k, 6)
            thetaR = var(i + 1, j, k, 6)
            uSurf = var(i, j, k, 2)
            fTheta = uSurf * 0.5 * (thetaL + thetaR)

          case("upwind")
            thetaR = thetaTilde(i + 1, j, k, 1, 0)
            thetaL = thetaTilde(i, j, k, 1, 1)
            uL = uTilde(i, j, k, 1, 0)
            uR = uTilde(i, j, k, 1, 1)
            uSurf = 0.5 * (uL + uR)
            fTheta = flux_muscl(uSurf, thetaL, thetaR)

          case("ILES")
            thetaR = thetaTilde(i + 1, j, k, 1, 0)
            thetaL = thetaTilde(i, j, k, 1, 1)
            uL = uTilde(i, j, k, 1, 0)
            uR = uTilde(i, j, k, 1, 1)
            uSurf = 0.5 * (uL + uR)
            fTheta = flux_aldm(thetaL, thetaR, uSurf, thetaL, thetaR, uL, uR, &
                sigmaC)
          case default
            stop "thetaFlux: unknown case fluxType"
          end select

          flux(i, j, k, 1, 6) = fTheta
        end do
      end do
    end do

    !-----------------------------------------
    !    Meridional theta fluxes in y: g
    !-----------------------------------------

    do k = 1, nz
      do j = 0, ny
        do i = 1, nx

          select case(fluxType)

          case("central")
            thetaF = var(i, j + 1, k, 6)
            thetaB = var(i, j, k, 6)
            vSurf = var(i, j, k, 3)
            gTheta = vSurf * 0.5 * (thetaB + thetaF)

          case("upwind")
            thetaF = thetaTilde(i, j + 1, k, 2, 0)
            thetaB = thetaTilde(i, j, k, 2, 1)
            vB = vTilde(i, j, k, 2, 0)
            vF = vTilde(i, j, k, 2, 1)
            vSurf = 0.5 * (vB + vF)
            gTheta = flux_muscl(vSurf, thetaB, thetaF)

          case("ILES")
            thetaF = thetaTilde(i, j + 1, k, 2, 0)
            thetaB = thetaTilde(i, j, k, 2, 1)
            vB = vTilde(i, j, k, 2, 0)
            vF = vTilde(i, j, k, 2, 1)
            vSurf = 0.5 * (vB + vF)
            gTheta = flux_aldm(thetaB, thetaF, vSurf, thetaB, thetaF, vB, vF, &
                sigmaC)

          case default
            stop "thetaFlux: unknown case fluxType"
          end select

          flux(i, j, k, 2, 6) = gTheta

        end do
      end do
    end do

    !-----------------------------------------
    !      Vertical theta fluxes in z: h
    !-----------------------------------------

    do k = 0, nz
      do j = 1, ny
        do i = 1, nx

          select case(fluxType)

          case("central")
            thetaU = var(i, j, k + 1, 6)
            thetaD = var(i, j, k, 6)
            wSurf = var(i, j, k, 4)
            hTheta = wSurf * 0.5 * (thetaD + thetaU)

          case("upwind")
            thetaU = thetaTilde(i, j, k + 1, 3, 0)
            thetaD = thetaTilde(i, j, k, 3, 1)
            wD = wTilde(i, j, k, 3, 0)
            wU = wTilde(i, j, k, 3, 1)
            wSurf = 0.5 * (wD + wU)
            hTheta = flux_muscl(wSurf, thetaD, thetaU)

          case("ILES")
            thetaU = thetaTilde(i, j, k + 1, 3, 0)
            thetaD = thetaTilde(i, j, k, 3, 1)
            wD = wTilde(i, j, k, 3, 0)
            wU = wTilde(i, j, k, 3, 1)
            wSurf = 0.5 * (wD + wU)
            hTheta = flux_aldm(thetaD, thetaU, wSurf, thetaD, thetaU, wU, wD, &
                sigmaC)

          case default
            stop "thetaFlux: unknown case fluxType"
          end select

          flux(i, j, k, 3, 6) = hTheta

        end do
      end do
    end do

    !--------------------------------------------------------------
    !                      Heat conduction
    !--------------------------------------------------------------

    if(mu_conduct > 0.0) then

      !-----------------------------------------
      !       Zonal theta fluxes in x: f
      !-----------------------------------------

      do k = 1, nz
        do j = 1, ny
          do i = 0, nx

            thetaL = var(i, j, k, 6)
            thetaR = var(i + 1, j, k, 6)
            fTheta = mu_conduct * (thetaR - thetaL) / dx

            flux(i, j, k, 1, 6) = flux(i, j, k, 1, 6) - fTheta
          end do
        end do
      end do

      !-----------------------------------------
      !    Meridional theta fluxes in y: g
      !-----------------------------------------

      do k = 1, nz
        do j = 0, ny
          do i = 1, nx

            thetaF = var(i, j + 1, k, 6)
            thetaB = var(i, j, k, 6)
            gTheta = mu_conduct * (thetaF - thetaB) / dy

            flux(i, j, k, 2, 6) = flux(i, j, k, 2, 6) - gTheta
          end do
        end do
      end do

      !-----------------------------------------
      !      Vertical theta fluxes in z: h
      !-----------------------------------------

      do k = 0, nz
        do j = 1, ny
          do i = 1, nx

            thetaU = var(i, j, k + 1, 6)
            thetaD = var(i, j, k, 6)
            hTheta = mu_conduct * (thetaU - thetaD) / dz

            flux(i, j, k, 3, 6) = flux(i, j, k, 3, 6) - hTheta
          end do
        end do
      end do

    end if ! mu_conduct > 0.0

    if(verbose) print *, "thetaFlux: theta fluxes fTheta, gTheta and fTheta &
        calculated"

  end subroutine thetaFlux

  !---------------------------------------------------------------------------

  subroutine massSource(var, source)
    !---------------------------------------------------------------------
    ! computes source term for the conti equation
    ! 1) divergence term rho*div(u)
    !---------------------------------------------------------------------

    ! in/out variables
    real, dimension(- nbx:nx + nbx, - nby:ny + nby, - nbz:nz + nbz, nVar), &
        intent(in) :: var

    real, dimension(- nbx:nx + nbx, - nby:ny + nby, - nbz:nz + nbz, nVar), &
        intent(inout) :: source

    integer :: i, j, k
    real :: uL, uR ! L=Left i-1/2, R=Right i+1/2
    real :: vB, vF ! B=Backward j-1/2, F=Forward j+1/2
    real :: wD, wU ! D=Downward k-1/2, U=Upward k+1/2
    real :: uSurfL, vSurfF, wSurfU ! velocities at cell surface
    real :: uSurfR, vSurfB, wSurfD ! velocities at cell surface
    real :: PstratU, PstratD
    real :: divPu

    !--------------------------------------------------------
    !                  Divergence correction
    !--------------------------------------------------------
    !   u*grad(rho) = div(rho*u) - rho*div(u)

    do k = 1, nz
      do j = 1, ny
        do i = 1, nx

          select case(fluxType)

          case("central")
            return

          case("upwind", "ILES")

            uR = var(i, j, k, 2); uL = var(i - 1, j, k, 2)
            vF = var(i, j, k, 3); vB = var(i, j - 1, k, 3)
            wU = var(i, j, k, 4); wD = var(i, j, k - 1, 4)

            PstratU = PstratTilde(k)
            PstratD = PstratTilde(k - 1)

            divPu = Pstrat(k) * ((uR - uL) / dx + (vF - vB) / dy) + (PstratU &
                * wU - PstratD * wD) / dz

            !!$                uSurfR = var(i,j,k,2)
            !!$                uSurfL = var(i-1,j,k,2)
            !!$
            !!$                vSurfF = var(i,j,k,3)
            !!$                vSurfB = var(i,j-1,k,3)
            !!$
            !!$                wSurfU = var(i,j,k,4)
            !!$                wSurfD = var(i,j,k-1,4)
            !!$
            !!$                div = (uSurfR - uSurfL)/dx &
            !!$                     & + (vSurfF - vSurfB) / dy &
            !!$                     & + (wSurfU - wSurfD) / dz

            source(i, j, k, 1) = divPu / thetaStrat(k)

          case default
            stop "rhoFlux: unknown case fluxType"
          end select

        end do
      end do
    end do

  end subroutine massSource

  !-----------------------------------------------------------------------

  subroutine massFlux(vara, var, flux, fluxmode, Pstrata, PStratTildea)
    !---------------------------------------------------------------------
    ! computes the mass flux at all cell edges using reconstructed values
    ! fluxmode = lin => linear flux, advecting velocities prescribed in
    !                   vara
    !            nln => nonlinear flux, advecting velocities from var
    !
    ! MUSCL assumes that the reconstructed densities are \rho/P
    !---------------------------------------------------------------------

    ! in/out variables
    real, dimension(- nbx:nx + nbx, - nby:ny + nby, - nbz:nz + nbz, nVar), &
        intent(in) :: vara, var
    character(len = *), intent(in) :: fluxmode

    real, dimension(- 1:nx, - 1:ny, - 1:nz, 3, nVar), intent(out) :: flux
    ! flux(i,j,k,dir,iFlux)
    ! dir = 1..3 > f,g,h-flux in x,y,z-direction
    ! iFlux = 1..nVar > fRho, fRhoU, rRhoV, fRhoW, fRho
    real, dimension(- 1:nz + 2), intent(in) :: PStrata, PStratTildea

    integer :: i, j, k, l
    real :: rhoL, rhoR, uL, uR ! L=Left i-1/2, R=Right i+1/2
    real :: rhoB, rhoF, vB, vF ! B=Backward j-1/2, F=Forward j+1/2
    real :: rhoD, rhoU, wD, wU ! D=Downward k-1/2, U=Upward k+1/2
    real :: uSurf, vSurf, wSurf ! velocities at cell surface

    real :: pL, pR, pB, pF, pD, pU
    real :: metD, metU

    ! TFC FJ
    real :: rhoStratEdgeR, rhoStratEdgeF, rhoStratEdgeU
    real :: pEdgeR, pEdgeF, pEdgeU

    real :: fRho, gRho, hRho

    ! avoid abs() for linerisation
    real :: delta
    real, parameter :: delta0 = 1.0e-6

    !   variables for the turbulence scheme
    real :: Pr_turb
    real :: coef_t, drho_dxi, dtht_dxi

    real :: delta_hs, delta_vs

    Pr_turb = 1.0 !0.5   !FS

    ! squared grid scales for the anisotropic turbulence scheme

    if(TurbScheme) then
      if(ny == 1 .and. nx == 1) then
        stop 'ERROR: turbulence scheme assumes either nx > 1 or ny > 1'
      else
        if(nx == 1) then
          delta_hs = dy ** 2 ! 2D problems in y and z
        else if(ny == 1) then
          delta_hs = dx ** 2 ! 2D problems in x and z
        else
          delta_hs = dx * dy ! 3D problems

          if(dx / dy > 10.) then
            print *, 'WARNING: dx/dy > 10!'
            print *, 'The turbulence scheme is not ready for such  horizontal &
                grid anisotropies!'
          elseif(dy / dx > 10.) then
            print *, 'WARNING: dy/dx > 10!'
            print *, 'The turbulence scheme is not ready for such  horizontal &
                grid anisotropies!'
          end if
        end if

        delta_vs = dz ** 2
      end if
    end if

    !-----------------------------------------
    !       Zonal rho fluxes in x: f
    !-----------------------------------------

    do k = 1, nz
      do j = 1, ny
        do i = 0, nx
          select case(fluxType)

          case("central")

            if(fluctuationMode) then
              rhoL = var(i, j, k, 1) + rhoStrat(k)
              rhoR = var(i + 1, j, k, 1) + rhoStrat(k)
            else
              rhoL = var(i, j, k, 1)
              rhoR = var(i + 1, j, k, 1)
            end if

            if(fluxmode == "nln") then
              uSurf = var(i, j, k, 2)
            else if(fluxmode == "lin") then
              uSurf = vara(i, j, k, 2)
            else
              stop 'ERROR: worng fluxmode'
            end if

            fRho = uSurf * 0.5 * (rhoL + rhoR)

          case("upwind")

            if(fluctuationMode) then
              if(topography) then
                ! TFC FJ
                ! Adjust for 3D fields.
                rhoStratEdgeR = 0.5 * (rhoStratTFC(i, j, k) + rhoStratTFC(i &
                    + 1, j, k))
                pEdgeR = 0.5 * (pStratTFC(i, j, k) + pStratTFC(i + 1, j, k))
                rhoR = rhoTilde(i + 1, j, k, 1, 0) + rhoStratEdgeR / pEdgeR
                rhoL = rhoTilde(i, j, k, 1, 1) + rhoStratEdgeR / pEdgeR
              else
                !UAB reference density to be divided by P as well!
                rhoR = rhoTilde(i + 1, j, k, 1, 0) + rhoStrat(k) / Pstrat(k)
                rhoL = rhoTilde(i, j, k, 1, 1) + rhoStrat(k) / Pstrat(k)
                !UAE
              end if
            else
              rhoR = rhoTilde(i + 1, j, k, 1, 0)
              rhoL = rhoTilde(i, j, k, 1, 1)
            end if

            if(topography) then
              ! TFC FJ
              pEdgeR = 0.5 * (jac(i, j, k) * pStratTFC(i, j, k) + jac(i + 1, &
                  j, k) * pStratTFC(i + 1, j, k))
              if(fluxmode == "nln") then
                uSurf = pEdgeR * var(i, j, k, 2)
              else if(fluxmode == "lin") then
                uSurf = pEdgeR * vara(i, j, k, 2)
              else
                stop "ERROR: wrong fluxmode"
              end if
            else
              if(fluxmode == "nln") then
                uSurf = var(i, j, k, 2) * Pstrat(k) !UA
              else if(fluxmode == "lin") then
                uSurf = vara(i, j, k, 2) * Pstrata(k) !UA
              else
                stop 'ERROR: worng fluxmode'
              end if
            end if

            fRho = flux_muscl(uSurf, rhoL, rhoR)

          case("ILES")
            rhoR = rhoTilde(i + 1, j, k, 1, 0)
            rhoL = rhoTilde(i, j, k, 1, 1)
            uL = uTilde(i, j, k, 1, 0)
            uR = uTilde(i, j, k, 1, 1)

            if(fluxmode == "nln") then
              uSurf = var(i, j, k, 2)
            else if(fluxmode == "lin") then
              uSurf = vara(i, j, k, 2)
            else
              stop 'ERROR: worng fluxmode'
            end if

            if(fluctuationMode) then
              fRho = flux_aldm(rhoL + rhoStrat(k), rhoR + rhoStrat(k), uSurf, &
                  rhoL, rhoR, uL, uR, sigmaC)
            else
              fRho = flux_aldm(rhoL, rhoR, uSurf, rhoL, rhoR, uL, uR, sigmaC)
            end if

          case default
            stop "rhoFlux: unknown case fluxType"
          end select

          flux(i, j, k, 1, 1) = fRho
        end do
      end do
    end do

    !-----------------------------------------
    !    Meridional rho fluxes in y: g
    !-----------------------------------------

    do k = 1, nz
      do j = 0, ny
        do i = 1, nx
          select case(fluxType)

          case("central")
            if(fluctuationMode) then
              rhoF = var(i, j + 1, k, 1) + rhoStrat(k)
              rhoB = var(i, j, k, 1) + rhoStrat(k)
            else
              rhoF = var(i, j + 1, k, 1)
              rhoB = var(i, j, k, 1)
            end if

            if(fluxmode == "nln") then
              vSurf = var(i, j, k, 3)
            else if(fluxmode == "lin") then
              vSurf = vara(i, j, k, 3)
            else
              stop 'ERROR: worng fluxmode'
            end if

            gRho = vSurf * 0.5 * (rhoB + rhoF)

          case("upwind")
            if(fluctuationMode) then
              if(topography) then
                ! TFC FJ
                ! Adjust for 3D fields.
                rhoStratEdgeF = 0.5 * (rhoStratTFC(i, j, k) + rhoStratTFC(i, j &
                    + 1, k))
                pEdgeF = 0.5 * (pStratTFC(i, j, k) + pStratTFC(i, j + 1, k))
                rhoF = rhoTilde(i, j + 1, k, 2, 0) + rhoStratEdgeF / pEdgeF
                rhoB = rhoTilde(i, j, k, 2, 1) + rhoStratEdgeF / pEdgeF
              else
                !UAB reference density to be divided by P as well!
                rhoF = rhoTilde(i, j + 1, k, 2, 0) + rhoStrat(k) / Pstrat(k)
                rhoB = rhoTilde(i, j, k, 2, 1) + rhoStrat(k) / Pstrat(k)
                !UAE
              end if
            else
              rhoF = rhoTilde(i, j + 1, k, 2, 0)
              rhoB = rhoTilde(i, j, k, 2, 1)
            end if

            if(topography) then
              ! TFC FJ
              pEdgeF = 0.5 * (jac(i, j, k) * pStratTFC(i, j, k) + jac(i, j &
                  + 1, k) * pStratTFC(i, j + 1, k))
              if(fluxmode == "nln") then
                vSurf = pEdgeF * var(i, j, k, 3)
              else if(fluxmode == "lin") then
                vSurf = pEdgeF * vara(i, j, k, 3)
              else
                stop "ERROR: wrong fluxmode"
              end if
            else
              if(fluxmode == "nln") then
                vSurf = var(i, j, k, 3) * Pstrat(k) !UA
              else if(fluxmode == "lin") then
                vSurf = vara(i, j, k, 3) * Pstrata(k) !UA
              else
                stop 'ERROR: worng fluxmode'
              end if
            end if

            gRho = flux_muscl(vSurf, rhoB, rhoF)

          case("ILES")
            rhoF = rhoTilde(i, j + 1, k, 2, 0)
            rhoB = rhoTilde(i, j, k, 2, 1)
            vB = vTilde(i, j, k, 2, 0)
            vF = vTilde(i, j, k, 2, 1)

            if(fluxmode == "nln") then
              vSurf = var(i, j, k, 3)
            else if(fluxmode == "lin") then
              vSurf = vara(i, j, k, 3)
            else
              stop 'ERROR: worng fluxmode'
            end if

            if(fluctuationMode) then
              gRho = flux_aldm(rhoB + rhoStrat(k), rhoF + rhoStrat(k), vSurf, &
                  rhoB, rhoF, vB, vF, sigmaC)
            else
              gRho = flux_aldm(rhoB, rhoF, vSurf, rhoB, rhoF, vB, vF, sigmaC)
            end if

          case default
            stop "rhoFlux: unknown case fluxType"
          end select

          flux(i, j, k, 2, 1) = gRho
        end do
      end do
    end do

    !-----------------------------------------
    !      Vertical rho fluxes in z: h
    !-----------------------------------------

    do k = 0, nz
      do j = 1, ny
        do i = 1, nx

          select case(fluxType)

          case("central")
            if(fluctuationMode) then
              rhoU = var(i, j, k + 1, 1) + rhoStratTilde(k)
              ! background rho at half level
              rhoD = var(i, j, k, 1) + rhoStratTilde(k)
            else
              rhoU = var(i, j, k + 1, 1)
              rhoD = var(i, j, k, 1)
            end if

            if(fluxmode == "nln") then
              wSurf = var(i, j, k, 4)
            else if(fluxmode == "lin") then
              wSurf = vara(i, j, k, 4)
            else
              stop 'ERROR: worng fluxmode'
            end if

            hRho = wSurf * 0.5 * (rhoD + rhoU)

          case("upwind")

            if(fluctuationMode) then
              if(topography) then
                ! TFC FJ
                ! Adjust for 3D fields.
                rhoStratEdgeU = 0.5 * (rhoStratTFC(i, j, k) + rhoStratTFC(i, &
                    j, k + 1))
                pEdgeU = 0.5 * (pStratTFC(i, j, k) + pStratTFC(i, j, k + 1))
                rhoU = rhoTilde(i, j, k + 1, 3, 0) + rhoStratEdgeU / pEdgeU
                rhoD = rhoTilde(i, j, k, 3, 1) + rhoStratEdgeU / pEdgeU
              else
                ! background at half level
                !UAB reference density to be divided by P as well!
                rhoU = rhoTilde(i, j, k + 1, 3, 0) + rhoStratTilde(k) &
                    / PstratTilde(k)
                rhoD = rhoTilde(i, j, k, 3, 1) + rhoStratTilde(k) &
                    / PstratTilde(k)
                !UAE
              end if
            else
              rhoU = rhoTilde(i, j, k + 1, 3, 0)
              rhoD = rhoTilde(i, j, k, 3, 1)
            end if

            if(topography) then
              ! TFC FJ
              pEdgeU = 0.5 * (jac(i, j, k) * pStratTFC(i, j, k) + jac(i, j, k &
                  + 1) * pStratTFC(i, j, k + 1))
              if(fluxmode == "nln") then
                wSurf = pEdgeU * var(i, j, k, 4)
              else if(fluxmode == "lin") then
                wSurf = pEdgeU * vara(i, j, k, 4)
              else
                stop "ERROR: wrong fluxmode"
              end if
            else
              if(fluxmode == "nln") then
                wSurf = var(i, j, k, 4) * PstratTilde(k) !UA
              else if(fluxmode == "lin") then
                wSurf = vara(i, j, k, 4) * PstratTildea(k) !UA
              else
                stop 'ERROR: worng fluxmode'
              end if
            end if

            hRho = flux_muscl(wSurf, rhoD, rhoU)

          case("ILES")
            rhoU = rhoTilde(i, j, k + 1, 3, 0)
            rhoD = rhoTilde(i, j, k, 3, 1)
            wD = wTilde(i, j, k, 3, 0)
            wU = wTilde(i, j, k, 3, 1)

            if(fluxmode == "nln") then
              wSurf = var(i, j, k, 4)
            else if(fluxmode == "lin") then
              wSurf = vara(i, j, k, 4)
            else
              stop 'ERROR: worng fluxmode'
            end if

            if(fluctuationMode) then
              hRho = flux_aldm(rhoD + rhoStratTilde(k), rhoU &
                  + rhoStratTilde(k), wSurf, rhoD, rhoU, wU, wD, sigmaC)
            else
              hRho = flux_aldm(rhoD, rhoU, wSurf, rhoD, rhoU, wU, wD, sigmaC)
            end if

          case default
            stop "rhoFlux: unknown case fluxType"
          end select

          flux(i, j, k, 3, 1) = hRho
        end do
      end do
    end do

    ! --------------------------------------------
    !      fluxes density fluctuations
    ! --------------------------------------------

    if(timeScheme == "semiimplicit" .or. auxil_equ) then
      ! Zonal rhop fluxes in x: f

      do k = 1, nz
        do j = 1, ny
          do i = 0, nx
            select case(fluxType)

            case("central")
              rhoL = var(i, j, k, 6)
              rhoR = var(i + 1, j, k, 6)

              if(fluxmode == "nln") then
                uSurf = var(i, j, k, 2)
              else if(fluxmode == "lin") then
                uSurf = vara(i, j, k, 2)
              else
                stop 'ERROR: worng fluxmode'
              end if

              fRho = uSurf * 0.5 * (rhoL + rhoR)

            case("upwind")
              rhoR = rhopTilde(i + 1, j, k, 1, 0)
              rhoL = rhopTilde(i, j, k, 1, 1)

              if(topography) then
                ! TFC FJ
                pEdgeR = 0.5 * (jac(i, j, k) * pStratTFC(i, j, k) + jac(i + 1, &
                    j, k) * pStratTFC(i + 1, j, k))
                if(fluxmode == "nln") then
                  uSurf = pEdgeR * var(i, j, k, 2)
                else if(fluxmode == "lin") then
                  uSurf = pEdgeR * vara(i, j, k, 2)
                else
                  stop "ERROR: wrong fluxmode"
                end if
              else
                if(fluxmode == "nln") then
                  uSurf = var(i, j, k, 2) * Pstrat(k) !UA
                else if(fluxmode == "lin") then
                  uSurf = vara(i, j, k, 2) * Pstrata(k) !UA
                else
                  stop 'ERROR: worng fluxmode'
                end if
              end if

              fRho = flux_muscl(uSurf, rhoL, rhoR)

            case("ILES")
              rhoR = rhopTilde(i + 1, j, k, 1, 0)
              rhoL = rhopTilde(i, j, k, 1, 1)
              uL = uTilde(i, j, k, 1, 0)
              uR = uTilde(i, j, k, 1, 1)

              if(fluxmode == "nln") then
                uSurf = var(i, j, k, 2)
              else if(fluxmode == "lin") then
                uSurf = vara(i, j, k, 2)
              else
                stop 'ERROR: worng fluxmode'
              end if

              fRho = flux_aldm(rhoL, rhoR, uSurf, rhoL, rhoR, uL, uR, sigmaC)

            case default
              stop "rhopFlux: unknown case fluxType"
            end select

            flux(i, j, k, 1, 6) = fRho
          end do
        end do
      end do

      ! Meridional rhop fluxes in y: g

      do k = 1, nz
        do j = 0, ny
          do i = 1, nx
            select case(fluxType)

            case("central")
              rhoF = var(i, j + 1, k, 6)
              rhoB = var(i, j, k, 6)

              if(fluxmode == "nln") then
                vSurf = var(i, j, k, 3)
              else if(fluxmode == "lin") then
                vSurf = vara(i, j, k, 3)
              else
                stop 'ERROR: worng fluxmode'
              end if

              gRho = vSurf * 0.5 * (rhoB + rhoF)

            case("upwind")
              rhoF = rhopTilde(i, j + 1, k, 2, 0)
              rhoB = rhopTilde(i, j, k, 2, 1)

              if(topography) then
                ! TFC FJ
                pEdgeF = 0.5 * (jac(i, j, k) * pStratTFC(i, j, k) + jac(i, j &
                    + 1, k) * pStratTFC(i, j + 1, k))
                if(fluxmode == "nln") then
                  vSurf = pEdgeF * var(i, j, k, 3)
                else if(fluxmode == "lin") then
                  vSurf = pEdgeF * vara(i, j, k, 3)
                else
                  stop "ERROR: wrong fluxmode"
                end if
              else
                if(fluxmode == "nln") then
                  vSurf = var(i, j, k, 3) * Pstrat(k) !UA
                else if(fluxmode == "lin") then
                  vSurf = vara(i, j, k, 3) * Pstrata(k) !UA
                else
                  stop 'ERROR: worng fluxmode'
                end if
              end if

              gRho = flux_muscl(vSurf, rhoB, rhoF)

            case("ILES")
              rhoF = rhopTilde(i, j + 1, k, 2, 0)
              rhoB = rhopTilde(i, j, k, 2, 1)
              vB = vTilde(i, j, k, 2, 0)
              vF = vTilde(i, j, k, 2, 1)

              if(fluxmode == "nln") then
                vSurf = var(i, j, k, 3)
              else if(fluxmode == "lin") then
                vSurf = vara(i, j, k, 3)
              else
                stop 'ERROR: worng fluxmode'
              end if

              gRho = flux_aldm(rhoB, rhoF, vSurf, rhoB, rhoF, vB, vF, sigmaC)

            case default
              stop "rhoFlux: unknown case fluxType"
            end select

            flux(i, j, k, 2, 6) = gRho
          end do
        end do
      end do

      ! Vertical rhop fluxes in z: h

      do k = 0, nz
        do j = 1, ny
          do i = 1, nx

            select case(fluxType)

            case("central")
              rhoU = var(i, j, k + 1, 6)
              rhoD = var(i, j, k, 6)

              if(fluxmode == "nln") then
                wSurf = var(i, j, k, 4)
              else if(fluxmode == "lin") then
                wSurf = vara(i, j, k, 4)
              else
                stop 'ERROR: worng fluxmode'
              end if

              hRho = wSurf * 0.5 * (rhoD + rhoU)

            case("upwind")
              rhoU = rhopTilde(i, j, k + 1, 3, 0)
              rhoD = rhopTilde(i, j, k, 3, 1)

              if(topography) then
                ! TFC FJ
                pEdgeU = 0.5 * (jac(i, j, k) * pStratTFC(i, j, k) + jac(i, j, &
                    k + 1) * pStratTFC(i, j, k + 1))
                if(fluxmode == "nln") then
                  wSurf = pEdgeU * var(i, j, k, 4)
                else if(fluxmode == "lin") then
                  wSurf = pEdgeU * vara(i, j, k, 4)
                else
                  stop "ERROR: wrong fluxmode"
                end if
              else
                if(fluxmode == "nln") then
                  wSurf = var(i, j, k, 4) * PstratTilde(k) !UA
                else if(fluxmode == "lin") then
                  wSurf = vara(i, j, k, 4) * PstratTildea(k) !UA
                else
                  stop 'ERROR: worng fluxmode'
                end if
              end if

              hRho = flux_muscl(wSurf, rhoD, rhoU)

            case("ILES")
              rhoU = rhopTilde(i, j, k + 1, 3, 0)
              rhoD = rhopTilde(i, j, k, 3, 1)
              wD = wTilde(i, j, k, 3, 0)
              wU = wTilde(i, j, k, 3, 1)

              if(fluxmode == "nln") then
                wSurf = var(i, j, k, 4)
              else if(fluxmode == "lin") then
                wSurf = vara(i, j, k, 4)
              else
                stop 'ERROR: worng fluxmode'
              end if

              hRho = flux_aldm(rhoD, rhoU, wSurf, rhoD, rhoU, wU, wD, sigmaC)

            case default
              stop "rhoFlux: unknown case fluxType"
            end select

            flux(i, j, k, 3, 6) = hRho
          end do
        end do
      end do
    end if

    !--------------------------------------------------------
    !  contributions from molecular and turbulent diffusion
    !  to the potential-temperature fluxes
    !  --> stored in flux(:,:,:,:,5)
    !--------------------------------------------------------

    if(mu_conduct == 0.0 .and. .not. TurbScheme) return

    ! TFC FJ
    ! No contributions from molecular and turbulent diffusion for TFC.
    ! if(topography) then
    !   return
    ! end if

    ! flux in x direction

    if(topography) then
      do k = 1, nz
        do j = 1, ny
          do i = 0, nx
            select case(model)
            case("pseudo_incompressible")
              coef_t = mu_conduct * 0.5 * (rhoStratTFC(i, j, 1) &
                  / rhoStratTFC(i, j, k) + rhoStratTFC(i + 1, j, 1) &
                  / rhoStratTFC(i + 1, j, k))
            case("Boussinesq")
              coef_t = mu_conduct
            case default
              stop "diffusivity: unkown case model."
            end select

            if(TurbScheme) then
              coef_t = coef_t + 0.5 * (var(i, j, k, 7) + var(i + 1, j, k, 7)) &
                  * delta_hs / Pr_turb
            end if

            rhoL = var(i, j, k, 1) + rhoStratTFC(i, j, k)
            rhoR = var(i + 1, j, k, 1) + rhoStratTFC(i + 1, j, k)
            rhoD = 0.5 * (var(i, j, k - 1, 1) + rhoStratTFC(i, j, k - 1) &
                + var(i + 1, j, k - 1, 1) + rhoStratTFC(i + 1, j, k - 1))
            rhoU = 0.5 * (var(i, j, k + 1, 1) + rhoStratTFC(i, j, k + 1) &
                + var(i + 1, j, k + 1, 1) + rhoStratTFC(i + 1, j, k + 1))

            pL = pStratTFC(i, j, k)
            pR = pStratTFC(i + 1, j, k)
            pD = 0.5 * (pStratTFC(i, j, k - 1) + pStratTFC(i + 1, j, k - 1))
            pU = 0.5 * (pStratTFC(i, j, k + 1) + pStratTFC(i + 1, j, k + 1))

            dtht_dxi = 0.5 * (jac(i, j, k) + jac(i + 1, j, k)) * (pR / rhoR &
                - pL / rhoL) / dx + 0.5 * (jac(i, j, k) * met(i, j, k, 1, 3) &
                + jac(i + 1, j, k) * met(i + 1, j, k, 1, 3)) * (pU / rhoU - pD &
                / rhoD) / (2.0 * dz)

            flux(i, j, k, 1, 5) = - coef_t * dtht_dxi
          end do
        end do
      end do
    else
      do k = 1, nz
        do j = 1, ny
          do i = 0, nx
            ! density dependent diffusivity
            ! turbulence scheme allowing for anisotropic grids

            select case(model)
            case("pseudo_incompressible")
              coef_t = mu_conduct * rhoStrat(1) / rhoStrat(k)
            case("Boussinesq")
              coef_t = mu_conduct
            case default
              stop "diffusivity: unkown case model."
            end select

            if(TurbScheme) then
              coef_t = coef_t + 0.5 * (var(i, j, k, 7) + var(i + 1, j, k, 7)) &
                  * delta_hs / Pr_turb
            end if

            if(fluctuationMode) then
              rhoL = var(i, j, k, 1) + rhoStrat(k)
              rhoR = var(i + 1, j, k, 1) + rhoStrat(k)
            else
              rhoL = var(i, j, k, 1)
              rhoR = var(i + 1, j, k, 1)
            end if

            dtht_dxi = (Pstrat(k) / rhoR - Pstrat(k) / rhoL) / dx

            flux(i, j, k, 1, 5) = - coef_t * dtht_dxi

          end do
        end do
      end do
    end if

    ! flux in y direction

    if(topography) then
      do k = 1, nz
        do j = 1, ny
          do i = 0, nx
            select case(model)
            case("pseudo_incompressible")
              coef_t = mu_conduct * 0.5 * (rhoStratTFC(i, j, 1) &
                  / rhoStratTFC(i, j, k) + rhoStratTFC(i, j + 1, 1) &
                  / rhoStratTFC(i, j + 1, k))
            case("Boussinesq")
              coef_t = mu_conduct
            case default
              stop "diffusivity: unkown case model."
            end select

            if(TurbScheme) then
              coef_t = coef_t + 0.5 * (var(i, j, k, 7) + var(i, j + 1, k, 7)) &
                  * delta_hs / Pr_turb
            end if

            rhoB = var(i, j, k, 1) + rhoStratTFC(i, j, k)
            rhoF = var(i, j + 1, k, 1) + rhoStratTFC(i, j + 1, k)
            rhoD = 0.5 * (var(i, j, k - 1, 1) + rhoStratTFC(i, j, k - 1) &
                + var(i, j + 1, k - 1, 1) + rhoStratTFC(i, j + 1, k - 1))
            rhoU = 0.5 * (var(i, j, k + 1, 1) + rhoStratTFC(i, j, k + 1) &
                + var(i, j + 1, k + 1, 1) + rhoStratTFC(i, j + 1, k + 1))

            pB = pStratTFC(i, j, k)
            pF = pStratTFC(i, j + 1, k)
            pD = 0.5 * (pStratTFC(i, j, k - 1) + pStratTFC(i, j + 1, k - 1))
            pU = 0.5 * (pStratTFC(i, j, k + 1) + pStratTFC(i, j + 1, k + 1))

            dtht_dxi = 0.5 * (jac(i, j, k) + jac(i, j + 1, k)) * (pF / rhoF &
                - pB / rhoB) / dy + 0.5 * (jac(i, j, k) * met(i, j, k, 2, 3) &
                + jac(i, j + 1, k) * met(i, j + 1, k, 2, 3)) * (pU / rhoU - pD &
                / rhoD) / (2.0 * dz)

            flux(i, j, k, 1, 5) = - coef_t * dtht_dxi
          end do
        end do
      end do
    else
      do k = 1, nz
        do j = 0, ny
          do i = 1, nx
            ! density dependent diffusivity
            ! turbulence scheme allowing for anisotropic grids

            select case(model)
            case("pseudo_incompressible")
              coef_t = mu_conduct * rhoStrat(1) / rhoStrat(k)
            case("Boussinesq")
              coef_t = mu_conduct
            case default
              stop "diffusivity: unkown case model."
            end select

            if(TurbScheme) then
              coef_t = coef_t + 0.5 * (var(i, j, k, 7) + var(i, j + 1, k, 7)) &
                  * delta_hs / Pr_turb !UA
            end if

            if(fluctuationMode) then
              rhoF = var(i, j + 1, k, 1) + rhoStrat(k)
              rhoB = var(i, j, k, 1) + rhoStrat(k)
            else
              rhoF = var(i, j + 1, k, 1)
              rhoB = var(i, j, k, 1)
            end if

            dtht_dxi = (Pstrat(k) / rhoF - Pstrat(k) / rhoB) / dy

            flux(i, j, k, 2, 5) = - coef_t * dtht_dxi

          end do
        end do
      end do
    end if

    ! flux in z direction

    if(topography) then
      do k = 1, nz
        do j = 1, ny
          do i = 0, nx
            select case(model)
            case("pseudo_incompressible")
              coef_t = mu_conduct * 0.5 * (rhoStratTFC(i, j, 1) &
                  / rhoStratTFC(i, j, k) + rhoStratTFC(i, j, 1) &
                  / rhoStratTFC(i, j, k + 1))
            case("Boussinesq")
              coef_t = mu_conduct
            case default
              stop "diffusivity: unkown case model."
            end select

            if(TurbScheme) then
              coef_t = coef_t + 0.5 * (var(i, j, k, 7) + var(i, j, k + 1, 7)) &
                  * jac(i, j, k) ** 2.0 * delta_vs / Pr_turb
            end if

            rhoL = 0.5 * (var(i - 1, j, k, 1) + rhoStratTFC(i - 1, j, k) &
                + var(i - 1, j, k + 1, 1) + rhoStratTFC(i - 1, j, k + 1))
            rhoR = 0.5 * (var(i + 1, j, k, 1) + rhoStratTFC(i + 1, j, k) &
                + var(i + 1, j, k + 1, 1) + rhoStratTFC(i + 1, j, k + 1))
            rhoB = 0.5 * (var(i, j - 1, k, 1) + rhoStratTFC(i, j - 1, k) &
                + var(i, j - 1, k + 1, 1) + rhoStratTFC(i, j - 1, k + 1))
            rhoF = 0.5 * (var(i, j + 1, k, 1) + rhoStratTFC(i, j + 1, k) &
                + var(i, j + 1, k + 1, 1) + rhoStratTFC(i, j + 1, k + 1))
            rhoD = var(i, j, k, 1) + rhoStratTFC(i, j, k)
            rhoU = var(i, j, k + 1, 1) + rhoStratTFC(i, j, k + 1)

            pL = 0.5 * (pStratTFC(i - 1, j, k) + pStratTFC(i - 1, j, k + 1))
            pR = 0.5 * (pStratTFC(i + 1, j, k) + pStratTFC(i + 1, j, k + 1))
            pB = 0.5 * (pStratTFC(i, j - 1, k) + pStratTFC(i, j - 1, k + 1))
            pF = 0.5 * (pStratTFC(i, j + 1, k) + pStratTFC(i, j + 1, k + 1))
            pD = pStratTFC(i, j, k)
            pU = pStratTFC(i, j, k + 1)

            dtht_dxi = 0.5 * (jac(i, j, k) * met(i, j, k, 1, 3) + jac(i, j, k &
                + 1) * met(i, j, k + 1, 1, 3)) * (pR / rhoR - pL / rhoL) &
                / (2.0 * dx) + 0.5 * (jac(i, j, k) * met(i, j, k, 2, 3) &
                + jac(i, j, k + 1) * met(i, j, k + 1, 2, 3)) * (pF / rhoF - pB &
                / rhoB) / (2.0 * dy) + 0.5 * (jac(i, j, k) * met(i, j, k, 3, &
                3) + jac(i, j, k + 1) * met(i, j, k + 1, 3, 3)) * (pU / rhoU &
                - pD / rhoD) / dz

            flux(i, j, k, 1, 5) = - coef_t * dtht_dxi
          end do
        end do
      end do
    else
      do k = 0, nz
        do j = 1, ny
          do i = 1, nx
            ! density dependent diffusivity
            ! turbulence scheme allowing for anisotropic grids

            select case(model)
            case("pseudo_incompressible")
              coef_t = mu_conduct * rhoStrat(1) / rhoStrat(k)
            case("Boussinesq")
              coef_t = mu_conduct
            case default
              stop "diffusivity: unkown case model."
            end select

            if(TurbScheme) then
              coef_t = coef_t + 0.5 * (var(i, j, k, 7) + var(i, j, k + 1, 7)) &
                  * delta_vs / Pr_turb !UA
            end if

            if(fluctuationMode) then
              rhoU = var(i, j, k + 1, 1) + rhoStrat(k + 1)
              rhoD = var(i, j, k, 1) + rhoStrat(k)
            else
              rhoU = var(i, j, k + 1, 1)
              rhoD = var(i, j, k, 1)
            end if

            dtht_dxi = (Pstrat(k + 1) / rhoU - Pstrat(k) / rhoD) / dz

            flux(i, j, k, 3, 5) = - coef_t * dtht_dxi

          end do
        end do
      end do
    end if

    if(verbose) print *, "rhoFlux: rho fluxes fRho, gRho and fRho calculated"

  end subroutine massFlux

  !-----------------------------------------------------------------------

  subroutine massFlux_0(vara, var, flux, fluxmode)
    !---------------------------------------------------------------------
    ! computes the mass flux at all cell edges using reconstructed values
    ! fluxmode = lin => linear flux, advecting velocities prescribed in
    !                   vara
    !            nln => nonlinear flux, advecting velocities from var
    !
    ! this version assumes that the reconstructed densities are \rho
    !---------------------------------------------------------------------

    ! in/out variables
    real, dimension(- nbx:nx + nbx, - nby:ny + nby, - nbz:nz + nbz, nVar), &
        intent(in) :: vara, var
    character(len = *), intent(in) :: fluxmode

    real, dimension(- 1:nx, - 1:ny, - 1:nz, 3, nVar), intent(out) :: flux
    ! flux(i,j,k,dir,iFlux)
    ! dir = 1..3 > f,g,h-flux in x,y,z-direction
    ! iFlux = 1..nVar > fRho, fRhoU, rRhoV, fRhoW, fRho

    integer :: i, j, k, l
    real :: rhoL, rhoR, uL, uR ! L=Left i-1/2, R=Right i+1/2
    real :: rhoB, rhoF, vB, vF ! B=Backward j-1/2, F=Forward j+1/2
    real :: rhoD, rhoU, wD, wU ! D=Downward k-1/2, U=Upward k+1/2
    real :: uSurf, vSurf, wSurf ! velocities at cell surface

    real :: fRho, gRho, hRho

    ! avoid abs() for linerisation
    real :: delta
    real, parameter :: delta0 = 1.0e-6

    !   variables for the turbulence scheme
    real :: Pr_turb
    real :: coef_t, drho_dxi, dtht_dxi

    real :: delta_hs, delta_vs

    Pr_turb = 0.5

    ! squared grid scales for the anisotropic turbulence scheme

    if(TurbScheme) then
      if(ny == 1 .and. nx == 1) then
        stop 'ERROR: turbulence scheme assumes either nx > 1 or ny > 1'
      else
        if(nx == 1) then
          delta_hs = dy ** 2 ! 2D problems in y and z
        else if(ny == 1) then
          delta_hs = dx ** 2 ! 2D problems in x and z
        else
          delta_hs = dx * dy ! 3D problems

          if(dx / dy > 10.) then
            print *, 'WARNING: dx/dy > 10!'
            print *, 'The turbulence scheme is not ready for such  horizontal &
                grid anisotropies!'
          elseif(dy / dx > 10.) then
            print *, 'WARNING: dy/dx > 10!'
            print *, 'The turbulence scheme is not ready for such  horizontal &
                grid anisotropies!'
          end if
        end if

        delta_vs = dz ** 2
      end if
    end if

    !-----------------------------------------
    !       Zonal rho fluxes in x: f
    !-----------------------------------------

    do k = 1, nz
      do j = 1, ny
        do i = 0, nx
          select case(fluxType)

          case("central")

            if(fluctuationMode) then
              rhoL = var(i, j, k, 1) + rhoStrat(k)
              rhoR = var(i + 1, j, k, 1) + rhoStrat(k)
            else
              rhoL = var(i, j, k, 1)
              rhoR = var(i + 1, j, k, 1)
            end if

            if(fluxmode == "nln") then
              uSurf = var(i, j, k, 2)
            else if(fluxmode == "lin") then
              uSurf = vara(i, j, k, 2)
            else
              stop 'ERROR: worng fluxmode'
            end if

            fRho = uSurf * 0.5 * (rhoL + rhoR)

          case("upwind")

            if(fluctuationMode) then
              rhoR = rhoTilde(i + 1, j, k, 1, 0) + rhoStrat(k)
              rhoL = rhoTilde(i, j, k, 1, 1) + rhoStrat(k)
            else
              rhoR = rhoTilde(i + 1, j, k, 1, 0)
              rhoL = rhoTilde(i, j, k, 1, 1)
            end if

            if(fluxmode == "nln") then
              uSurf = var(i, j, k, 2)
            else if(fluxmode == "lin") then
              uSurf = vara(i, j, k, 2)
            else
              stop 'ERROR: worng fluxmode'
            end if

            fRho = flux_muscl(uSurf, rhoL, rhoR)

          case("ILES")
            rhoR = rhoTilde(i + 1, j, k, 1, 0)
            rhoL = rhoTilde(i, j, k, 1, 1)
            uL = uTilde(i, j, k, 1, 0)
            uR = uTilde(i, j, k, 1, 1)

            if(fluxmode == "nln") then
              uSurf = var(i, j, k, 2)
            else if(fluxmode == "lin") then
              uSurf = vara(i, j, k, 2)
            else
              stop 'ERROR: worng fluxmode'
            end if

            if(fluctuationMode) then
              fRho = flux_aldm(rhoL + rhoStrat(k), rhoR + rhoStrat(k), uSurf, &
                  rhoL, rhoR, uL, uR, sigmaC)
            else
              fRho = flux_aldm(rhoL, rhoR, uSurf, rhoL, rhoR, uL, uR, sigmaC)
            end if

          case default
            stop "rhoFlux: unknown case fluxType"
          end select

          flux(i, j, k, 1, 1) = fRho
        end do
      end do
    end do

    !-----------------------------------------
    !    Meridional rho fluxes in y: g
    !-----------------------------------------

    do k = 1, nz
      do j = 0, ny
        do i = 1, nx
          select case(fluxType)

          case("central")
            if(fluctuationMode) then
              rhoF = var(i, j + 1, k, 1) + rhoStrat(k)
              rhoB = var(i, j, k, 1) + rhoStrat(k)
            else
              rhoF = var(i, j + 1, k, 1)
              rhoB = var(i, j, k, 1)
            end if

            if(fluxmode == "nln") then
              vSurf = var(i, j, k, 3)
            else if(fluxmode == "lin") then
              vSurf = vara(i, j, k, 3)
            else
              stop 'ERROR: worng fluxmode'
            end if

            gRho = vSurf * 0.5 * (rhoB + rhoF)

          case("upwind")
            if(fluctuationMode) then
              rhoF = rhoTilde(i, j + 1, k, 2, 0) + rhoStrat(k)
              rhoB = rhoTilde(i, j, k, 2, 1) + rhoStrat(k)
            else
              rhoF = rhoTilde(i, j + 1, k, 2, 0)
              rhoB = rhoTilde(i, j, k, 2, 1)
            end if

            if(fluxmode == "nln") then
              vSurf = var(i, j, k, 3)
            else if(fluxmode == "lin") then
              vSurf = vara(i, j, k, 3)
            else
              stop 'ERROR: worng fluxmode'
            end if

            gRho = flux_muscl(vSurf, rhoB, rhoF)

          case("ILES")
            rhoF = rhoTilde(i, j + 1, k, 2, 0)
            rhoB = rhoTilde(i, j, k, 2, 1)
            vB = vTilde(i, j, k, 2, 0)
            vF = vTilde(i, j, k, 2, 1)

            if(fluxmode == "nln") then
              vSurf = var(i, j, k, 3)
            else if(fluxmode == "lin") then
              vSurf = vara(i, j, k, 3)
            else
              stop 'ERROR: worng fluxmode'
            end if

            if(fluctuationMode) then
              gRho = flux_aldm(rhoB + rhoStrat(k), rhoF + rhoStrat(k), vSurf, &
                  rhoB, rhoF, vB, vF, sigmaC)
            else
              gRho = flux_aldm(rhoB, rhoF, vSurf, rhoB, rhoF, vB, vF, sigmaC)
            end if

          case default
            stop "rhoFlux: unknown case fluxType"
          end select

          flux(i, j, k, 2, 1) = gRho
        end do
      end do
    end do

    !-----------------------------------------
    !      Vertical rho fluxes in z: h
    !-----------------------------------------

    do k = 0, nz
      do j = 1, ny
        do i = 1, nx

          select case(fluxType)

          case("central")
            if(fluctuationMode) then
              rhoU = var(i, j, k + 1, 1) + rhoStratTilde(k)
              ! background rho at half level
              rhoD = var(i, j, k, 1) + rhoStratTilde(k)
            else
              rhoU = var(i, j, k + 1, 1)
              rhoD = var(i, j, k, 1)
            end if

            if(fluxmode == "nln") then
              wSurf = var(i, j, k, 4)
            else if(fluxmode == "lin") then
              wSurf = vara(i, j, k, 4)
            else
              stop 'ERROR: worng fluxmode'
            end if

            hRho = wSurf * 0.5 * (rhoD + rhoU)

          case("upwind")

            if(fluctuationMode) then
              ! background at half level
              rhoU = rhoTilde(i, j, k + 1, 3, 0) + rhoStratTilde(k)
              rhoD = rhoTilde(i, j, k, 3, 1) + rhoStratTilde(k)
            else
              rhoU = rhoTilde(i, j, k + 1, 3, 0)
              rhoD = rhoTilde(i, j, k, 3, 1)
            end if

            if(fluxmode == "nln") then
              wSurf = var(i, j, k, 4)
            else if(fluxmode == "lin") then
              wSurf = vara(i, j, k, 4)
            else
              stop 'ERROR: worng fluxmode'
            end if

            hRho = flux_muscl(wSurf, rhoD, rhoU)

          case("ILES")
            rhoU = rhoTilde(i, j, k + 1, 3, 0)
            rhoD = rhoTilde(i, j, k, 3, 1)
            wD = wTilde(i, j, k, 3, 0)
            wU = wTilde(i, j, k, 3, 1)

            if(fluxmode == "nln") then
              wSurf = var(i, j, k, 4)
            else if(fluxmode == "lin") then
              wSurf = vara(i, j, k, 4)
            else
              stop 'ERROR: worng fluxmode'
            end if

            if(fluctuationMode) then
              hRho = flux_aldm(rhoD + rhoStratTilde(k), rhoU &
                  + rhoStratTilde(k), wSurf, rhoD, rhoU, wU, wD, sigmaC)
            else
              hRho = flux_aldm(rhoD, rhoU, wSurf, rhoD, rhoU, wU, wD, sigmaC)
            end if

          case default
            stop "rhoFlux: unknown case fluxType"
          end select

          flux(i, j, k, 3, 1) = hRho
        end do
      end do
    end do

    ! --------------------------------------------
    !      fluxes density fluctuations
    ! --------------------------------------------

    if(timeScheme == "semiimplicit" .or. auxil_equ) then
      ! Zonal rhop fluxes in x: f

      do k = 1, nz
        do j = 1, ny
          do i = 0, nx
            select case(fluxType)

            case("central")

              rhoL = var(i, j, k, 6)
              rhoR = var(i + 1, j, k, 6)

              if(fluxmode == "nln") then
                uSurf = var(i, j, k, 2)
              else if(fluxmode == "lin") then
                uSurf = vara(i, j, k, 2)
              else
                stop 'ERROR: worng fluxmode'
              end if

              fRho = uSurf * 0.5 * (rhoL + rhoR)

            case("upwind")

              rhoR = rhopTilde(i + 1, j, k, 1, 0)
              rhoL = rhopTilde(i, j, k, 1, 1)

              if(fluxmode == "nln") then
                uSurf = var(i, j, k, 2)
              else if(fluxmode == "lin") then
                uSurf = vara(i, j, k, 2)
              else
                stop 'ERROR: worng fluxmode'
              end if

              fRho = flux_muscl(uSurf, rhoL, rhoR)

            case("ILES")
              rhoR = rhopTilde(i + 1, j, k, 1, 0)
              rhoL = rhopTilde(i, j, k, 1, 1)
              uL = uTilde(i, j, k, 1, 0)
              uR = uTilde(i, j, k, 1, 1)

              if(fluxmode == "nln") then
                uSurf = var(i, j, k, 2)
              else if(fluxmode == "lin") then
                uSurf = vara(i, j, k, 2)
              else
                stop 'ERROR: worng fluxmode'
              end if

              fRho = flux_aldm(rhoL, rhoR, uSurf, rhoL, rhoR, uL, uR, sigmaC)

            case default
              stop "rhopFlux: unknown case fluxType"
            end select

            flux(i, j, k, 1, 6) = fRho
          end do
        end do
      end do

      ! Meridional rhop fluxes in y: g

      do k = 1, nz
        do j = 0, ny
          do i = 1, nx
            select case(fluxType)

            case("central")
              rhoF = var(i, j + 1, k, 6)
              rhoB = var(i, j, k, 6)

              if(fluxmode == "nln") then
                vSurf = var(i, j, k, 3)
              else if(fluxmode == "lin") then
                vSurf = vara(i, j, k, 3)
              else
                stop 'ERROR: worng fluxmode'
              end if

              gRho = vSurf * 0.5 * (rhoB + rhoF)

            case("upwind")
              rhoF = rhopTilde(i, j + 1, k, 2, 0)
              rhoB = rhopTilde(i, j, k, 2, 1)

              if(fluxmode == "nln") then
                vSurf = var(i, j, k, 3)
              else if(fluxmode == "lin") then
                vSurf = vara(i, j, k, 3)
              else
                stop 'ERROR: worng fluxmode'
              end if

              gRho = flux_muscl(vSurf, rhoB, rhoF)

            case("ILES")
              rhoF = rhopTilde(i, j + 1, k, 2, 0)
              rhoB = rhopTilde(i, j, k, 2, 1)
              vB = vTilde(i, j, k, 2, 0)
              vF = vTilde(i, j, k, 2, 1)

              if(fluxmode == "nln") then
                vSurf = var(i, j, k, 3)
              else if(fluxmode == "lin") then
                vSurf = vara(i, j, k, 3)
              else
                stop 'ERROR: worng fluxmode'
              end if

              gRho = flux_aldm(rhoB, rhoF, vSurf, rhoB, rhoF, vB, vF, sigmaC)

            case default
              stop "rhoFlux: unknown case fluxType"
            end select

            flux(i, j, k, 2, 6) = gRho
          end do
        end do
      end do

      ! Vertical rhop fluxes in z: h

      do k = 0, nz
        do j = 1, ny
          do i = 1, nx

            select case(fluxType)

            case("central")
              rhoU = var(i, j, k + 1, 6)
              rhoD = var(i, j, k, 6)

              if(fluxmode == "nln") then
                wSurf = var(i, j, k, 4)
              else if(fluxmode == "lin") then
                wSurf = vara(i, j, k, 4)
              else
                stop 'ERROR: worng fluxmode'
              end if

              hRho = wSurf * 0.5 * (rhoD + rhoU)

            case("upwind")

              rhoU = rhopTilde(i, j, k + 1, 3, 0)
              rhoD = rhopTilde(i, j, k, 3, 1)

              if(fluxmode == "nln") then
                wSurf = var(i, j, k, 4)
              else if(fluxmode == "lin") then
                wSurf = vara(i, j, k, 4)
              else
                stop 'ERROR: worng fluxmode'
              end if

              hRho = flux_muscl(wSurf, rhoD, rhoU)

            case("ILES")
              rhoU = rhopTilde(i, j, k + 1, 3, 0)
              rhoD = rhopTilde(i, j, k, 3, 1)
              wD = wTilde(i, j, k, 3, 0)
              wU = wTilde(i, j, k, 3, 1)

              if(fluxmode == "nln") then
                wSurf = var(i, j, k, 4)
              else if(fluxmode == "lin") then
                wSurf = vara(i, j, k, 4)
              else
                stop 'ERROR: worng fluxmode'
              end if

              hRho = flux_aldm(rhoD, rhoU, wSurf, rhoD, rhoU, wU, wD, sigmaC)

            case default
              stop "rhoFlux: unknown case fluxType"
            end select

            flux(i, j, k, 3, 6) = hRho
          end do
        end do
      end do
    end if

    !--------------------------------------------------------
    !  contributions from molecular and turbulent diffusion
    !  to the potential-temperature fluxes
    !  --> stored in flux(:,:,:,:,5)
    !--------------------------------------------------------

    if(mu_conduct == 0.0 .and. .not. TurbScheme) return

    ! flux in x direction

    do k = 1, nz
      do j = 1, ny
        do i = 0, nx
          ! density dependent diffusivity
          ! turbulence scheme allowing for anisotropic grids

          select case(model)
          case("pseudo_incompressible")
            coef_t = mu_conduct * rhoStrat(1) / rhoStrat(k)
          case("Boussinesq")
            coef_t = mu_conduct
          case default
            stop "diffusivity: unkown case model."
          end select

          if(TurbScheme) then
            coef_t = coef_t + 0.5 * (var(i, j, k, 7) + var(i + 1, j, k, 7)) &
                * delta_hs / Pr_turb
          end if

          if(fluctuationMode) then
            rhoL = var(i, j, k, 1) + rhoStrat(k)
            rhoR = var(i + 1, j, k, 1) + rhoStrat(k)
          else
            rhoL = var(i, j, k, 1)
            rhoR = var(i + 1, j, k, 1)
          end if

          dtht_dxi = (Pstrat(k) / rhoR - Pstrat(k) / rhoL) / dx

          flux(i, j, k, 1, 5) = - coef_t * dtht_dxi
        end do
      end do
    end do

    ! flux in y direction

    do k = 1, nz
      do j = 0, ny
        do i = 1, nx
          ! density dependent diffusivity
          ! turbulence scheme allowing for anisotropic grids

          select case(model)
          case("pseudo_incompressible")
            coef_t = mu_conduct * rhoStrat(1) / rhoStrat(k)
          case("Boussinesq")
            coef_t = mu_conduct
          case default
            stop "diffusivity: unkown case model."
          end select

          if(TurbScheme) then
            coef_t = coef_t + 0.5 * (var(i, j, k, 7) + var(i, j + 1, k, 7)) &
                * delta_hs / Pr_turb
          end if

          if(fluctuationMode) then
            rhoF = var(i, j + 1, k, 1) + rhoStrat(k)
            rhoB = var(i, j, k, 1) + rhoStrat(k)
          else
            rhoF = var(i, j + 1, k, 1)
            rhoB = var(i, j, k, 1)
          end if

          dtht_dxi = (Pstrat(k) / rhoF - Pstrat(k) / rhoB) / dy

          flux(i, j, k, 2, 5) = - coef_t * dtht_dxi
        end do
      end do
    end do

    ! flux in z direction

    do k = 0, nz
      do j = 1, ny
        do i = 1, nx
          ! density dependent diffusivity
          ! turbulence scheme allowing for anisotropic grids

          select case(model)
          case("pseudo_incompressible")
            coef_t = mu_conduct * rhoStrat(1) / rhoStrat(k)
          case("Boussinesq")
            coef_t = mu_conduct
          case default
            stop "diffusivity: unkown case model."
          end select

          if(TurbScheme) then
            coef_t = coef_t + 0.5 * (var(i, j, k, 7) + var(i, j, k + 1, 7)) &
                * delta_vs / Pr_turb
          end if

          if(fluctuationMode) then
            rhoU = var(i, j, k + 1, 1) + rhoStrat(k + 1)
            rhoD = var(i, j, k, 1) + rhoStrat(k)
          else
            rhoU = var(i, j, k + 1, 1)
            rhoD = var(i, j, k, 1)
          end if

          dtht_dxi = (Pstrat(k + 1) / rhoU - Pstrat(k) / rhoD) / dz

          flux(i, j, k, 3, 5) = - coef_t * dtht_dxi
        end do
      end do
    end do

    if(verbose) print *, "rhoFlux: rho fluxes fRho, gRho and fRho calculated"

  end subroutine massFlux_0

  !---------------------------------------------------------------------------
<<<<<<< HEAD
  subroutine tracerFlux (vara,var,flux,fluxmode,Pstrata,PStratTildea)
    ! calculate tracer fluxes
    ! zonal:      u*rho*chi = flux(:, :, :, 1, iVart)
    ! meridional: v*rho*chi = flux(:, :, :, 2, iVart)
    ! vertical:   w*rho*chi = flux(:, :, :, 3, iVart)
=======
  subroutine tracerFlux(vara, var, flux, fluxmode, Pstrata, PStratTildea)
>>>>>>> d57618c5
    implicit none

    real, dimension(- nbx:nx + nbx, - nby:ny + nby, - nbz:nz + nbz, nVar), &
        intent(in) :: vara, var
    character(len = *), intent(in) :: fluxmode

    real, dimension(- 1:nx, - 1:ny, - 1:nz, 3, nVar), intent(out) :: flux

    real, dimension(- 1:nz + 2), intent(in) :: PStrata, PStratTildea

<<<<<<< HEAD
    integer :: i,j,k,l
    real :: tracerL , tracerR, uL,uR       ! L=Left i-1/2, R=Right i+1/2
    real :: tracerB , tracerF, vB,vF       ! B=Backward j-1/2, F=Forward j+1/2
    real :: tracerD , tracerU, wD,wU       ! D=Downward k-1/2, U=Upward k+1/2
    real :: uSurf, vSurf , wSurf           ! velocities at cell surface
    real, dimension(-nbx:nx+nbx,-nby:ny+nby,-nbz:nz+nbz) :: rho
=======
    integer :: i, j, k, l
    real :: tracerL, tracerR, uL, uR ! L=Left i-1/2, R=Right i+1/2
    real :: tracerB, tracerF, vB, vF ! B=Backward j-1/2, F=Forward j+1/2
    real :: tracerD, tracerU, wD, wU ! D=Downward k-1/2, U=Upward k+1/2
    real :: uSurf, vSurf, wSurf ! velocities at cell surface
    real, dimension(- nbx:nx + nbx, - nby:ny + nby, - nbz:nz + nbz) :: rho
>>>>>>> d57618c5

    real :: rhoStratEdgeR, rhoStratEdgeF, rhoStratEdgeU
    real :: pEdgeR, pEdgeF, pEdgeU

    real :: fTracer, gTracer, hTracer

    if(TurbScheme) then
      stop "fluxes.f90: TurbScheme not implemented for tracer."
    end if

    !-----------------------------------------
    !       Zonal tracer fluxes in x: f
    !-----------------------------------------
<<<<<<< HEAD
    do k = 1,nz
      do j = 1,ny
        do i = 0,nx
          select case( fluxType )
            case( "central" )

              tracerL = var(  i,j,k,iVart)
              tracerR = var(i+1,j,k,iVart)
              
              if (fluxmode == "nln") then
                uSurf = var(i,j,k,2)
              else if (fluxmode == "lin") then
                uSurf = vara(i,j,k,2)
              else
                stop "fluxes.f90/tracerFlux: wrong fluxmode."
              end if

              fTracer = uSurf * 0.5 * (tracerL + tracerR)

            case( "upwind" )

              tracerR = tracerTilde(i+1,j,k,1,0)
              tracerL = tracerTilde(  i,j,k,1,1)

              if (topography) then
                pEdgeR = 0.5 * (jac(i,j,k) * pStratTFC(i,j,k) &
                    + jac(i+1,j,k) * pStratTFC(i+1,j,k))
                if (fluxmode == "nln") then
                  uSurf = pEdgeR * var(i,j,k,2)
                else if (fluxmode == "lin") then
                  uSurf = pEdgeR * vara(i,j,k,2)
                else
                  stop "fluxes.f90: wrong fluxmode"
                end if
              else
                if (fluxmode == "nln") then
                  uSurf = var(i,j,k,2) * Pstrat(k)
                else if (fluxmode == "lin") then
                  uSurf = vara(i,j,k,2) * Pstrata(k)
                else
                  stop "fluxes.f90: wrong fluxmode"
                end if
              end if

              fTracer = flux_muscl(uSurf,tracerL,tracerR)
                
            case default
                stop "fluxes.f90: only fluxType central and upwind implemented for tracer."
          end select

          flux(i,j,k,1,iVart) = fTracer

=======
    do k = 1, nz
      do j = 1, ny
        do i = 0, nx
          select case(fluxType)
          case("central")

            tracerL = var(i, j, k, iVart)
            tracerR = var(i + 1, j, k, iVart)

            if(fluxmode == "nln") then
              uSurf = var(i, j, k, 2)
            else if(fluxmode == "lin") then
              uSurf = vara(i, j, k, 2)
            else
              stop "fluxes.f90/tracerFlux: wrong fluxmode."
            end if

            fTracer = uSurf * 0.5 * (tracerL + tracerR)

          case("upwind")

            tracerR = tracerTilde(i + 1, j, k, 1, 0)
            tracerL = tracerTilde(i, j, k, 1, 1)

            if(topography) then
              pEdgeR = 0.5 * (jac(i, j, k) * pStratTFC(i, j, k) + jac(i + 1, &
                  j, k) * pStratTFC(i + 1, j, k))
              if(fluxmode == "nln") then
                uSurf = pEdgeR * var(i, j, k, 2)
              else if(fluxmode == "lin") then
                uSurf = pEdgeR * vara(i, j, k, 2)
              else
                stop "fluxes.f90: wrong fluxmode"
              end if
            else
              if(fluxmode == "nln") then
                uSurf = var(i, j, k, 2) * Pstrat(k)
              else if(fluxmode == "lin") then
                uSurf = vara(i, j, k, 2) * Pstrata(k)
              else
                stop "fluxes.f90: wrong fluxmode"
              end if
            end if

            fTracer = flux_muscl(uSurf, tracerL, tracerR)

          case default
            stop "fluxes.f90: only fluxType central implemented for tracer."
          end select

          flux(i, j, k, 1, iVart) = fTracer

>>>>>>> d57618c5
        end do
      end do
    end do

    !-----------------------------------
    ! Meridional tracer fluxes in y: g
    !-----------------------------------
<<<<<<< HEAD
    do k = 1,nz
      do j = 0,ny
        do i = 1,nx
          select case( fluxType )

            case( "central" )

              tracerF = var(i,j+1,k,iVart)
              tracerB = var(i,  j,k,iVart)
              
              if (fluxmode == "nln") then
                  vSurf = var(i,j,k,3)
              else if (fluxmode == "lin") then
                  vSurf = vara(i,j,k,3)
              else
                  stop "fluxes.f90/tracerFlux: wrong fluxmode."
              end if

              gTracer = vSurf * 0.5 * (tracerF + tracerB)

            case( "upwind" )

              tracerF = tracerTilde(i,j+1,k,2,0)
              tracerB = tracerTilde(i,  j,k,2,1)

              if (topography) then
                pEdgeF = 0.5 * (jac(i,j,k) * pStratTFC(i,j,k) &
                    + jac(i,j+1,k) * pStratTFC(i,j+1,k))
                if (fluxmode == "nln") then
                  vSurf = pEdgeF * var(i,j,k,3)
                else if (fluxmode == "lin") then
                  vSurf = pEdgeF * vara(i,j,k,3)
                else
                  stop "fluxes.f90: wrong fluxmode"
                end if
              else
                if (fluxmode == "nln") then
                  vSurf = var(i,j,k,3) * Pstrat(k)
                else if (fluxmode == "lin") then
                  vSurf = vara(i,j,k,3) * Pstrata(k)
                else
                  stop "fluxes.f90: wrong fluxmode"
                end if
              end if
              
              gTracer = flux_muscl(vSurf,tracerB,tracerF)

            case default
              stop "fluxes.f90: only fluxType central and upwind implemented for tracer."
          end select
          flux(i,j,k,2,iVart) = gTracer
=======
    do k = 1, nz
      do j = 0, ny
        do i = 1, nx
          select case(fluxType)

          case("central")

            tracerF = var(i, j + 1, k, iVart)
            tracerB = var(i, j, k, iVart)

            if(fluxmode == "nln") then
              vSurf = var(i, j, k, 3)
            else if(fluxmode == "lin") then
              vSurf = vara(i, j, k, 3)
            else
              stop "fluxes.f90/tracerFlux: wrong fluxmode."
            end if

            gTracer = vSurf * 0.5 * (tracerF + tracerB)

          case("upwind")

            tracerF = tracerTilde(i, j + 1, k, 2, 0)
            tracerB = tracerTilde(i, j, k, 2, 1)

            if(topography) then
              pEdgeF = 0.5 * (jac(i, j, k) * pStratTFC(i, j, k) + jac(i, j &
                  + 1, k) * pStratTFC(i, j + 1, k))
              if(fluxmode == "nln") then
                vSurf = pEdgeF * var(i, j, k, 3)
              else if(fluxmode == "lin") then
                vSurf = pEdgeF * vara(i, j, k, 3)
              else
                stop "fluxes.f90: wrong fluxmode"
              end if
            else
              if(fluxmode == "nln") then
                vSurf = var(i, j, k, 3) * Pstrat(k)
              else if(fluxmode == "lin") then
                vSurf = vara(i, j, k, 3) * Pstrata(k)
              else
                stop "fluxes.f90: wrong fluxmode"
              end if
            end if

            gTracer = flux_muscl(vSurf, tracerB, tracerF)

          case default
            stop "fluxes.f90: only fluxType central implemented for tracer."
          end select
          flux(i, j, k, 2, iVart) = gTracer
>>>>>>> d57618c5
        end do
      end do
    end do

    !--------------------------------
    ! Vertical tracer fluxes in z: h
    !-------------------------------
<<<<<<< HEAD
    do k = 0,nz
      do j = 1,ny
        do i = 1,nx
          select case( fluxType )

            case( "central" )

              tracerU = var(i,j,k+1,iVart)
              tracerD = var(i,j,  k,iVart)
              
              if (fluxmode == "nln") then
                wSurf = var(i,j,k,4)
              else if (fluxmode == "lin") then
                wSurf = vara(i,j,k,4)
              else
                stop "fluxes.f90/tracerFlux: wrong fluxmode."
              end if

              hTracer = wSurf * 0.5 * (tracerD + tracerU)

            case( "upwind" )

              tracerU = tracerTilde(i,j,k+1,3,0)
              tracerD = tracerTilde(i,j,  k,3,1)
              
              if (topography) then
                pEdgeU = 0.5 * (jac(i, j, k) * pStratTFC(i, j, k) &
                          + jac(i, j, k + 1) * pStratTFC(i, j, k + 1))
                if(fluxmode == "nln") then
                  wSurf = pEdgeU * var(i, j, k, 4)
                else if(fluxmode == "lin") then
                  wSurf = pEdgeU * vara(i, j, k, 4)
                else
                    stop "fluxes.f90: wrong fluxmode"
                end if
              else
                if (fluxmode == "nln") then
                  wSurf = var(i,j,k,4) * PstratTilde(k)
                else if (fluxmode == "lin") then
                  wSurf = vara(i,j,k,4) * PstratTildea(k)
                else
                  stop "fluxes.f90: wrong fluxmode"
                end if
              end if

              hTracer = flux_muscl(wSurf,tracerD,tracerU)

            case default
              stop "fluxes.f90: only fluxType central and upwind implemented for tracer."
          end select

          flux(i,j,k,3,iVart) = hTracer

=======
    do k = 0, nz
      do j = 1, ny
        do i = 1, nx
          select case(fluxType)

          case("central")

            tracerU = var(i, j, k + 1, iVart)
            tracerD = var(i, j, k, iVart)

            if(fluxmode == "nln") then
              wSurf = var(i, j, k, 4)
            else if(fluxmode == "lin") then
              wSurf = vara(i, j, k, 4)
            else
              stop "fluxes.f90/tracerFlux: wrong fluxmode."
            end if

            hTracer = wSurf * 0.5 * (tracerD + tracerU)

          case("upwind")

            tracerU = tracerTilde(i, j, k + 1, 3, 0)
            tracerD = tracerTilde(i, j, k, 3, 1)

            if(topography) then
              pEdgeU = 0.5 * (jac(i, j, k) * pStratTFC(i, j, k) + jac(i, j, k &
                  + 1) * pStratTFC(i, j, k + 1))
              if(fluxmode == "nln") then
                wSurf = pEdgeU * var(i, j, k, 4)
              else if(fluxmode == "lin") then
                wSurf = pEdgeU * vara(i, j, k, 4)
              else
                stop "fluxes.f90: wrong fluxmode"
              end if
            else
              if(fluxmode == "nln") then
                wSurf = var(i, j, k, 4) * PstratTilde(k)
              else if(fluxmode == "lin") then
                wSurf = vara(i, j, k, 4) * PstratTildea(k)
              else
                stop "fluxes.f90: wrong fluxmode"
              end if
            end if

            hTracer = flux_muscl(wSurf, tracerD, tracerU)

          case default
            stop "fluxes.f90: only fluxType central implemented for tracer."
          end select

          flux(i, j, k, 3, iVart) = hTracer

>>>>>>> d57618c5
        end do
      end do
    end do

  end subroutine tracerFlux

  !---------------------------------------------------------------------------

  subroutine iceFlux(var, flux)
    ! in/out variables
    real, dimension(- nbx:nx + nbx, - nby:ny + nby, - nbz:nz + nbz, nVar), &
        intent(in) :: var

    real, dimension(- 1:nx, - 1:ny, - 1:nz, 3, nVar), intent(out) :: flux
    ! flux(i,j,k,dir,iFlux)
    ! dir = 1..3 > f,g,h-flux in x,y,z-direction

    integer :: nqS, k, j, i

    real :: UpFlux, DownFlux, TotFlux, wU, wD
    real :: delta_w, wSurf, coef_t, d_dxi, m_ice, T, p
    real, dimension(- nbx:nx + nbx, - nby:ny + nby, - nbz:nz + nbz) :: rho
    real, dimension(- nbx:nx + nbx, - nby:ny + nby, - nbz:nz + nbz, 1:3, 0:1) &
        :: rhoTil

    real, parameter :: Pr_t_DySma = 0.5

    ! All ice particles obey the general mass flux in x and y direction

    coef_t = mu_conduct

    if(fluctuationMode) then
      do k = - 1, nz + 1
        rho(:, :, k) = var(:, :, k, 1) + rhoStrat(k)
        rhoTil(:, :, k, :, :) = rhoTilde(:, :, k, :, :) + rhoStrat(k)
      end do
    else
      rho = var(:, :, :, 1)
      rhoTil(:, :, :, :, :) = rhoTilde(:, :, :, :, :)
    end if

    do k = 0, nz
      do j = 0, ny
        do i = 0, nx

          ! find the current temperature in Kelvin inside the grid cell
          call find_temperature(T, i, j, k, var)

          ! find the current pressure in Pascal inside the grid cell
          p = press0_dim * ((PStrat(k) / p0) ** gamma_1 + var(i, j, k, 5)) &
              ** kappaInv

          ! find the current average ice particle mass, if there is no abundant ice
          ! use the initial ice particle mass
          if(var(i, j, k, nVar - 2) == 0.0) then
            m_ice = init_m_ice
          else
            m_ice = var(i, j, k, nVar - 1) / var(i, j, k, nVar - 2) * rhoRef &
                * lRef ** 3
            !print*,"ATTENTION:", m_ice
          end if

          if(model == "pseudo_incompressible") then
            coef_t = mu_conduct * rhoStrat(1) / rhoStrat(k)
          end if

          if(DySmaScheme) then
            coef_t = coef_t + 0.5 * (var(i, j, k, 7) + var(i + 1, j, k, 7)) &
                / Pr_t_DySma
          end if

          !-----------------------------------------
          !--- horizontal direction ---!
          !-----------------------------------------
          select case(fluxType)

          case("central")
            do nqS = 0, 3
              UpFlux = rho(i + 1, j, k) * var(i + 1, j, k, nVar - nqS)
              DownFLux = rho(i, j, k) * var(i, j, k, nVar - nqS)
              wSurf = var(i, j, k, 2)
              TotFlux = wSurf * 0.5 * (DownFlux + UpFlux)
              d_dxi = (UpFlux - DownFlux) / dx
              flux(i, j, k, 1, nVar - nqS) = TotFlux - coef_t * d_dxi
            end do

          case("upwind")
            do nqS = 0, 3
              UpFlux = rho(i + 1, j, k) * var(i + 1, j, k, nVar - nqS)
              DownFLux = rho(i, j, k) * var(i, j, k, nVar - nqS)
              d_dxi = (UpFlux - DownFlux) / dx
              select case(nqS)
              case(0)
                wSurf = var(i, j, k, 2)
                UpFlux = rhoTil(i + 1, j, k, 1, 0) * qvTilde(i + 1, j, k, 1, 0)
                DownFlux = rhoTil(i, j, k, 1, 1) * qvTilde(i, j, k, 1, 1)
              case(1)
                wSurf = var(i, j, k, 2)
                UpFlux = rhoTil(i + 1, j, k, 1, 0) * qIceTilde(i + 1, j, k, 1, &
                    0)
                DownFlux = rhoTil(i, j, k, 1, 1) * qIceTilde(i, j, k, 1, 1)
              case(2)
                wSurf = var(i, j, k, 2)
                UpFlux = rhoTil(i + 1, j, k, 1, 0) * nIceTilde(i + 1, j, k, 1, &
                    0)
                DownFlux = rhoTil(i, j, k, 1, 1) * nIceTilde(i, j, k, 1, 1)
              case(3)
                wSurf = var(i, j, k, 2)
                UpFlux = rhoTil(i + 1, j, k, 1, 0) * nAerTilde(i + 1, j, k, 1, &
                    0)
                DownFlux = rhoTil(i, j, k, 1, 1) * nAerTilde(i, j, k, 1, 1)
              case default
                stop "Bug in iceHorizontalFlux"
              end select
              TotFlux = flux_muscl(wSurf, DownFlux, UpFlux)
              flux(i, j, k, 1, nVar - nqS) = TotFlux - coef_t * d_dxi
            end do

          case("ILES")
            do nqS = 0, 3
              UpFlux = rho(i + 1, j, k) * var(i + 1, j, k, nVar - nqS)
              DownFLux = rho(i, j, k) * var(i, j, k, nVar - nqS)
              d_dxi = (UpFlux - DownFlux) / dx
              select case(nqS)
              case(0)
                wD = wTilde(i, j, k, 1, 0)
                wU = wTilde(i, j, k, 1, 1)
                wSurf = var(i, j, k, 2)
                UpFlux = rhoTil(i + 1, j, k, 1, 0) * qvTilde(i + 1, j, k, 1, 0)
                DownFlux = rhoTil(i, j, k, 1, 1) * qvTilde(i, j, k, 1, 1)
              case(1)
                wD = wTilde(i, j, k, 1, 0)
                wU = wTilde(i, j, k, 1, 1)
                wSurf = var(i, j, k, 2)
                UpFlux = rhoTil(i + 1, j, k, 1, 0) * qIceTilde(i + 1, j, k, 1, &
                    0)
                DownFlux = rhoTil(i, j, k, 1, 1) * qIceTilde(i, j, k, 1, 1)
              case(2)
                wD = wTilde(i, j, k, 1, 0)
                wU = wTilde(i, j, k, 1, 1)
                wSurf = var(i, j, k, 2)
                UpFlux = rhoTil(i + 1, j, k, 1, 0) * nIceTilde(i + 1, j, k, 1, &
                    0)
                DownFlux = rhoTil(i, j, k, 1, 1) * nIceTilde(i, j, k, 1, 1)
              case(3)
                wD = wTilde(i, j, k, 1, 0)
                wU = wTilde(i, j, k, 1, 1)
                wSurf = var(i, j, k, 2)
                UpFlux = rhoTil(i + 1, j, k, 1, 0) * nAerTilde(i + 1, j, k, 1, &
                    0)
                DownFlux = rhoTil(i, j, k, 1, 1) * nAerTilde(i, j, k, 1, 1)
              case default
                stop "Bug in iceHorizontalFlux"
              end select
              TotFlux = flux_aldm(DownFlux, UpFlux, wSurf, DownFlux, UpFlux, &
                  wU, wD, sigmaC)
              flux(i, j, k, 1, nVar - nqS) = TotFlux - coef_t * d_dxi
            end do

          case default
            stop "iceSedimentationFlux: unknown case fluxType"

          end select

          !-----------------------------------------
          !--- meridional direction ---!
          !-----------------------------------------
          select case(fluxType)

          case("central")
            do nqS = 0, 3
              UpFlux = rho(i, j + 1, k) * var(i, j + 1, k, nVar - nqS)
              DownFLux = rho(i, j, k) * var(i, j, k, nVar - nqS)
              wSurf = var(i, j, k, 3)
              TotFlux = wSurf * 0.5 * (DownFlux + UpFlux)
              d_dxi = (UpFlux - DownFlux) / dy
              flux(i, j, k, 2, nVar - nqS) = TotFlux - coef_t * d_dxi
            end do

          case("upwind")
            do nqS = 0, 3
              UpFlux = rho(i, j + 1, k) * var(i, j + 1, k, nVar - nqS)
              DownFLux = rho(i, j, k) * var(i, j, k, nVar - nqS)
              d_dxi = (UpFlux - DownFlux) / dy
              select case(nqS)
              case(0)
                wSurf = var(i, j, k, 3)
                UpFlux = rhoTil(i, j + 1, k, 2, 0) * qvTilde(i, j + 1, k, 2, 0)
                DownFlux = rhoTil(i, j, k, 2, 1) * qvTilde(i, j, k, 2, 1)
              case(1)
                wSurf = var(i, j, k, 3)
                UpFlux = rhoTil(i, j + 1, k, 2, 0) * qIceTilde(i, j + 1, k, 2, &
                    0)
                DownFlux = rhoTil(i, j, k, 2, 1) * qIceTilde(i, j, k, 2, 1)
              case(2)
                wSurf = var(i, j, k, 3)
                UpFlux = rhoTil(i, j + 1, k, 2, 0) * nIceTilde(i, j + 1, k, 2, &
                    0)
                DownFlux = rhoTil(i, j, k, 2, 1) * nIceTilde(i, j, k, 2, 1)
              case(3)
                wSurf = var(i, j, k, 3)
                UpFlux = rhoTil(i, j + 1, k, 2, 0) * nAerTilde(i, j + 1, k, 2, &
                    0)
                DownFlux = rhoTil(i, j, k, 2, 1) * nAerTilde(i, j, k, 2, 1)
              case default
                stop "Bug in iceMeridionalFlux"
              end select
              TotFlux = flux_muscl(wSurf, DownFlux, UpFlux)
              flux(i, j, k, 2, nVar - nqS) = TotFlux - coef_t * d_dxi
            end do

          case("ILES")
            do nqS = 0, 3
              UpFlux = rho(i, j + 1, k) * var(i, j + 1, k, nVar - nqS)
              DownFLux = rho(i, j, k) * var(i, j, k, nVar - nqS)
              d_dxi = (UpFlux - DownFlux) / dy
              select case(nqS)
              case(0)
                wD = wTilde(i, j, k, 2, 0)
                wU = wTilde(i, j, k, 2, 1)
                wSurf = var(i, j, k, 3)
                UpFlux = rhoTil(i, j + 1, k, 2, 0) * qvTilde(i, j + 1, k, 2, 0)
                DownFlux = rhoTil(i, j, k, 2, 1) * qvTilde(i, j, k, 2, 1)
              case(1)
                wD = wTilde(i, j, k, 2, 0)
                wU = wTilde(i, j, k, 2, 1)
                wSurf = var(i, j, k, 3)
                UpFlux = rhoTil(i, j + 1, k, 2, 0) * qIceTilde(i, j + 1, k, 2, &
                    0)
                DownFlux = rhoTil(i, j, k, 2, 1) * qIceTilde(i, j, k, 2, 1)
              case(2)
                wD = wTilde(i, j, k, 2, 0)
                wU = wTilde(i, j, k, 2, 1)
                wSurf = var(i, j, k, 3)
                UpFlux = rhoTil(i, j + 1, k, 2, 0) * nIceTilde(i, j + 1, k, 2, &
                    0)
                DownFlux = rhoTil(i, j, k, 2, 1) * nIceTilde(i, j, k, 2, 1)
              case(3)
                wD = wTilde(i, j, k, 2, 0)
                wU = wTilde(i, j, k, 2, 1)
                wSurf = var(i, j, k, 3)
                UpFlux = rhoTil(i, j + 1, k, 2, 0) * nAerTilde(i, j + 1, k, 2, &
                    0)
                DownFlux = rhoTil(i, j, k, 2, 1) * nAerTilde(i, j, k, 2, 1)
              case default
                stop "Bug in iceMeridionalFlux"
              end select
              TotFlux = flux_aldm(DownFlux, UpFlux, wSurf, DownFlux, UpFlux, &
                  wU, wD, sigmaC)
              flux(i, j, k, 2, nVar - nqS) = TotFlux - coef_t * d_dxi
            end do

          case default
            stop "iceSedimentationFlux: unknown case fluxType"

          end select

          !-----------------------------------------
          !--- vertical direction ---!
          !-----------------------------------------
          ! inspired by massFlux in vertical direction, but here the
          ! vertical wind is superposed with the terminal velocity for ice crystals
          select case(fluxType)

          case("central")
            do nqS = 0, 3
              UpFlux = rho(i, j, k + 1) * var(i, j, k + 1, nVar - nqS)
              DownFLux = rho(i, j, k) * var(i, j, k, nVar - nqS)
              ! to stop ice particles from falling to the ground:
              ! (causes ice piling up near boundary)
              !if (topography_mask(i+is+nbx-1,j+js+nby-1,k)) then
              !  wSurf = 0.0
              !else
              select case(nqS)
              case(1)
                wSurf = var(i, j, k, 4) - terminal_v_qIce(m_ice, T, p) / uRef
              case(2)
                wSurf = var(i, j, k, 4) - terminal_v_nIce(m_ice, T, p) / uRef
              case default
                wSurf = var(i, j, k, 4)
              end select
              !end if
              TotFlux = wSurf * 0.5 * (DownFlux + UpFlux)
              d_dxi = (UpFlux - DownFlux) / dz
              flux(i, j, k, 3, nVar - nqS) = TotFlux - coef_t * d_dxi
            end do

          case("upwind")
            do nqS = 0, 3
              UpFlux = rho(i, j, k + 1) * var(i, j, k + 1, nVar - nqS)
              DownFLux = rho(i, j, k) * var(i, j, k, nVar - nqS)
              d_dxi = (UpFlux - DownFlux) / dz

              select case(nqS)
              case(0)
                wSurf = var(i, j, k, 4)
                UpFlux = rhoTil(i, j, k + 1, 3, 0) * qvTilde(i, j, k + 1, 3, 0)
                DownFlux = rhoTil(i, j, k, 3, 1) * qvTilde(i, j, k, 3, 1)
              case(1)
                !if (topography_mask(i+is+nbx-1,j+js+nby-1,k)) then
                ! wSurf = 0.0
                !else
                wSurf = var(i, j, k, 4) - terminal_v_qIce(m_ice, T, p) / uRef
                !end if
                UpFlux = rhoTil(i, j, k + 1, 3, 0) * qIceTilde(i, j, k + 1, 3, &
                    0)
                DownFlux = rhoTil(i, j, k, 3, 1) * qIceTilde(i, j, k, 3, 1)
              case(2)
                !if (topography_mask(i+is+nbx-1,j+js+nby-1,k)) then
                ! wSurf = 0.0
                !else
                wSurf = var(i, j, k, 4) - terminal_v_nIce(m_ice, T, p) / uRef
                !end if
                UpFlux = rhoTil(i, j, k + 1, 3, 0) * nIceTilde(i, j, k + 1, 3, &
                    0)
                DownFlux = rhoTil(i, j, k, 3, 1) * nIceTilde(i, j, k, 3, 1)
              case(3)
                wSurf = var(i, j, k, 4)
                UpFlux = rhoTil(i, j, k + 1, 3, 0) * nAerTilde(i, j, k + 1, 3, &
                    0)
                DownFlux = rhoTil(i, j, k, 3, 1) * nAerTilde(i, j, k, 3, 1)
              case default
                stop "Bug in iceSedimentationFlux"
              end select
              TotFlux = flux_muscl(wSurf, DownFlux, UpFlux)
              flux(i, j, k, 3, nVar - nqS) = TotFlux - coef_t * d_dxi
            end do

          case("ILES")
            do nqS = 0, 3
              UpFlux = rho(i, j, k + 1) * var(i, j, k + 1, nVar - nqS)
              DownFLux = rho(i, j, k) * var(i, j, k, nVar - nqS)
              d_dxi = (UpFlux - DownFlux) / dz
              select case(nqS)
              case(0)
                wD = wTilde(i, j, k, 3, 0)
                wU = wTilde(i, j, k, 3, 1)
                wSurf = var(i, j, k, 4)
                UpFlux = rhoTil(i, j, k + 1, 3, 0) * qvTilde(i, j, k + 1, 3, 0)
                DownFlux = rhoTil(i, j, k, 3, 1) * qvTilde(i, j, k, 3, 1)
              case(1)
                !if (topography_mask(i+is+nbx-1,j+js+nby-1,k)) then
                ! delta_w = 0.0
                !else
                delta_w = - terminal_v_qIce(m_ice, T, p) / uRef
                !end if
                wD = wTilde(i, j, k, 3, 0) + delta_w
                wU = wTilde(i, j, k, 3, 1) + delta_w
                wSurf = var(i, j, k, 4) + delta_w
                UpFlux = rhoTil(i, j, k + 1, 3, 0) * qIceTilde(i, j, k + 1, 3, &
                    0)
                DownFlux = rhoTil(i, j, k, 3, 1) * qIceTilde(i, j, k, 3, 1)
              case(2)
                !if (topography_mask(i+is+nbx-1,j+js+nby-1,k)) then
                !  delta_w = 0.0
                !else
                delta_w = - terminal_v_nIce(m_ice, T, p) / uRef
                !end if
                wD = wTilde(i, j, k, 3, 0) + delta_w
                wU = wTilde(i, j, k, 3, 1) + delta_w
                wSurf = var(i, j, k, 4) + delta_w
                UpFlux = rhoTil(i, j, k + 1, 3, 0) * nIceTilde(i, j, k + 1, 3, &
                    0)
                DownFlux = rhoTil(i, j, k, 3, 1) * nIceTilde(i, j, k, 3, 1)
              case(3)
                wD = wTilde(i, j, k, 3, 0)
                wU = wTilde(i, j, k, 3, 1)
                wSurf = var(i, j, k, 4)
                UpFlux = rhoTil(i, j, k + 1, 3, 0) * nAerTilde(i, j, k + 1, 3, &
                    0)
                DownFlux = rhoTil(i, j, k, 3, 1) * nAerTilde(i, j, k, 3, 1)
              case default
                stop "Bug in iceSedimentationFlux"
              end select
              TotFlux = flux_aldm(DownFlux, UpFlux, wSurf, DownFlux, UpFlux, &
                  wU, wD, sigmaC)
              flux(i, j, k, 3, nVar - nqS) = TotFlux - coef_t * d_dxi
            end do

          case default
            stop "iceSedimentationFlux: unknown case fluxType"

          end select

        end do
      end do
    end do

  end subroutine iceFlux

  ! --------------------------------------------------------------------

  subroutine iceSource(var, source)
    ! in/out variables
    real, dimension(- nbx:nx + nbx, - nby:ny + nby, - nbz:nz + nbz, nVar), &
        intent(in) :: var

    real, dimension(- nbx:nx + nbx, - nby:ny + nby, - nbz:nz + nbz, nVar), &
        intent(inout) :: source

    real :: SIce

    integer :: k, j, i

    real :: T ! current temperature in Kelvin
    real :: p ! current pressure in Pascal
    real :: m_ice ! mean ice crystal mass in kg
    real :: nucleation, deposition, evaporation

    do k = 1, nz
      do j = 1, ny
        do i = 1, nx
          ! find the current temperature in Kelvin inside the grid cell
          call find_temperature(T, i, j, k, var)

          ! find the current pressure in Pascal inside the grid cell
          p = press0_dim * ((PStrat(k) / p0) ** gamma_1 + var(i, j, k, 5)) &
              ** kappaInv

          ! find the current saturation with respect to ice inside the grid cell
          SIce = var(i, j, k, nVar) * p / (epsilon0 * pIce(T))
          ! print a warning in case SIce takes unreasonable values
          if((SIce < 0) .or. (SIce > 2)) then
            print *, "#+#+#+#+#+#+#+#+#"
            print *, "SIce=", SIce, ", k = ", k, "i = ", i + is + nbx - 1
            print *, "qv = ", var(i, j, k, nVar)
            print *, "T = ", T
            print *, "#+#+#+#+#+#+#+#+#"
          end if

          ! find the current average ice particle mass, if there is no abundant ice
          ! use the initial ice particle mass
          if(var(i, j, k, nVar - 2) .le. 0.0) then
            m_ice = init_m_ice
          else
            m_ice = abs(var(i, j, k, nVar - 1) / var(i, j, k, nVar - 2) &
                * rhoRef * lRef ** 3)
          end if

          nucleation = NUCn(i, j, k, var, SIce, T, p, m_ice) ! nucleation of ice crystals by aerosols
          deposition = DEPq(i, j, k, var, SIce, T, p, m_ice) ! depositional growth of ice crystals
          !print*, "nucleation = ", nucleation
          !print*, "deposition = ", deposition

          if(evaporation_on) then
            if(deposition .lt. 0.0) then
              evaporation = min(- 1 / m_ice * rhoRef * lRef ** 3 * deposition, &
                  var(i, j, k, nVar - 2) / dt_ice * tRef)
              deposition = - m_ice / rhoRef / lRef ** 3 * evaporation
            else
              evaporation = 0.0
            end if
          else
            evaporation = 0.0
            if(deposition .lt. 0.0) then
              deposition = 0.0
            end if
          end if

          ! nAerosol equation
          source(i, j, k, nVar - 3) = - nucleation + evaporation

          ! nIce equation
          source(i, j, k, nVar - 2) = nucleation - evaporation

          ! qIce equation
          source(i, j, k, nVar - 1) = init_m_ice / (rhoRef * lRef ** 3) &
              * nucleation + deposition

          ! qv equation
          source(i, j, k, nVar) = - init_m_ice / (rhoRef * lRef ** 3) &
              * nucleation - deposition

        end do
      end do
    end do

  end subroutine iceSource

  !-----------------------------------------------------------------------!

  subroutine volumeForce(var, time, force)

    !------------------------------------------------------------
    ! supplememts volume forces on a grid cell by gravitation and
    ! Coriolis force
    !------------------------------------------------------------

    ! in/out variables
    real, dimension(- nbx:nx + nbx, - nby:ny + nby, - nbz:nz + nbz, nVar), &
        intent(in) :: var

    ! volume forces
    real, dimension(0:nx + 1, 0:ny + 1, 0:nz + 1, 3), intent(inout) :: force

    ! local variables
    integer :: i, j, k, l

    ! gravitational forces
    real :: dRho, theta
    real, dimension(3) :: gForce

    ! Coriolis force
    real :: n1, n2, n3
    real :: u1, u2, u3
    real :: f1, f2, f3
    real :: rho

    ! zonal wind relaxation
    real :: ft_relax
    real :: time
    real, dimension(0:nx + 1) :: fx_relax
    real :: xextent_relax
    integer :: i0

    if(timeScheme /= 'semiimplicit') then
      !--------------------------------------------
      !             Gravitational force
      !--------------------------------------------

      do k = 0, nz + 1
        do j = 0, ny + 1
          do i = 0, nx + 1

            select case(model)

              ! case( "Boussinesq" )

              ! theta = var(i,j,k,6)
              ! gForce = FrInv2*rho00/theta00 * theta * vertical

              ! TFC FJ
              ! No changes for Boussinesq model required.
            case("pseudo_incompressible", "Boussinesq")

              if(auxil_equ) then
                dRho = var(i, j, k, 6)
              else
                if(fluctuationMode) then
                  dRho = var(i, j, k, 1)
                else
                  dRho = var(i, j, k, 1) - rhoStrat(k)
                end if
              end if

              gForce = - FrInv2 * dRho * vertical

            case default
              stop "volumeForce: unknown case model."
            end select

            ! TFC FJ
            ! Adjust gravitational force.
            if(topography) then
              gForce = gForce / jac(i, j, k)
            end if

            force(i, j, k, 1:3) = force(i, j, k, 1:3) + gForce

          end do
        end do
      end do

      !--------------------------------------------
      !             Coriolis force
      !--------------------------------------------
      ! Coriolis force defined in scalar volume cells
      ! -> needs interpolation

      !FS  if( RoInv > 0.0 ) then

      do k = 0, nz + 1
        do j = 0, ny + 1
          do i = 0, nx + 1
            u1 = 0.5 * (var(i, j, k, 2) + var(i - 1, j, k, 2))
            if(testCase == "SkamarockKlemp94") then
              u1 = u1 - backgroundFlow_dim(1) / uRef
            end if

            u2 = 0.5 * (var(i, j, k, 3) + var(i, j - 1, k, 3))
            u3 = 0.5 * (var(i, j, k, 4) + var(i, j, k - 1, 4))

            select case(model)

            case("Boussinesq")
              rho = rho00

            case("pseudo_incompressible")
              if(fluctuationMode) then
                if(topography) then
                  ! TFC FJ
                  ! Adjust for 3D fields.
                  rho = var(i, j, k, 1) + rhoStratTFC(i, j, k)
                else
                  rho = var(i, j, k, 1) + rhoStrat(k)
                end if
              else
                rho = var(i, j, k, 1)
              end if

            case default
              stop "volumeForce: unknown case model."
            end select

            n1 = vertical(1)
            n2 = vertical(2)
            n3 = vertical(3)

            f1 = n2 * u3 - n3 * u2
            f2 = n3 * u1 - n1 * u3
            f3 = n1 * u2 - n2 * u1

            ! Coriolis force normally written in LHS with "+"
            ! gets now a "-" since force is assumed on the RHS

            force(i, j, k, 1:3) = force(i, j, k, 1:3) - (rho * RoInv(j) * (/f1, &
                f2, f3/))

            ! TFC FJ
            ! Add vertical Coriolis force component in TFC.
            if(topography) then
              force(i, j, k, 1:3) = force(i, j, k, 1:3) + rho * RoInv(j) &
                  * vertical * (met(i, j, k, 3, 1) * u2 - met(i, j, k, 3, 2) &
                  * u1)
            end if

          end do
        end do
      end do

      !FS end if ! RoInv > 0.0
    end if ! not semiimplicit

    !--------------------------------------------
    !               wind relaxation
    !--------------------------------------------

    ! TFC FJ
    if(.not. wind_relaxation) return

    ! i0 = is + nbx - 1

    if((testCase == "mountainwave") .or. (raytracer .and. case_wkb == 3)) then

      ! if(time < t_ramp) then
      !   ft_relax = (1.0 - cos(time * pi / (t_ramp * 2.0))) / t_relax
      ! else if(time < t_relax - t_ramp) then
      !   ft_relax = 1.0 / t_relax
      ! else if(time < t_relax) then
      !   ft_relax = (1.0 - cos((t_relax - time) * pi / (t_ramp * 2.0))) / t_relax
      ! else
      !   ft_relax = 0.0
      ! end if

      ! xextent_relax = lx(1) - lx(0) - xextent_norelax

      ! ! if no-relaxation zone is larger than model domain then no
      ! ! relaxation

      ! if(xextent_relax > 0.0) then
      !   do i = 0, nx + 1
      !     if(x(i0 + i) < lx(0) + 0.5 * xextent_relax) then
      !       fx_relax(i) = cos((x(i0 + i) - lx(0)) * pi / xextent_relax)
      !     else if(x(i0 + i) < lx(1) - 0.5 * xextent_relax) then
      !       fx_relax(i) = 0.0
      !     else
      !       fx_relax(i) = cos((lx(1) - x(i0 + i)) * pi / xextent_relax)
      !     end if
      !   end do
      ! else
      !   do i = 0, nx + 1
      !     fx_relax(i) = 0.0
      !   end do
      ! end if

      do k = 0, nz + 1
        do j = 0, ny + 1
          do i = 0, nx + 1

            select case(model)

            case("Boussinesq")
              rho = rho00

            case("pseudo_incompressible")

              if(fluctuationMode) then
                if(topography) then
                  ! TFC FJ
                  rho = var(i, j, k, 1) + rhoStratTFC(i, j, k)
                else
                  rho = var(i, j, k, 1) + rhoStrat(k)
                end if
              else
                rho = var(i, j, k, 1)
              end if

            case default
              stop "volumeForce: unknown case model."
            end select

            ! force(i, j, k, 1) = force(i, j, k, 1) - rho * ft_relax &
            !     * fx_relax(i) * (0.5 * (var(i, j, k, 2) + var(i - 1, j, k, 2)) &
            !     - u_relax)

            force(i, j, k, 1) = force(i, j, k, 1) - rho * (0.5 * (var(i, j, k, &
                2) + var(i - 1, j, k, 2)) - u_relax) / t_relax

            force(i, j, k, 2) = force(i, j, k, 2) - rho * (0.5 * (var(i, j, k, &
                3) + var(i, j - 1, k, 3)) - v_relax) / t_relax

            force(i, j, k, 3) = force(i, j, k, 3) - rho * (0.5 * (var(i, j, k, &
                4) + var(i, j, k - 1, 4)) - w_relax) / t_relax

          end do
        end do
      end do

    end if ! mountainwave

  end subroutine volumeForce

  !----------------------------------------------------------------------

  function flux_aldm(uB, uF, vSurf, vL, vR, vBarL, vBarR, sigma)
    !--------------------------------------------
    !   ALDM flux function (cf. Adams, Hickel)
    !--------------------------------------------

    ! in/out arguments
    real, intent(in) :: uB, uF ! velocity to be transported
    real, intent(in) :: vSurf ! averaged cell face transport velocity
    real, intent(in) :: vL, vR ! reconstructed transport velocity
    real, intent(in) :: vBarL, vBarR ! filtered transport velocities
    real, intent(in) :: sigma ! ILES parameter
    real :: flux_aldm

    flux_aldm = 0.5 * (uB + uF) * vSurf - sigma * (vR - vL) * abs(vBarR - vBarL)

  end function flux_aldm

  !---------------------------------------------------------------------------

  function flux_muscl(uSurf, phiUp, phiDown)
    !----------------------------
    !   upwind flux function
    !----------------------------

    ! in/out arguments
    real, intent(in) :: uSurf ! cell face value
    real, intent(in) :: phiUp, phiDown ! upwind, downwind values
    real :: flux_muscl

    !    flux_muscl = uSurf*0.5*(phiUp+phiDown) &
    !         &     + abs(uSurf)*0.5*(phiUp-phiDown)

    if(uSurf > 0.0) then
      flux_muscl = uSurf * phiUp
    else
      flux_muscl = uSurf * phiDown
    end if

  end function flux_muscl

  !-----------------------------------------------------------------------

  subroutine momentumFlux(vara, var, flux, fluxmode, PStrata, PStratTildea)

    !----------------------------------------------------------------------
    ! computes the momentum fluxes at the cell edges using reconstr. values
    ! fluxmode = lin => linear flux, advecting velocities prescribed in
    !                   vara
    !            nln => nonlinear flux, advecting velocities from var
    !
    ! MUSCL assumes that the reconstructed momenta are \rho/P * \vec v
    !----------------------------------------------------------------------

    ! in/out variables
    real, dimension(- nbx:nx + nbx, - nby:ny + nby, - nbz:nz + nbz, nVar), &
        intent(in) :: vara, var
    character(len = *), intent(in) :: fluxmode

    real, dimension(- 1:nx, - 1:ny, - 1:nz, 3, nVar), intent(out) :: flux
    ! flux(i,j,k,dir,iFlux)
    ! dir = 1..3 > f,g,h-flux in x,y,z-direction
    ! iFlux = 1..4 > fRho, fRhoU, fRhoV, fRhoW

    real, dimension(- 1:nz + 2), intent(in) :: PStrata, PStratTildea

    ! local variables
    integer :: i, j, k, l

    ! density at cell edge
    real :: rhoEdge

    ! uTilde at cell edges
    real :: uL, uR, vL, vR, wL, wR ! L=Left at i+1, R=Right at i
    real :: uB, uF, vB, vF, wB, wF ! B=Backward at j+1, F=Forward at j
    real :: uD, uU, vD, vU, wD, wU ! D=Downward at k+1, U=Upward at k

    ! advecting velocities
    real :: uL0, uR0, vL0, vR0, wL0, wR0
    real :: uB0, uF0, vB0, vF0, wB0, wF0
    real :: uD0, uU0, vD0, vU0, wD0, wU0

    ! cell averaged values at cell centres
    real :: uBarL, uBarR, vBarL, vBarR, wBarL, wBarR ! at i and i+1
    real :: uBarB, uBarF, vBarB, vBarF, wBarB, wBarF ! at j and j+1
    real :: uBarD, uBarU, vBarD, vBarU, wBarD, wBarU ! at k and k+1

    ! TFC FJ
    real :: pEdgeR, pREdgeR, pEdgeF, pREdgeF, pEdgeU, pREdgeU, pFEdgeR, &
        pFEdgeF, pFedgeU, pUEdgeR, pUEdgeF, pUEdgeU
    real :: stressTens13, stressTens13R, stressTens13U, stressTens13RU, &
        stressTens23, stressTens23F, stressTens23U, stressTens23FU

    ! upwinding
    real :: uSurf, vSurf, wSurf

    ! local flux variables
    real :: fRhoU, gRhoU, hRhoU ! rho*U momentum fluxes
    real :: fRhoV, gRhoV, hRhoV ! rho*V momentum fluxes
    real :: fRhoW, gRhoW, hRhoW ! rho*W momentum fluxes

    ! viscous fluxes
    real, dimension(0:nx + 1, 0:ny + 1, 0:nz + 1) :: divU ! div(u) field of visc.
    real :: div
    real :: du_dx, du_dy, du_dz ! partial derivatives
    real :: dv_dx, dv_dy, dv_dz
    real :: dw_dx, dw_dy, dw_dz
    real :: fRhoU_visc, gRhoU_visc, hRhoU_visc ! viscous mom. fluxes
    real :: fRhoV_visc, gRhoV_visc, hRhoV_visc
    real :: fRhoW_visc, gRhoW_visc, hRhoW_visc

    ! debugging
    real :: rhoEdge2

    ! avoid abs() for linerisation
    real :: delta

    !for basic-state density
    real :: rhos

    !achatzb for putting together molecular and turbulent vioscosity
    real :: coef_v
    !achatze

    real :: delta_hs, delta_vs

    ! squared grid scales for the anisotropic turbulence scheme

    if(TurbScheme) then
      if(ny == 1 .and. nx == 1) then
        stop 'ERROR: turbulence scheme assumes either nx > 1 or ny > 1'
      else
        if(nx == 1) then
          delta_hs = dy ** 2 ! 2D problems in y and z
        else if(ny == 1) then
          delta_hs = dx ** 2 ! 2D problems in x and z
        else
          delta_hs = dx * dy ! 3D problems

          if(dx / dy > 10.) then
            print *, 'WARNING: dx/dy > 10!'
            print *, 'The turbulence scheme is not ready for such  horizontal &
                grid anisotropies!'
          elseif(dy / dx > 10.) then
            print *, 'WARNING: dy/dx > 10!'
            print *, 'The turbulence scheme is not ready for such  horizontal &
                grid anisotropies!'
          end if
        end if

        delta_vs = dz ** 2
      end if
    end if

    if(verbose) print *, "fluxes.f90/momentumFlux: Entering subroutine..."

    !------------------------------
    !     flux for rho*u
    !------------------------------

    ! flux fRhoU
    do k = 1, nz
      do j = 1, ny
        do i = - 1, nx

          rhoedge = 0.0

          ! density at flux point
          select case(model)

          case("Boussinesq")
            rhoEdge = rho00

          case default

            select case(fluxType)

            case("central")
              ! density interpolation consistent with conti eq

              rhoEdge = 0.25 * (var(i, j, k, 1) + var(i + 1, j, k, 1) + var(i &
                  + 1, j, k, 1) + var(i + 2, j, k, 1))

            case("upwind", "ILES")
              ! density interpolation consistent with conti eq
              ! not used in MUSCL case

              if(reconstType /= "MUSCL") then
                rhoEdge = 0.25 * (rhoTilde(i, j, k, 1, 1) + rhoTilde(i + 1, j, &
                    k, 1, 0) + rhoTilde(i + 1, j, k, 1, 1) + rhoTilde(i + 2, &
                    j, k, 1, 0))
              end if

            case default
              stop "momentumFlux: unknown fluxType."
            end select

            if(fluctuationMode) rhoEdge = rhoEdge + rhoStrat(k)

          end select ! model

          ! velocity
          select case(fluxType)

          case("central")
            uL = var(i, j, k, 2)
            uR = var(i + 1, j, k, 2)

            if(fluxmode == "nln") then
              uL0 = var(i, j, k, 2)
              uR0 = var(i + 1, j, k, 2)
            else if(fluxmode == "lin") then
              uL0 = vara(i, j, k, 2)
              uR0 = vara(i + 1, j, k, 2)
            else
              stop 'ERROR; wrong fluxmode'
            end if

            fRhoU = 0.25 * (uL + uR) * (uL0 + uR0)

          case("upwind", "ILES")
            ! in MUSCL case the uTilde are the reconstructed
            ! specific momenta, divided by P
            ! in an upwinding scheme these are to be multiplied by
            ! the linearly interpolated velocities (times P) in order
            ! to obtain the desired momentum fluxes

            uR = uTilde(i + 1, j, k, 1, 0)
            uL = uTilde(i, j, k, 1, 1)

            select case(fluxType)

            case("upwind")
              if(topography) then
                ! TFC FJ
                pEdgeR = 0.5 * (jac(i, j, k) * pStratTFC(i, j, k) + jac(i + 1, &
                    j, k) * pStratTFC(i + 1, j, k))
                pREdgeR = 0.5 * (jac(i + 1, j, k) * pStratTFC(i + 1, j, k) &
                    + jac(i + 2, j, k) * pStratTFC(i + 2, j, k))
                if(fluxmode == "nln") then
                  uSurf = 0.5 * (pEdgeR * var(i, j, k, 2) + pREdgeR * var(i &
                      + 1, j, k, 2))
                else if(fluxmode == "lin") then
                  uSurf = 0.5 * (pEdgeR * vara(i, j, k, 2) + pREdgeR * vara(i &
                      + 1, j, k, 2))
                else
                  stop "ERROR: wrong fluxmode"
                end if
              else
                !UAB
                if(fluxmode == "nln") then
                  usurf = 0.5 * (var(i, j, k, 2) + var(i + 1, j, k, 2)) &
                      * Pstrat(k)
                else if(fluxmode == "lin") then
                  usurf = 0.5 * (vara(i, j, k, 2) + vara(i + 1, j, k, 2)) &
                      * Pstrata(k)
                else
                  stop 'ERROR; wrong fluxmode'
                end if
                !UAE
              end if

              fRhoU = flux_muscl(uSurf, uL, uR)
            case("ILES")
              uBarL = uBar(i, j, k)
              uBarR = uBar(i + 1, j, k)

              if(fluxmode == "nln") then
                uSurf = 0.5 * (uL + uR)
              else if(fluxmode == "lin") then
                usurf = 0.5 * (vara(i, j, k, 2) + vara(i + 1, j, k, 2))
              else
                stop 'ERROR; wrong fluxmode'
              end if

              fRhoU = flux_aldm(uL, uR, uSurf, uL, uR, uBarL, uBarR, sigmaX)
            case default
              stop "momentumFlux: unknown fluxType."
            end select

          case default
            stop "momentumFlux: unknown fluxType."
          end select

          if(reconstType /= "MUSCL") then
            flux(i, j, k, 1, 2) = rhoEdge * fRhoU
          else
            ! for MUSCL case see comment above

            flux(i, j, k, 1, 2) = fRhoU
          end if

        end do
      end do
    end do

    !----------------------------------------------------------

    !  flux gRhoU
    do k = 1, nz
      do j = 0, ny
        do i = 0, nx

          rhoedge = 0.0

          ! density at flux point
          select case(model)

          case("Boussinesq")
            rhoEdge = rho00

          case default

            select case(fluxType)

            case("central")
              ! density interpolation consistent with conti eq
              rhoEdge = 0.25 * (var(i + 1, j, k, 1) + var(i + 1, j + 1, k, 1) &
                  + var(i, j, k, 1) + var(i, j + 1, k, 1))

            case("upwind", "ILES")
              ! density interpolation consistent with conti eq
              ! not used in MUSCL case

              if(reconstType /= "MUSCL") then
                rhoEdge = 0.25 * (rhoTilde(i + 1, j, k, 2, 1) + rhoTilde(i &
                    + 1, j + 1, k, 2, 0) + rhoTilde(i, j, k, 2, 1) &
                    + rhoTilde(i, j + 1, k, 2, 0))
              end if
            case default
              stop "momentumFlux: unknown fluxType."
            end select

            if(fluctuationMode) rhoEdge = rhoEdge + rhoStrat(k)

          end select ! model

          ! velocity
          select case(fluxType)

          case("central")
            uF = var(i, j + 1, k, 2)
            uB = var(i, j, k, 2)

            if(fluxmode == "nln") then
              vR = var(i + 1, j, k, 3)
              vL = var(i, j, k, 3)
            else if(fluxmode == "lin") then
              vR = vara(i + 1, j, k, 3)
              vL = vara(i, j, k, 3)
            else
              stop 'ERROR; wrong fluxmode'
            end if

            gRhoU = 0.25 * (uB + uF) * (vL + vR)

          case("upwind", "ILES")
            ! in MUSCL case the uTilde are the reconstructed
            ! specific momenta, divided by P
            ! in an upwinding scheme these are to be multiplied by
            ! the linearly interpolated velocities (times P) in order
            ! to obtain the desired momentum fluxes

            uF = uTilde(i, j + 1, k, 2, 0)
            uB = uTilde(i, j, k, 2, 1)

            select case(fluxType)

            case("upwind")
              if(topography) then
                ! TFC FJ
                pEdgeF = 0.5 * (jac(i, j, k) * pStratTFC(i, j, k) + jac(i, j &
                    + 1, k) * pStratTFC(i, j + 1, k))
                pREdgeF = 0.5 * (jac(i + 1, j, k) * pStratTFC(i + 1, j, k) &
                    + jac(i + 1, j + 1, k) * pStratTFC(i + 1, j + 1, k))
                if(fluxmode == "nln") then
                  vSurf = 0.5 * (pEdgeF * var(i, j, k, 3) + pREdgeF * var(i &
                      + 1, j, k, 3))
                else if(fluxmode == "lin") then
                  vSurf = 0.5 * (pEdgeF * vara(i, j, k, 3) + pREdgeF * vara(i &
                      + 1, j, k, 3))
                else
                  stop "ERROR: wrong fluxmode"
                end if
              else
                !UAB
                if(fluxmode == "nln") then
                  vsurf = 0.5 * (var(i, j, k, 3) + var(i + 1, j, k, 3)) &
                      * Pstrat(k)
                else if(fluxmode == "lin") then
                  vsurf = 0.5 * (vara(i, j, k, 3) + vara(i + 1, j, k, 3)) &
                      * Pstrata(k)
                else
                  stop 'ERROR; wrong fluxmode'
                end if
                !UAE
              end if

              gRhoU = flux_muscl(vSurf, uB, uF)
            case("ILES")
              if(fluxmode == "nln") then
                vR = vTilde(i + 1, j, k, 1, 0)
                vL = vTilde(i, j, k, 1, 1)
              else if(fluxmode == "lin") then
                vR = vara(i + 1, j, k, 3)
                vL = vara(i, j, k, 3)
              else
                stop 'ERROR; wrong fluxmode'
              end if

              vSurf = 0.5 * (vR + vL)

              uBarF = uBar(i, j + 1, k)
              uBarB = uBar(i, j, k)

              gRhoU = flux_aldm(uB, uF, vSurf, uB, uF, uBarB, uBarF, sigmaX)
            case default
              stop "momentumFlux: unknown fluxType."
            end select

          case default
            stop "momentumFlux: unknown fluxType."
          end select

          if(reconstType /= "MUSCL") then
            flux(i, j, k, 2, 2) = rhoEdge * gRhoU
          else
            ! for MUSCL case see comment above

            flux(i, j, k, 2, 2) = gRhoU
          end if
        end do
      end do
    end do

    !---------------------------------------------------------------------

    ! flux hRhoU
    do k = 0, nz
      do j = 1, ny
        do i = 0, nx

          rhoedge = 0.0

          ! density at flux point
          select case(model)

          case("Boussinesq")
            rhoEdge = rho00

          case default

            select case(fluxType)

            case("central")
              ! density interpolation consistent with conti eq
              rhoEdge = 0.25 * (var(i, j, k, 1) + var(i, j, k + 1, 1) + var(i &
                  + 1, j, k, 1) + var(i + 1, j, k + 1, 1))

            case("upwind", "ILES")
              ! density interpolation consistent with conti eq
              ! not used in MUSCL case

              if(reconstType /= "MUSCL") then
                rhoEdge = 0.25 * (rhoTilde(i, j, k, 3, 1) + rhoTilde(i, j, k &
                    + 1, 3, 0) + rhoTilde(i + 1, j, k, 3, 1) + rhoTilde(i + 1, &
                    j, k + 1, 3, 0))
              end if

            case default
              stop "momentumFlux: unknown fluxType."
            end select

            ! comment: for CDS rhoEdge should add rhoStrat
            ! for each var(...1) individually for 100% correctness

            if(fluctuationMode) rhoEdge = rhoEdge + rhoStratTilde(k)

          end select ! model

          ! velocity
          select case(fluxType)

          case("central")
            uU = var(i, j, k + 1, 2)
            uD = var(i, j, k, 2)

            if(fluxmode == "nln") then
              wR = var(i + 1, j, k, 4)
              wL = var(i, j, k, 4)
            else if(fluxmode == "lin") then
              wR = vara(i + 1, j, k, 4)
              wL = vara(i, j, k, 4)
            else
              stop 'ERROR; wrong fluxmode'
            end if

            hRhoU = 0.25 * (uD + uU) * (wL + wR)

          case("upwind", "ILES")
            ! in MUSCL case the uTilde are the reconstructed
            ! specific momenta, divided by P
            ! in an upwinding scheme these are to be multiplied by
            ! the linearly interpolated velocities (times P) in order
            ! to obtain the desired momentum fluxes

            uU = uTilde(i, j, k + 1, 3, 0)
            uD = uTilde(i, j, k, 3, 1)

            select case(fluxType)

            case("upwind")
              if(topography) then
                ! TFC FJ
                pEdgeU = 0.5 * (jac(i, j, k) * pStratTFC(i, j, k) + jac(i, j, &
                    k + 1) * pStratTFC(i, j, k + 1))
                pREdgeU = 0.5 * (jac(i + 1, j, k) * pStratTFC(i + 1, j, k) &
                    + jac(i + 1, j, k + 1) * pStratTFC(i + 1, j, k + 1))
                if(fluxmode == "nln") then
                  wSurf = 0.5 * (pEdgeU * var(i, j, k, 4) + pREdgeU * var(i &
                      + 1, j, k, 4))
                else if(fluxmode == "lin") then
                  wSurf = 0.5 * (pEdgeU * vara(i, j, k, 4) + pREdgeU * vara(i &
                      + 1, j, k, 4))
                else
                  stop "ERROR: wrong fluxmode"
                end if
              else
                !UAB
                if(fluxmode == "nln") then
                  wsurf = 0.5 * (var(i, j, k, 4) + var(i + 1, j, k, 4)) &
                      * PstratTilde(k)
                else if(fluxmode == "lin") then
                  wsurf = 0.5 * (vara(i, j, k, 4) + vara(i + 1, j, k, 4)) &
                      * PstratTildea(k)
                else
                  stop 'ERROR; wrong fluxmode'
                end if
                !UAE
              end if

              hRhoU = flux_muscl(wSurf, uD, uU)
            case("ILES")
              if(fluxmode == "nln") then
                wR = wTilde(i + 1, j, k, 1, 0)
                wL = wTilde(i, j, k, 1, 1)
              else if(fluxmode == "lin") then
                wR = vara(i + 1, j, k, 4)
                wL = vara(i, j, k, 4)
              else
                stop 'ERROR; wrong fluxmode'
              end if

              wSurf = 0.5 * (wL + wR)

              uBarU = uBar(i, j, k + 1)
              uBarD = uBar(i, j, k)

              hRhoU = flux_aldm(uU, uD, wSurf, uD, uU, uBarD, uBarU, sigmaX)
            case default
              stop "momentumFlux: unknown fluxType."
            end select

          case default
            stop "momentumFlux: unknown fluxType."
          end select

          if(reconstType /= "MUSCL") then
            flux(i, j, k, 3, 2) = rhoEdge * hRhoU
          else
            ! for MUSCL case see comment above

            flux(i, j, k, 3, 2) = hRhoU
          end if
        end do
      end do
    end do

    !------------------------------
    !     flux for rho*v
    !------------------------------

    !  flux fRhoV
    do k = 1, nz
      do j = 0, ny
        do i = 0, nx

          rhoedge = 0.0

          ! density at flux point
          select case(model)

          case("Boussinesq")
            rhoEdge = rho00

          case default

            select case(fluxType)

            case("central")
              ! density interpolation consistent with conti eq
              rhoEdge = 0.25 * (var(i, j, k, 1) + var(i + 1, j, k, 1) + var(i, &
                  j + 1, k, 1) + var(i + 1, j + 1, k, 1))

            case("upwind", "ILES")
              ! density interpolation consistent with conti eq
              ! not used in MUSCL case

              if(reconstType /= "MUSCL") then
                rhoEdge = 0.25 * (rhoTilde(i, j, k, 1, 1) + rhoTilde(i + 1, j, &
                    k, 1, 0) + rhoTilde(i, j + 1, k, 1, 1) + rhoTilde(i + 1, j &
                    + 1, k, 1, 0))
              end if

            case default
              stop "momentumFlux: unknown fluxType."
            end select

            if(fluctuationMode) rhoEdge = rhoEdge + rhoStrat(k)

          end select ! model

          ! velocity
          select case(fluxType)

          case("central")
            vR = var(i + 1, j, k, 3)
            vL = var(i, j, k, 3)

            if(fluxmode == "nln") then
              uF = var(i, j + 1, k, 2)
              uB = var(i, j, k, 2)
            else if(fluxmode == "lin") then
              uF = vara(i, j + 1, k, 2)
              uB = vara(i, j, k, 2)
            else
              stop 'ERROR; wrong fluxmode'
            end if

            fRhoV = 0.25 * (vL + vR) * (uB + uF)

          case("upwind", "ILES")
            ! in MUSCL case the vTilde are the reconstructed
            ! specific momenta, divided by P
            ! in an upwinding scheme these are to be multiplied by
            ! the linearly interpolated velocities (times P) in order
            ! to obtain the desired momentum fluxes

            vR = vTilde(i + 1, j, k, 1, 0)
            vL = vTilde(i, j, k, 1, 1)

            select case(fluxType)

            case("upwind")
              if(topography) then
                ! TFC FJ
                pEdgeR = 0.5 * (jac(i, j, k) * pStratTFC(i, j, k) + jac(i + 1, &
                    j, k) * pStratTFC(i + 1, j, k))
                pFEdgeR = 0.5 * (jac(i, j + 1, k) * pStratTFC(i, j + 1, k) &
                    + jac(i + 1, j + 1, k) * pStratTFC(i + 1, j + 1, k))
                if(fluxmode == "nln") then
                  uSurf = 0.5 * (pEdgeR * var(i, j, k, 2) + pFEdgeR * var(i, j &
                      + 1, k, 2))
                else if(fluxmode == "lin") then
                  uSurf = 0.5 * (pEdgeR * vara(i, j, k, 2) + pFEdgeR * vara(i, &
                      j + 1, k, 2))
                else
                  stop "ERROR: wrong fluxmode"
                end if
              else
                !UAB
                if(fluxmode == "nln") then
                  usurf = 0.5 * (var(i, j, k, 2) + var(i, j + 1, k, 2)) &
                      * Pstrat(k)
                else if(fluxmode == "lin") then
                  usurf = 0.5 * (vara(i, j, k, 2) + vara(i, j + 1, k, 2)) &
                      * Pstrata(k)
                else
                  stop 'ERROR; wrong fluxmode'
                end if
                !UAE
              end if

              fRhoV = flux_muscl(uSurf, vL, vR)
            case("ILES")
              if(fluxmode == "nln") then
                uF = uTilde(i, j + 1, k, 2, 0)
                uB = uTilde(i, j, k, 2, 1)
              else if(fluxmode == "lin") then
                uF = vara(i, j + 1, k, 2)
                uB = vara(i, j, k, 2)
              else
                stop 'ERROR; wrong fluxmode'
              end if

              uSurf = 0.5 * (uB + uF)

              vBarR = vBar(i + 1, j, k)
              vBarL = vBar(i, j, k)

              fRhoV = flux_aldm(vL, vR, uSurf, vL, vR, vBarL, vBarR, sigmaY)
            case default
              stop "momentumFlux: unknown fluxType."
            end select

          case default
            stop "momentumFlux: unknown fluxType."
          end select

          if(reconstType /= "MUSCL") then
            flux(i, j, k, 1, 3) = rhoEdge * fRhoV
          else
            ! for MUSCL case see comment above

            flux(i, j, k, 1, 3) = fRhoV
          end if
        end do
      end do
    end do

    !---------------------------------------------------------------------

    ! flux gRhoV
    do k = 1, nz
      do j = - 1, ny
        do i = 1, nx

          rhoedge = 0.0

          ! density at flux point
          select case(model)

          case("Boussinesq")
            rhoEdge = rho00

          case default

            select case(fluxType)

            case("central")
              ! density interpolation consistent with conti eq
              rhoEdge = 0.25 * (var(i, j, k, 1) + var(i, j + 1, k, 1) + var(i, &
                  j + 1, k, 1) + var(i, j + 2, k, 1))

            case("upwind", "ILES")
              ! density interpolation consistent with conti eq
              ! not used in MUSCL case

              if(reconstType /= "MUSCL") then
                rhoEdge = 0.25 * (rhoTilde(i, j, k, 2, 1) + rhoTilde(i, j + 1, &
                    k, 2, 0) + rhoTilde(i, j + 1, k, 2, 1) + rhoTilde(i, j &
                    + 2, k, 2, 0))
              end if

            case default
              stop "momentumFlux: unknown fluxType."
            end select

            if(fluctuationMode) rhoEdge = rhoEdge + rhoStrat(k)

          end select ! model

          ! velocity
          select case(fluxType)

          case("central")
            vF = var(i, j + 1, k, 3)
            vB = var(i, j, k, 3)

            if(fluxmode == "nln") then
              vF0 = var(i, j + 1, k, 3)
              vB0 = var(i, j, k, 3)
            else if(fluxmode == "lin") then
              vF0 = vara(i, j + 1, k, 3)
              vB0 = vara(i, j, k, 3)
            else
              stop 'ERROR; wrong fluxmode'
            end if

            gRhoV = 0.25 * (vB + vF) * (vB0 + vF0)

          case("upwind", "ILES")
            ! in MUSCL case the vTilde are the reconstructed
            ! specific momenta, divided by P
            ! in an upwinding scheme these are to be multiplied by
            ! the linearly interpolated velocities (times P) in order
            ! to obtain the desired momentum fluxes

            vF = vTilde(i, j + 1, k, 2, 0)
            vB = vTilde(i, j, k, 2, 1)

            select case(fluxType)

            case("upwind")
              if(topography) then
                ! TFC FJ
                pEdgeF = 0.5 * (jac(i, j, k) * pStratTFC(i, j, k) + jac(i, j &
                    + 1, k) * pStratTFC(i, j + 1, k))
                pFEdgeF = 0.5 * (jac(i, j + 1, k) * pStratTFC(i, j + 1, k) &
                    + jac(i, j + 2, k) * pStratTFC(i, j + 2, k))
                if(fluxmode == "nln") then
                  vSurf = 0.5 * (pEdgeF * var(i, j, k, 3) + pFEdgeF * var(i, j &
                      + 1, k, 3))
                else if(fluxmode == "lin") then
                  vSurf = 0.5 * (pEdgeF * vara(i, j, k, 3) + pFEdgeF * vara(i, &
                      j + 1, k, 3))
                else
                  stop "ERROR: wrong fluxmode"
                end if
              else
                !UAB
                if(fluxmode == "nln") then
                  vsurf = 0.5 * (var(i, j, k, 3) + var(i, j + 1, k, 3)) &
                      * Pstrat(k)
                else if(fluxmode == "lin") then
                  vsurf = 0.5 * (vara(i, j, k, 3) + vara(i, j + 1, k, 3)) &
                      * Pstrata(k)
                else
                  stop 'ERROR; wrong fluxmode'
                end if
                !UAE
              end if

              gRhoV = flux_muscl(vSurf, vB, vF)
            case("ILES")
              vBarF = vBar(i, j + 1, k)
              vBarB = vBar(i, j, k)

              if(fluxmode == "nln") then
                vSurf = 0.5 * (vB + vF)
              else if(fluxmode == "lin") then
                vsurf = 0.5 * (vara(i, j, k, 3) + vara(i, j + 1, k, 3))
              else
                stop 'ERROR; wrong fluxmode'
              end if

              gRhoV = flux_aldm(vB, vF, vSurf, vB, vF, vBarB, vBarF, sigmaY)
            case default
              stop "momentumFlux: unknown fluxType."
            end select

          case default
            stop "momentumFlux: unknown fluxType."
          end select

          if(reconstType /= "MUSCL") then
            flux(i, j, k, 2, 3) = rhoEdge * gRhoV
          else
            ! for MUSCL case see comment above

            flux(i, j, k, 2, 3) = gRhoV
          end if
        end do
      end do
    end do

    !----------------------------------------------------------------------

    ! vertical flux hRhoV
    do k = 0, nz
      do j = 0, ny
        do i = 1, nx

          rhoedge = 0.0

          ! density at flux point
          select case(model)

          case("Boussinesq")
            rhoEdge = rho00

          case default

            select case(fluxType)

            case("central")
              ! density interpolation consistent with conti eq
              rhoEdge = 0.25 * (var(i, j, k, 1) + var(i, j, k + 1, 1) + var(i, &
                  j + 1, k, 1) + var(i, j + 1, k + 1, 1))

            case("upwind", "ILES")
              ! density interpolation consistent with conti eq
              ! not used in MUSCL case

              if(reconstType /= "MUSCL") then
                rhoEdge = 0.25 * (rhoTilde(i, j, k, 3, 1) + rhoTilde(i, j, k &
                    + 1, 3, 0) + rhoTilde(i, j + 1, k, 3, 1) + rhoTilde(i, j &
                    + 1, k + 1, 3, 0))
              end if
            case default
              stop "momentumFlux: unknown fluxType."
            end select

            ! comment: for CDS rhoEdge should add rhoStrat for each
            ! var(...1) individually for 100% consist. with conti eq.

            if(fluctuationMode) rhoEdge = rhoEdge + rhoStratTilde(k)

          end select ! model

          ! velocity
          select case(fluxType)

          case("central")
            vU = var(i, j, k + 1, 3)
            vD = var(i, j, k, 3)

            if(fluxmode == "nln") then
              wF = var(i, j + 1, k, 4)
              wB = var(i, j, k, 4)
            else if(fluxmode == "lin") then
              wF = vara(i, j + 1, k, 4)
              wB = vara(i, j, k, 4)
            else
              stop 'ERROR; wrong fluxmode'
            end if

            hRhoV = 0.25 * (vD + vU) * (wB + wF)

          case("upwind", "ILES")
            ! in MUSCL case the vTilde are the reconstructed
            ! specific momenta, divided by P
            ! in an upwinding scheme these are to be multiplied by
            ! the linearly interpolated velocities (times P) in order
            ! to obtain the desired momentum fluxes

            vU = vTilde(i, j, k + 1, 3, 0)
            vD = vTilde(i, j, k, 3, 1)

            select case(fluxType)

            case("upwind")
              if(topography) then
                ! TFC FJ
                pEdgeU = 0.5 * (jac(i, j, k) * pStratTFC(i, j, k) + jac(i, j, &
                    k + 1) * pStratTFC(i, j, k + 1))
                pFEdgeU = 0.5 * (jac(i, j + 1, k) * pStratTFC(i, j + 1, k) &
                    + jac(i, j + 1, k + 1) * pStratTFC(i, j + 1, k + 1))
                if(fluxmode == "nln") then
                  wSurf = 0.5 * (pEdgeU * var(i, j, k, 4) + pFEdgeU * var(i, j &
                      + 1, k, 4))
                else if(fluxmode == "lin") then
                  wSurf = 0.5 * (pEdgeU * vara(i, j, k, 4) + pFEdgeU * vara(i, &
                      j + 1, k, 4))
                else
                  stop "ERROR: wrong fluxmode"
                end if
              else
                !UAB
                if(fluxmode == "nln") then
                  wsurf = 0.5 * (var(i, j, k, 4) + var(i, j + 1, k, 4)) &
                      * PstratTilde(k)
                else if(fluxmode == "lin") then
                  wsurf = 0.5 * (vara(i, j, k, 4) + vara(i, j + 1, k, 4)) &
                      * PstratTildea(k)
                else
                  stop 'ERROR; wrong fluxmode'
                end if
                !UAE
              end if

              hRhoV = flux_muscl(wSurf, vD, vU)
            case("ILES")
              if(fluxmode == "nln") then
                wF = wTilde(i, j + 1, k, 2, 0)
                wB = wTilde(i, j, k, 2, 1)
              else if(fluxmode == "lin") then
                wF = vara(i, j + 1, k, 4)
                wB = vara(i, j, k, 4)
              else
                stop 'ERROR; wrong fluxmode'
              end if

              wSurf = 0.5 * (wB + wF)

              vBarU = vBar(i, j, k + 1)
              vBarD = vBar(i, j, k)

              hRhoV = flux_aldm(vD, vU, wSurf, vD, vU, vBarD, vBarU, sigmaY)
            case default
              stop "momentumFlux: unknown fluxType."
            end select

          case default
            stop "momentumFlux: unknown fluxType."
          end select

          if(reconstType /= "MUSCL") then
            flux(i, j, k, 3, 3) = rhoEdge * hRhoV
          else
            ! for MUSCL case see comment above

            flux(i, j, k, 3, 3) = hRhoV
          end if
        end do
      end do
    end do

    !------------------------------
    !     flux for rho*w
    !------------------------------

    ! flux fRhoW
    do k = 0, nz
      do j = 1, ny
        do i = 0, nx

          rhoedge = 0.0

          ! density at flux point
          select case(model)

          case("Boussinesq")
            rhoEdge = rho00

          case default

            select case(fluxType)

            case("central")

              if(fluctuationMode) then
                rhoEdge = 0.25 * (var(i, j, k, 1) + var(i + 1, j, k, 1) &
                    + var(i, j, k + 1, 1) + var(i + 1, j, k + 1, 1)) + 0.5 &
                    * (rhoStrat(k) + rhoStrat(k + 1))
              else
                rhoEdge = 0.25 * (var(i, j, k, 1) + var(i + 1, j, k, 1) &
                    + var(i, j, k + 1, 1) + var(i + 1, j, k + 1, 1))
              end if

            case("upwind", "ILES")
              ! density interpolation consistent with conti eq
              ! not used in MUSCL case

              if(reconstType /= "MUSCL") then
                if(fluctuationMode) then
                  rhoEdge = 0.25 * (rhoTilde(i, j, k, 1, 1) + rhoTilde(i + 1, &
                      j, k, 1, 0) + rhoTilde(i, j, k + 1, 1, 1) + rhoTilde(i &
                      + 1, j, k + 1, 1, 0)) + 0.5 * (rhoStrat(k) + rhoStrat(k &
                      + 1))
                else
                  rhoEdge = 0.25 * (rhoTilde(i, j, k, 1, 1) + rhoTilde(i + 1, &
                      j, k, 1, 0) + rhoTilde(i, j, k + 1, 1, 1) + rhoTilde(i &
                      + 1, j, k + 1, 1, 0))
                end if
              end if

            case default
              stop "momentumFlux: unknown fluxType."
            end select

          end select ! model

          ! velocity
          select case(fluxType)

          case("central")
            wR = var(i + 1, j, k, 4)
            wL = var(i, j, k, 4)

            if(fluxmode == "nln") then
              uU = var(i, j, k + 1, 2)
              uD = var(i, j, k, 2)
            else if(fluxmode == "lin") then
              uU = vara(i, j, k + 1, 2)
              uD = vara(i, j, k, 2)
            else
              stop 'ERROR; wrong fluxmode'
            end if

            fRhoW = 0.25 * (wL + wR) * (uD + uU)

          case("upwind", "ILES")
            ! in MUSCL case the wTilde are the reconstructed
            ! specific momenta, divided by P
            ! in an upwinding scheme these are to be multiplied by
            ! the linearly interpolated velocities (times P) in order �
            ! to obtain the desired momentum fluxes

            wR = wTilde(i + 1, j, k, 1, 0)
            wL = wTilde(i, j, k, 1, 1)

            select case(fluxType)

            case("upwind")
              if(topography) then
                ! TFC FJ
                pEdgeR = 0.5 * (jac(i, j, k) * pStratTFC(i, j, k) + jac(i + 1, &
                    j, k) * pStratTFC(i + 1, j, k))
                pUEdgeR = 0.5 * (jac(i, j, k + 1) * pStratTFC(i, j, k + 1) &
                    + jac(i + 1, j, k + 1) * pStratTFC(i + 1, j, k + 1))
                if(fluxmode == "nln") then
                  uSurf = 0.5 * (pEdgeR * var(i, j, k, 2) + pUEdgeR * var(i, &
                      j, k + 1, 2))
                else if(fluxmode == "lin") then
                  uSurf = 0.5 * (pEdgeR * vara(i, j, k, 2) + pUEdgeR * vara(i, &
                      j, k + 1, 2))
                else
                  stop "ERROR: wrong fluxmode"
                end if
              else
                !UAB
                if(fluxmode == "nln") then
                  usurf = 0.5 * (var(i, j, k, 2) * Pstrat(k) + var(i, j, k &
                      + 1, 2) * Pstrat(k + 1))
                else if(fluxmode == "lin") then
                  usurf = 0.5 * (vara(i, j, k, 2) * Pstrata(k) + vara(i, j, k &
                      + 1, 2) * Pstrata(k + 1))
                else
                  stop 'ERROR; wrong fluxmode'
                end if
                !UAE
              end if

              fRhoW = flux_muscl(uSurf, wL, wR)
            case("ILES")
              if(fluxmode == "nln") then
                uU = uTilde(i, j, k + 1, 3, 0)
                uD = uTilde(i, j, k, 3, 1)
              else if(fluxmode == "lin") then
                uU = vara(i, j, k + 1, 2)
                uD = vara(i, j, k, 2)
              else
                stop 'ERROR; wrong fluxmode'
              end if

              uSurf = 0.5 * (uD + uU)

              wBarR = wBar(i + 1, j, k)
              wBarL = wBar(i, j, k)

              fRhoW = flux_aldm(wL, wR, uSurf, wL, wR, wBarR, wBarL, sigmaZ)
            case default
              stop "momentumFlux: unknown fluxType."
            end select

          case default
            stop "momentumFlux: unknown fluxType."
          end select

          if(reconstType /= "MUSCL") then
            flux(i, j, k, 1, 4) = rhoEdge * fRhoW
          else
            ! for MUSCL case see comment above

            flux(i, j, k, 1, 4) = fRhoW
          end if
        end do
      end do
    end do

    !-------------------------------------------------------------------

    ! flux gRhoW
    do k = 0, nz
      do j = 0, ny
        do i = 1, nx

          rhoedge = 0.0

          ! density at flux point
          select case(model)

          case("Boussinesq")
            rhoEdge = rho00

          case default

            select case(fluxType)

            case("central")

              if(fluctuationMode) then
                rhoEdge = 0.25 * (var(i, j, k, 1) + var(i, j + 1, k, 1) &
                    + var(i, j, k + 1, 1) + var(i, j + 1, k + 1, 1)) + 0.5 &
                    * (rhoStrat(k) + rhoStrat(k + 1))
              else
                rhoEdge = 0.25 * (var(i, j, k, 1) + var(i, j + 1, k, 1) &
                    + var(i, j, k + 1, 1) + var(i, j + 1, k + 1, 1))
              end if

            case("upwind", "ILES")
              ! density interpolation consistent with conti eq
              ! not used in MUSCL case

              if(reconstType /= "MUSCL") then
                if(fluctuationMode) then
                  rhoEdge = 0.25 * (rhoTilde(i, j, k, 2, 1) + rhoTilde(i, j &
                      + 1, k, 2, 0) + rhoTilde(i, j, k + 1, 2, 1) &
                      + rhoTilde(i, j + 1, k + 1, 2, 0)) + 0.5 * (rhoStrat(k) &
                      + rhoStrat(k + 1))
                else
                  rhoEdge = 0.25 * (rhoTilde(i, j, k, 2, 1) + rhoTilde(i, j &
                      + 1, k, 2, 0) + rhoTilde(i, j, k + 1, 2, 1) &
                      + rhoTilde(i, j + 1, k + 1, 2, 0))
                end if
              end if
            case default
              stop "momentumFlux: unknown fluxType."
            end select

          end select ! model

          ! velocity
          select case(fluxType)

          case("central")
            wF = var(i, j + 1, k, 4)
            wB = var(i, j, k, 4)

            if(fluxmode == "nln") then
              vU = var(i, j, k + 1, 3)
              vD = var(i, j, k, 3)
            else if(fluxmode == "lin") then
              vU = vara(i, j, k + 1, 3)
              vD = vara(i, j, k, 3)
            else
              stop 'ERROR; wrong fluxmode'
            end if

            gRhoW = 0.25 * (wB + wF) * (vD + vU)

          case("upwind", "ILES")
            ! in MUSCL case the wTilde are the reconstructed
            ! specific momenta, divided by P
            ! in an upwinding scheme these are to be multiplied by
            ! the linearly interpolated velocities (times P) in order
            ! to obtain the desired momentum fluxes

            wF = wTilde(i, j + 1, k, 2, 0)
            wB = wTilde(i, j, k, 2, 1)

            select case(fluxType)

            case("upwind")
              if(topography) then
                ! TFC FJ
                pEdgeF = 0.5 * (jac(i, j, k) * pStratTFC(i, j, k) + jac(i, j &
                    + 1, k) * pStratTFC(i, j + 1, k))
                pUEdgeF = 0.5 * (jac(i, j, k + 1) * pStratTFC(i, j, k + 1) &
                    + jac(i, j + 1, k + 1) * pStratTFC(i, j + 1, k + 1))
                if(fluxmode == "nln") then
                  vSurf = 0.5 * (pEdgeF * var(i, j, k, 3) + pUEdgeF * var(i, &
                      j, k + 1, 3))
                else if(fluxmode == "lin") then
                  vSurf = 0.5 * (pEdgeF * vara(i, j, k, 3) + pUEdgeF * vara(i, &
                      j, k + 1, 3))
                else
                  stop "ERROR: wrong fluxmode"
                end if
              else
                !UAB
                if(fluxmode == "nln") then
                  vsurf = 0.5 * (var(i, j, k, 3) * Pstrat(k) + var(i, j, k &
                      + 1, 3) * Pstrat(k + 1))
                else if(fluxmode == "lin") then
                  vsurf = 0.5 * (vara(i, j, k, 3) * Pstrata(k) + vara(i, j, k &
                      + 1, 3) * Pstrata(k + 1))
                else
                  stop 'ERROR; wrong fluxmode'
                end if
                !UAE
              end if

              gRhoW = flux_muscl(vSurf, wB, wF)
            case("ILES")
              if(fluxmode == "nln") then
                vU = vTilde(i, j, k + 1, 3, 0)
                vD = vTilde(i, j, k, 3, 1)
              else if(fluxmode == "lin") then
                vU = vara(i, j, k + 1, 3)
                vD = vara(i, j, k, 3)
              else
                stop 'ERROR; wrong fluxmode'
              end if

              vSurf = 0.5 * (vU + vD)

              wBarF = wBar(i, j + 1, k)
              wBarB = wBar(i, j, k)

              gRhoW = flux_aldm(wB, wF, vSurf, wB, wF, wBarB, wBarF, sigmaZ)
            case default
              stop "momentumFlux: unknown fluxType."
            end select

          case default
            stop "momentumFlux: unknown fluxType."
          end select

          if(reconstType /= "MUSCL") then
            flux(i, j, k, 2, 4) = rhoEdge * gRhoW
          else
            ! for MUSCL case see comment above

            flux(i, j, k, 2, 4) = gRhoW
          end if
        end do
      end do
    end do

    !---------------------------------------------------------------------

    ! flux hRhoW
    do k = - 1, nz
      do j = 1, ny
        do i = 1, nx

          rhoedge = 0.0

          ! density at flux point
          select case(model)

          case("Boussinesq")
            rhoEdge = rho00

          case default

            select case(fluxType)

            case("central")

              if(fluctuationMode) then
                rhoEdge = 0.25 * (var(i, j, k, 1) + rhoStrat(k) + var(i, j, k &
                    + 1, 1) + rhoStrat(k + 1) + var(i, j, k + 1, 1) &
                    + rhoStrat(k + 1) + var(i, j, k + 2, 1) + rhoStrat(k + 2))

              else
                rhoEdge = 0.25 * (var(i, j, k, 1) + var(i, j, k + 1, 1) &
                    + var(i, j, k + 1, 1) + var(i, j, k + 2, 1))
              end if

            case("upwind", "ILES")
              ! density interpolation consistent with conti eq
              ! not used in MUSCL case

              if(reconstType /= "MUSCL") then
                if(fluctuationMode) then
                  rhoEdge = 0.25 * (rhoTilde(i, j, k, 3, 1) + rhoTilde(i, j, k &
                      + 1, 3, 0) + rhoTilde(i, j, k + 1, 3, 1) + rhoTilde(i, &
                      j, k + 2, 3, 0)) + 0.5 * (rhoStratTilde(k) &
                      + rhoStratTilde(k + 1))
                else
                  rhoEdge = 0.25 * (rhoTilde(i, j, k, 3, 1) + rhoTilde(i, j, k &
                      + 1, 3, 0) + rhoTilde(i, j, k + 1, 3, 1) + rhoTilde(i, &
                      j, k + 2, 3, 0))
                end if
              end if

            case default
              stop "momentumFlux: unknown fluxType."
            end select

          end select ! model

          ! velocity
          select case(fluxType)

          case("central")
            wU = var(i, j, k + 1, 4)
            wD = var(i, j, k, 4)

            if(fluxmode == "nln") then
              wU0 = var(i, j, k + 1, 4)
              wD0 = var(i, j, k, 4)
            else if(fluxmode == "lin") then
              wU0 = vara(i, j, k + 1, 4)
              wD0 = vara(i, j, k, 4)
            else
              stop 'ERROR; wrong fluxmode'
            end if

            hRhoW = 0.25 * (wD + wU) * (wD0 + wU0)

          case("upwind", "ILES")
            ! in MUSCL case the wTilde are the reconstructed
            ! specific momenta, divided by P
            ! in an upwinding scheme these are to be multiplied by
            ! the linearly interpolated velocities (times P) in order
            ! to obtain the desired momentum fluxes

            wU = wTilde(i, j, k + 1, 3, 0)
            wD = wTilde(i, j, k, 3, 1)

            select case(fluxType)

            case("upwind")
              if(topography) then
                ! TFC FJ
                pEdgeU = 0.5 * (jac(i, j, k) * pStratTFC(i, j, k) + jac(i, j, &
                    k + 1) * pStratTFC(i, j, k + 1))
                pUEdgeU = 0.5 * (jac(i, j, k + 1) * pStratTFC(i, j, k + 1) &
                    + jac(i, j, k + 2) * pStratTFC(i, j, k + 2))
                if(fluxmode == "nln") then
                  wSurf = 0.5 * (pEdgeU * var(i, j, k, 4) + pUEdgeU * var(i, &
                      j, k + 1, 4))
                else if(fluxmode == "lin") then
                  wSurf = 0.5 * (pEdgeU * vara(i, j, k, 4) + pUEdgeU * vara(i, &
                      j, k + 1, 4))
                else
                  stop "ERROR: wrong fluxmode"
                end if
              else
                !UAB
                if(fluxmode == "nln") then
                  wsurf = 0.5 * (var(i, j, k, 4) * PstratTilde(k) + var(i, j, &
                      k + 1, 4) * PstratTilde(k + 1))
                else if(fluxmode == "lin") then
                  wsurf = 0.5 * (vara(i, j, k, 4) * PstratTildea(k) + vara(i, &
                      j, k + 1, 4) * PstratTildea(k + 1))
                else
                  stop 'ERROR; wrong fluxmode'
                end if
                !UAE
              end if

              hRhoW = flux_muscl(wSurf, wD, wU)
            case("ILES")
              wBarU = wBar(i, j, k + 1)
              wBarD = wBar(i, j, k)

              if(fluxmode == "nln") then
                wSurf = 0.5 * (wD + wU)
              else if(fluxmode == "lin") then
                wsurf = 0.5 * (vara(i, j, k, 4) + vara(i, j, k + 1, 4))
              else
                stop 'ERROR; wrong fluxmode'
              end if

              hRhoW = flux_aldm(wD, wU, wSurf, wD, wU, wBarD, wBarU, sigmaZ)
            case default
              stop "momentumFlux: unknown fluxType."
            end select

          case default
            stop "momentumFlux: unknown fluxType."
          end select

          if(reconstType /= "MUSCL") then
            flux(i, j, k, 3, 4) = rhoEdge * hRhoW
          else
            ! for MUSCL case see comment above

            flux(i, j, k, 3, 4) = hRhoW
          end if
        end do
      end do
    end do

    !-------------------------------------------------------------------
    !                          Viscous Fluxes
    !-------------------------------------------------------------------

    ! TFC FJ
    ! if(topography .and. mu_viscous_dim == 0.0) then
    !   return
    ! end if

    select case(model)

    case("Boussinesq")

      !------------------------------
      !     flux for rho*u
      !------------------------------

      ! horizontal flux fRhoU
      do k = 1, nz
        do j = 1, ny
          do i = - 1, nx

            ! du/dx at i+1/2
            du_dx = (var(i + 1, j, k, 2) - var(i, j, k, 2)) / dx

            if(TurbScheme) then
              ! turbulence scheme allowing for anisotropic grids
              if(topography) then
                fRhoU_visc = (ReInv + (rho00 * delta_hs * var(i + 1, j, k, &
                    7))) * jac(i + 1, j, k) * stressTensTFC(i + 1, j, k, 1, 1, &
                    var)
              else
                ! fRhoU_visc = (ReInv + (rho00 * delta_hs * var(i, j, k, 7))) &
                !     * (du_dx + du_dx)
                fRhoU_visc = (ReInv + (rho00 * delta_hs * var(i + 1, j, k, &
                    7))) * (du_dx + du_dx)
              end if
            else
              if(topography) then
                fRhoU_visc = ReInv * jac(i + 1, j, k) * stressTensTFC(i + 1, &
                    j, k, 1, 1, var)
              else
                fRhoU_visc = ReInv * (du_dx + du_dx)
              end if
            end if

            flux(i, j, k, 1, 2) = flux(i, j, k, 1, 2) - fRhoU_visc
          end do
        end do
      end do

      ! horizontal flux gRhoU
      do k = 1, nz
        do j = 0, ny
          do i = 0, nx
            ! du/dy at j+1/2
            du_dy = (var(i, j + 1, k, 2) - var(i, j, k, 2)) / dy
            dv_dx = (var(i + 1, j, k, 3) - var(i, j, k, 3)) / dx ! dv/dx

            if(TurbScheme) then
              ! turbulence scheme allowing for anisotropic grids
              if(topography) then
                gRhoU_visc = (ReInv + (rho00 * 0.25 * delta_hs * (var(i, j, k, &
                    7) + var(i + 1, j, k, 7) + var(i, j + 1, k, 7) + var(i &
                    + 1, j + 1, k, 7)))) * 0.25 * (jac(i, j, k) &
                    * stressTensTFC(i, j, k, 1, 2, var) + jac(i + 1, j, k) &
                    * stressTensTFC(i + 1, j, k, 1, 2, var) + jac(i, j + 1, k) &
                    * stressTensTFC(i, j + 1, k, 1, 2, var) + jac(i + 1, j &
                    + 1, k) * stressTensTFC(i + 1, j + 1, k, 1, 2, var))
              else
                ! gRhoU_visc = (ReInv + (rho00 * delta_hs * var(i, j, k, 7))) &
                !     * (du_dy + dv_dx)
                gRhoU_visc = (ReInv + (rho00 * delta_hs * 0.25 * (var(i, j, k, &
                    7) + var(i + 1, j, k, 7) + var(i, j + 1, k, 7) + var(i &
                    + 1, j + 1, k, 7)))) * (du_dy + dv_dx)
              end if
            else
              if(topography) then
                gRhoU_visc = ReInv * 0.25 * (jac(i, j, k) * stressTensTFC(i, &
                    j, k, 1, 2, var) + jac(i + 1, j, k) * stressTensTFC(i + 1, &
                    j, k, 1, 2, var) + jac(i, j + 1, k) * stressTensTFC(i, j &
                    + 1, k, 1, 2, var) + jac(i + 1, j + 1, k) &
                    * stressTensTFC(i + 1, j + 1, k, 1, 2, var))
              else
                gRhoU_visc = ReInv * (du_dy + dv_dx)
              end if
            end if

            flux(i, j, k, 2, 2) = flux(i, j, k, 2, 2) - gRhoU_visc
          end do
        end do
      end do

      ! vertical flux hRhoU
      do k = 0, nz
        do j = 1, ny
          do i = 0, nx
            ! du/dz  at k+1/2
            du_dz = (var(i, j, k + 1, 2) - var(i, j, k, 2)) / dz
            dw_dx = (var(i + 1, j, k, 4) - var(i, j, k, 4)) / dx ! dw/dx

            if(TurbScheme) then
              ! turbulence scheme allowing for anisotropic grids
              if(topography) then
                stressTens13 = met(i, j, k, 1, 3) * stressTensTFC(i, j, k, 1, &
                    1, var) + met(i, j, k, 2, 3) * stressTensTFC(i, j, k, 1, &
                    2, var) + stressTensTFC(i, j, k, 1, 3, var) / jac(i, j, k)
                stressTens13R = met(i + 1, j, k, 1, 3) * stressTensTFC(i + 1, &
                    j, k, 1, 1, var) + met(i + 1, j, k, 2, 3) &
                    * stressTensTFC(i + 1, j, k, 1, 2, var) + stressTensTFC(i &
                    + 1, j, k, 1, 3, var) / jac(i + 1, j, k)
                stressTens13U = met(i, j, k + 1, 1, 3) * stressTensTFC(i, j, k &
                    + 1, 1, 1, var) + met(i, j, k + 1, 2, 3) &
                    * stressTensTFC(i, j, k + 1, 1, 2, var) + stressTensTFC(i, &
                    j, k + 1, 1, 3, var) / jac(i, j, k + 1)
                stressTens13RU = met(i + 1, j, k + 1, 1, 3) * stressTensTFC(i &
                    + 1, j, k + 1, 1, 1, var) + met(i + 1, j, k + 1, 2, 3) &
                    * stressTensTFC(i + 1, j, k + 1, 1, 2, var) &
                    + stressTensTFC(i + 1, j, k + 1, 1, 3, var) / jac(i + 1, &
                    j, k + 1)
                hRhoU_visc = (ReInv + (rho00 * 0.25 * delta_vs * (jac(i, j, k) &
                    ** 2.0 * var(i, j, k, 7) + jac(i + 1, j, k) ** 2.0 * var(i &
                    + 1, j, k, 7) + jac(i, j, k + 1) ** 2.0 * var(i, j, k + 1, &
                    7) + jac(i + 1, j, k + 1) ** 2.0 * var(i + 1, j, k + 1, &
                    7)))) * 0.25 * (jac(i, j, k) * stressTens13 + jac(i + 1, &
                    j, k) * stressTens13R + jac(i, j, k + 1) * stressTens13U &
                    + jac(i + 1, j, k + 1) * stressTens13RU)
              else
                ! hRhoU_visc = (ReInv + (rho00 * delta_vs * var(i, j, k, 7))) &
                !     * (du_dz + dw_dx)
                hRhoU_visc = (ReInv + (rho00 * delta_vs * 0.25 * (var(i, j, k, &
                    7) + var(i + 1, j, k, 7) + var(i, j, k + 1, 7) + var(i &
                    + 1, j, k + 1, 7)))) * (du_dz + dw_dx)
              end if
            else
              if(topography) then
                stressTens13 = met(i, j, k, 1, 3) * stressTensTFC(i, j, k, 1, &
                    1, var) + met(i, j, k, 2, 3) * stressTensTFC(i, j, k, 1, &
                    2, var) + stressTensTFC(i, j, k, 1, 3, var) / jac(i, j, k)
                stressTens13R = met(i + 1, j, k, 1, 3) * stressTensTFC(i + 1, &
                    j, k, 1, 1, var) + met(i + 1, j, k, 2, 3) &
                    * stressTensTFC(i + 1, j, k, 1, 2, var) + stressTensTFC(i &
                    + 1, j, k, 1, 3, var) / jac(i + 1, j, k)
                stressTens13U = met(i, j, k + 1, 1, 3) * stressTensTFC(i, j, k &
                    + 1, 1, 1, var) + met(i, j, k + 1, 2, 3) &
                    * stressTensTFC(i, j, k + 1, 1, 2, var) + stressTensTFC(i, &
                    j, k + 1, 1, 3, var) / jac(i, j, k + 1)
                stressTens13RU = met(i + 1, j, k + 1, 1, 3) * stressTensTFC(i &
                    + 1, j, k + 1, 1, 1, var) + met(i + 1, j, k + 1, 2, 3) &
                    * stressTensTFC(i + 1, j, k + 1, 1, 2, var) &
                    + stressTensTFC(i + 1, j, k + 1, 1, 3, var) / jac(i + 1, &
                    j, k + 1)
                hRhoU_visc = ReInv * 0.25 * (jac(i, j, k) * stressTens13 &
                    + jac(i + 1, j, k) * stressTens13R + jac(i, j, k + 1) &
                    * stressTens13U + jac(i + 1, j, k + 1) * stressTens13RU)
              else
                hRhoU_visc = ReInv * (du_dz + dw_dx)
              end if
            end if

            flux(i, j, k, 3, 2) = flux(i, j, k, 3, 2) - hRhoU_visc
          end do
        end do
      end do

      !------------------------------
      !     flux for rho*v
      !------------------------------

      ! horizontal flux fRhoV
      do k = 1, nz
        do j = 0, ny
          do i = 0, nx
            ! dv/dx at i+1/2
            dv_dx = (var(i + 1, j, k, 3) - var(i, j, k, 3)) / dx
            du_dy = (var(i, j + 1, k, 2) - var(i, j, k, 2)) / dy ! du/dy

            if(TurbScheme) then
              ! turbulence scheme allowing for anisotropic grids
              if(topography) then
                fRhoV_visc = (ReInv + (rho00 * 0.25 * delta_hs * (var(i, j, k, &
                    7) + var(i + 1, j, k, 7) + var(i, j + 1, k, 7) + var(i &
                    + 1, j + 1, k, 7)))) * 0.25 * (jac(i, j, k) &
                    * stressTensTFC(i, j, k, 2, 1, var) + jac(i + 1, j, k) &
                    * stressTensTFC(i + 1, j, k, 2, 1, var) + jac(i, j + 1, k) &
                    * stressTensTFC(i, j + 1, k, 2, 1, var) + jac(i + 1, j &
                    + 1, k) * stressTensTFC(i + 1, j + 1, k, 2, 1, var))
              else
                ! fRhoV_visc = (ReInv + (rho00 * delta_hs * var(i, j, k, 7))) &
                !     * (dv_dx + du_dy)
                fRhoV_visc = (ReInv + (rho00 * delta_hs * 0.25 * (var(i, j, k, &
                    7) + var(i + 1, j, k, 7) + var(i, j + 1, k, 7) + var(i &
                    + 1, j + 1, k, 7)))) * (dv_dx + du_dy)
              end if
            else
              if(topography) then
                fRhoV_visc = ReInv * 0.25 * (jac(i, j, k) * stressTensTFC(i, &
                    j, k, 2, 1, var) + jac(i + 1, j, k) * stressTensTFC(i + 1, &
                    j, k, 2, 1, var) + jac(i, j + 1, k) * stressTensTFC(i, j &
                    + 1, k, 2, 1, var) + jac(i + 1, j + 1, k) &
                    * stressTensTFC(i + 1, j + 1, k, 2, 1, var))
              else
                fRhoV_visc = ReInv * (dv_dx + du_dy)
              end if
            end if

            flux(i, j, k, 1, 3) = flux(i, j, k, 1, 3) - fRhoV_visc
          end do
        end do
      end do

      ! horizontal flux gRhoV
      do k = 1, nz
        do j = - 1, ny
          do i = 1, nx
            ! dv/dy at j+1/2
            dv_dy = (var(i, j + 1, k, 3) - var(i, j, k, 3)) / dy

            if(TurbScheme) then
              ! turbulence scheme allowing for anisotropic grids
              if(topography) then
                gRhoV_visc = (ReInv + (rho00 * delta_hs * var(i, j + 1, k, &
                    7))) * jac(i, j + 1, k) * stressTensTFC(i, j + 1, k, 2, 2, &
                    var)
              else
                ! gRhoV_visc = (ReInv + (rho00 * delta_hs * var(i, j, k, 7))) &
                !     * (dv_dy + dv_dy)
                gRhoV_visc = (ReInv + (rho00 * delta_hs * var(i, j + 1, k, &
                    7))) * (dv_dy + dv_dy)
              end if
            else
              if(topography) then
                gRhoV_visc = ReInv * jac(i, j + 1, k) * stressTensTFC(i, j &
                    + 1, k, 2, 2, var)
              else
                gRhoV_visc = ReInv * (dv_dy + dv_dy)
              end if
            end if

            flux(i, j, k, 2, 3) = flux(i, j, k, 2, 3) - gRhoV_visc
          end do
        end do
      end do

      ! vertical flux hRhoV
      do k = 0, nz
        do j = 0, ny
          do i = 1, nx
            ! dv/dz at k+1/2
            dv_dz = (var(i, j, k + 1, 3) - var(i, j, k, 3)) / dz
            dw_dy = (var(i, j + 1, k, 4) - var(i, j, k, 4)) / dy ! dw/dy

            if(TurbScheme) then
              ! turbulence scheme allowing for anisotropic grids
              if(topography) then
                stressTens23 = met(i, j, k, 1, 3) * stressTensTFC(i, j, k, 2, &
                    1, var) + met(i, j, k, 2, 3) * stressTensTFC(i, j, k, 2, &
                    2, var) + stressTensTFC(i, j, k, 2, 3, var) / jac(i, j, k)
                stressTens23F = met(i, j + 1, k, 1, 3) * stressTensTFC(i, j &
                    + 1, k, 2, 1, var) + met(i, j + 1, k, 2, 3) &
                    * stressTensTFC(i, j + 1, k, 2, 2, var) + stressTensTFC(i, &
                    j + 1, k, 2, 3, var) / jac(i, j + 1, k)
                stressTens23U = met(i, j, k + 1, 1, 3) * stressTensTFC(i, j, k &
                    + 1, 2, 1, var) + met(i, j, k + 1, 2, 3) &
                    * stressTensTFC(i, j, k + 1, 2, 2, var) + stressTensTFC(i, &
                    j, k + 1, 2, 3, var) / jac(i, j, k + 1)
                stressTens23FU = met(i, j + 1, k + 1, 1, 3) * stressTensTFC(i, &
                    j + 1, k + 1, 2, 1, var) + met(i, j + 1, k + 1, 2, 3) &
                    * stressTensTFC(i, j + 1, k + 1, 2, 2, var) &
                    + stressTensTFC(i, j + 1, k + 1, 2, 3, var) / jac(i, j &
                    + 1, k + 1)
                hRhoV_visc = (ReInv + (rho00 * 0.25 * delta_vs * (jac(i, j, k) &
                    ** 2.0 * var(i, j, k, 7) + jac(i, j + 1, k) ** 2.0 &
                    * var(i, j + 1, k, 7) + jac(i, j, k + 1) ** 2.0 * var(i, &
                    j, k + 1, 7) + jac(i, j + 1, k + 1) ** 2.0 * var(i, j + 1, &
                    k + 1, 7)))) * 0.25 * (jac(i, j, k) * stressTens23 &
                    + jac(i, j + 1, k) * stressTens23F + jac(i, j, k + 1) &
                    * stressTens23U + jac(i, j + 1, k + 1) * stressTens23FU)
              else
                ! hRhoV_visc = (ReInv + (rho00 * delta_vs * var(i, j, k, 7))) &
                !     * (dv_dz + dw_dy)
                hRhoV_visc = (ReInv + (rho00 * delta_vs * 0.25 * (var(i, j, k, &
                    7) + var(i, j + 1, k, 7) + var(i, j, k + 1, 7) + var(i, j &
                    + 1, k + 1, 7)))) * (dv_dz + dw_dy)
              end if
            else
              if(topography) then
                hRhoV_visc = ReInv * 0.25 * (jac(i, j, k) * stressTens23 &
                    + jac(i, j + 1, k) * stressTens23F + jac(i, j, k + 1) &
                    * stressTens23U + jac(i, j + 1, k + 1) * stressTens23FU)
              else
                hRhoV_visc = ReInv * (dv_dz + dw_dy)
              end if
            end if

            flux(i, j, k, 3, 3) = flux(i, j, k, 3, 3) - hRhoV_visc
          end do
        end do
      end do

      !------------------------------
      !     flux for rho*w
      !------------------------------

      ! horizontal flux fRhoW
      do k = 0, nz
        do j = 1, ny
          do i = 0, nx
            ! dw/dx at i+1/2
            dw_dx = (var(i + 1, j, k, 4) - var(i, j, k, 4)) / dx
            du_dz = (var(i, j, k + 1, 2) - var(i, j, k, 2)) / dz ! du/dz

            if(TurbScheme) then
              ! turbulence scheme allowing for anisotropic grids
              if(topography) then
                fRhoW_visc = (ReInv + (rho00 * 0.25 * delta_vs * (jac(i, j, k) &
                    ** 2.0 * var(i, j, k, 7) + jac(i + 1, j, k) ** 2.0 * var(i &
                    + 1, j, k, 7) + jac(i, j, k + 1) ** 2.0 * var(i, j, k + 1, &
                    7) + jac(i + 1, j, k + 1) ** 2.0 * var(i + 1, j, k + 1, &
                    7)))) * 0.25 * (jac(i, j, k) * stressTensTFC(i, j, k, 3, &
                    1, var) + jac(i + 1, j, k) * stressTensTFC(i + 1, j, k, 3, &
                    1, var) + jac(i, j, k + 1) * stressTensTFC(i, j, k + 1, 3, &
                    1, var) + jac(i + 1, j, k + 1) * stressTensTFC(i + 1, j, k &
                    + 1, 3, 1, var))
              else
                ! fRhoW_visc = (ReInv + (rho00 * delta_vs * var(i, j, k, 7))) &
                !     * (dw_dx + du_dz)
                fRhoW_visc = (ReInv + (rho00 * delta_vs * 0.25 * (var(i, j, k, &
                    7) + var(i + 1, j, k, 7) + var(i, j, k + 1, 7) + var(i &
                    + 1, j, k + 1, 7)))) * (dw_dx + du_dz)
              end if
            else
              if(topography) then
                fRhoW_visc = ReInv * 0.25 * (jac(i, j, k) * stressTensTFC(i, &
                    j, k, 3, 1, var) + jac(i + 1, j, k) * stressTensTFC(i + 1, &
                    j, k, 3, 1, var) + jac(i, j, k + 1) * stressTensTFC(i, j, &
                    k + 1, 3, 1, var) + jac(i + 1, j, k + 1) * stressTensTFC(i &
                    + 1, j, k + 1, 3, 1, var))
              else
                fRhoW_visc = ReInv * (dw_dx + du_dz)
              end if
            end if

            flux(i, j, k, 1, 4) = flux(i, j, k, 1, 4) - fRhoW_visc
          end do
        end do
      end do

      ! horizontal flux gRhoW
      do k = 0, nz
        do j = 0, ny
          do i = 1, nx
            ! dw/dy at j+1/2
            dw_dy = (var(i, j + 1, k, 4) - var(i, j, k, 4)) / dy
            dv_dz = (var(i, j, k + 1, 2) - var(i, j, k, 2)) / dz ! dv/dz

            if(TurbScheme) then
              ! turbulence scheme allowing for anisotropic grids
              if(topography) then
                gRhoW_visc = (ReInv + (rho00 * 0.25 * delta_vs * (jac(i, j, k) &
                    ** 2.0 * var(i, j, k, 7) + jac(i, j + 1, k) ** 2.0 &
                    * var(i, j + 1, k, 7) + jac(i, j, k + 1) ** 2.0 * var(i, &
                    j, k + 1, 7) + jac(i, j + 1, k + 1) ** 2.0 * var(i, j + 1, &
                    k + 1, 7)))) * 0.25 * (jac(i, j, k) * stressTensTFC(i, j, &
                    k, 3, 2, var) + jac(i, j + 1, k) * stressTensTFC(i, j + 1, &
                    k, 3, 2, var) + jac(i, j, k + 1) * stressTensTFC(i, j, k &
                    + 1, 3, 2, var) + jac(i, j + 1, k + 1) * stressTensTFC(i, &
                    j + 1, k + 1, 3, 2, var))
              else
                ! gRhoW_visc = (ReInv + (rho00 * delta_vs * var(i, j, k, 7))) &
                !     * (dw_dy + dv_dz)
                gRhoW_visc = (ReInv + (rho00 * delta_vs * 0.25 * (var(i, j, k, &
                    7) + var(i, j + 1, k, 7) + var(i, j, k + 1, 7) + var(i, j &
                    + 1, k + 1, 7)))) * (dw_dy + dv_dz)
              end if
            else
              if(topography) then
                gRhoW_visc = ReInv * 0.25 * (jac(i, j, k) * stressTensTFC(i, &
                    j, k, 3, 2, var) + jac(i, j + 1, k) * stressTensTFC(i, j &
                    + 1, k, 3, 2, var) + jac(i, j, k + 1) * stressTensTFC(i, &
                    j, k + 1, 3, 2, var) + jac(i, j + 1, k + 1) &
                    * stressTensTFC(i, j + 1, k + 1, 3, 2, var))
              else
                gRhoW_visc = ReInv * (dw_dy + dv_dz)
              end if
            end if

            flux(i, j, k, 2, 4) = flux(i, j, k, 2, 4) - gRhoW_visc
          end do
        end do
      end do

      ! vertical flux hRhoW
      do k = - 1, nz
        do j = 1, ny
          do i = 1, nx
            ! dw/dz at k+1/2
            dw_dz = (var(i, j, k + 1, 4) - var(i, j, k, 4)) / dz

            if(TurbScheme) then
              ! turbulence scheme allowing for anisotropic grids
              if(topography) then
                hRhoW_visc = (ReInv + (rho00 * delta_vs * jac(i, j, k + 1) &
                    ** 2.0 * var(i, j, k + 1, 7))) * (jac(i, j, k + 1) &
                    * met(i, j, k + 1, 1, 3) * stressTensTFC(i, j, k + 1, 3, &
                    1, var) + jac(i, j, k + 1) * met(i, j, k + 1, 2, 3) &
                    * stressTensTFC(i, j, k + 1, 3, 2, var) + stressTensTFC(i, &
                    j, k + 1, 3, 3, var))
              else
                ! hRhoW_visc = (ReInv + (rho00 * delta_vs * var(i, j, k, 7))) &
                !     * (dw_dz + dw_dz)
                hRhoW_visc = (ReInv + (rho00 * delta_vs * var(i, j, k + 1, &
                    7))) * (dw_dz + dw_dz)
              end if
            else
              if(topography) then
                hRhoW_visc = ReInv * (jac(i, j, k + 1) * met(i, j, k + 1, 1, &
                    3) * stressTensTFC(i, j, k + 1, 3, 1, var) + jac(i, j, k &
                    + 1) * met(i, j, k + 1, 2, 3) * stressTensTFC(i, j, k + 1, &
                    3, 2, var) + stressTensTFC(i, j, k + 1, 3, 3, var))
              else
                hRhoW_visc = ReInv * (dw_dz + dw_dz)
              end if
            end if

            flux(i, j, k, 3, 4) = flux(i, j, k, 3, 4) - hRhoW_visc
          end do
        end do
      end do

      !------------------------------------------------------------------

    case("pseudo_incompressible")

      !------------------------------------
      !      calc div(u) for viscosity
      !------------------------------------

      do k = 1, nz
        do j = 0, ny + 1 ! j = 0 and ny+1 are div's at ghost cells
          do i = 0, nx + 1 ! same for i
            uR = var(i, j, k, 2)
            uL = var(i - 1, j, k, 2)
            vF = var(i, j, k, 3)
            vB = var(i, j - 1, k, 3)
            wU = var(i, j, k, 4)
            wD = var(i, j, k - 1, 4)

            ! divergence at (i,j,k):
            divU(i, j, k) = (uR - uL) / dx + (vF - vB) / dy + (wU - wD) / dz
          end do
        end do
      end do
      divU(:, :, 0) = divU(:, :, 1) ! set div's in bottom ghost cells
      divU(:, :, nz + 1) = divU(:, :, nz) ! set div's in top ghost cells

      !------------------------------
      !     flux for rho*u
      !------------------------------

      ! horizontal flux fRhoU
      do k = 1, nz
        do j = 1, ny
          do i = - 1, nx
            ! du/dx at i+1/2
            du_dx = (var(i + 1, j, k, 2) - var(i, j, k, 2)) / dx

            div = divU(i + 1, j, k)

            if(topography) then
              coef_v = ReInv * rhoStratTFC(i + 1, j, 1)
            else
              coef_v = ReInv * rhoStrat(1)
            end if

            if(TurbScheme) then
              ! turbulence scheme allowing for anisotropic grids

              if(fluctuationMode) then
                if(topography) then
                  coef_v = coef_v + (var(i + 1, j, k, 1) + rhoStratTFC(i + 1, &
                      j, k)) * delta_hs * var(i + 1, j, k, 7)
                else
                  ! coef_v = coef_v + (var(i, j, k, 1) + rhoStrat(k)) * delta_hs &
                  !     * var(i, j, k, 7)
                  coef_v = coef_v + (var(i + 1, j, k, 1) + rhoStrat(k)) &
                      * delta_hs * var(i + 1, j, k, 7)
                end if
              else
                ! coef_v = coef_v + var(i, j, k, 1) * delta_hs * var(i, j, k, 7)
                coef_v = coef_v + var(i + 1, j, k, 1) * delta_hs * var(i + 1, &
                    j, k, 7)
              end if
            end if

            if(topography) then
              ! TFC FJ
              fRhoU_visc = coef_v * jac(i + 1, j, k) * stressTensTFC(i + 1, j, &
                  k, 1, 1, var)
            else
              fRhoU_visc = coef_v * (du_dx + du_dx - 2. / 3. * div)
            end if

            flux(i, j, k, 1, 2) = flux(i, j, k, 1, 2) - fRhoU_visc
          end do
        end do
      end do

      ! horizontal flux gRhoU
      do k = 1, nz
        do j = 0, ny
          do i = 0, nx
            ! du/dy at j+1/2
            du_dy = (var(i, j + 1, k, 2) - var(i, j, k, 2)) / dy
            dv_dx = (var(i + 1, j, k, 3) - var(i, j, k, 3)) / dx ! dv/dx

            if(topography) then
              coef_v = ReInv * 0.25 * (rhoStratTFC(i, j, 1) + rhoStratTFC(i &
                  + 1, j, 1) + rhoStratTFC(i, j + 1, 1) + rhoStratTFC(i + 1, j &
                  + 1, 1))
            else
              coef_v = ReInv * rhoStrat(1)
            end if

            if(TurbScheme) then
              ! turbulence scheme allowing for anisotropic grids

              if(fluctuationMode) then
                if(topography) then
                  coef_v = coef_v + 0.25 * delta_hs * ((var(i, j, k, 1) &
                      + rhoStratTFC(i, j, k)) * var(i, j, k, 7) + (var(i + 1, &
                      j, k, 1) + rhoStratTFC(i + 1, j, k)) * var(i + 1, j, k, &
                      7) + (var(i, j + 1, k, 1) + rhoStratTFC(i, j + 1, k)) &
                      * var(i, j + 1, k, 7) + (var(i + 1, j + 1, k, 1) &
                      + rhoStratTFC(i + 1, j + 1, k)) * var(i + 1, j + 1, k, 7))
                else
                  ! coef_v = coef_v + (var(i, j, k, 1) + rhoStrat(k)) * delta_hs &
                  !     * var(i, j, k, 7)
                  coef_v = coef_v + (0.25 * (var(i, j, k, 1) + var(i + 1, j, &
                      k, 1) + var(i, j + 1, k, 1) + var(i + 1, j + 1, k, 1)) &
                      + rhoStrat(k)) * delta_hs * 0.25 * (var(i, j, k, 7) &
                      + var(i + 1, j, k, 7) + var(i, j + 1, k, 7) + var(i + 1, &
                      j + 1, k, 7))
                end if
              else
                ! coef_v = coef_v + var(i, j, k, 1) * delta_hs * var(i, j, k, 7)
                coef_v = coef_v + 0.25 * (var(i, j, k, 1) + var(i + 1, j, k, &
                    1) + var(i, j + 1, k, 1) + var(i + 1, j + 1, k, 1)) &
                    * delta_hs * 0.25 * (var(i, j, k, 7) + var(i + 1, j, k, 7) &
                    + var(i, j + 1, k, 7) + var(i + 1, j + 1, k, 7))
              end if
            end if

            if(topography) then
              ! TFC FJ
              gRhoU_visc = coef_v * 0.25 * (jac(i, j, k) * stressTensTFC(i, j, &
                  k, 1, 2, var) + jac(i + 1, j, k) * stressTensTFC(i + 1, j, &
                  k, 1, 2, var) + jac(i, j + 1, k) * stressTensTFC(i, j + 1, &
                  k, 1, 2, var) + jac(i + 1, j + 1, k) * stressTensTFC(i + 1, &
                  j + 1, k, 1, 2, var))
            else
              gRhoU_visc = coef_v * (du_dy + dv_dx)
            end if

            flux(i, j, k, 2, 2) = flux(i, j, k, 2, 2) - gRhoU_visc
          end do
        end do
      end do

      ! vertical flux hRhoU
      do k = 0, nz
        do j = 1, ny
          do i = 0, nx
            ! du/dz at k+1/2
            du_dz = (var(i, j, k + 1, 2) - var(i, j, k, 2)) / dz
            dw_dx = (var(i + 1, j, k, 4) - var(i, j, k, 4)) / dx ! dw/dx

            if(topography) then
              coef_v = ReInv * 0.5 * (rhoStratTFC(i, j, 1) + rhoStratTFC(i &
                  + 1, j, 1))
            else
              coef_v = ReInv * rhoStrat(1)
            end if

            if(TurbScheme) then
              ! turbulence scheme allowing for anisotropic grids

              if(fluctuationMode) then
                if(topography) then
                  coef_v = coef_v + 0.25 * delta_vs * ((var(i, j, k, 1) &
                      + rhoStratTFC(i, j, k)) * jac(i, j, k) ** 2.0 * var(i, &
                      j, k, 7) + (var(i + 1, j, k, 1) + rhoStratTFC(i + 1, j, &
                      k)) * jac(i + 1, j, k) ** 2.0 * var(i + 1, j, k, 7) &
                      + (var(i, j, k + 1, 1) + rhoStratTFC(i, j, k + 1)) &
                      * jac(i, j, k + 1) ** 2.0 * var(i, j, k + 1, 7) + (var(i &
                      + 1, j, k + 1, 1) + rhoStratTFC(i + 1, j, k + 1)) &
                      * jac(i + 1, j, k + 1) ** 2.0 * var(i + 1, j, k + 1, 7))
                else
                  ! coef_v = coef_v + (var(i, j, k, 1) + rhoStrat(k)) * delta_vs &
                  !     * var(i, j, k, 7)
                  coef_v = coef_v + (0.25 * (var(i, j, k, 1) + var(i + 1, j, &
                      k, 1) + var(i, j, k + 1, 1) + var(i + 1, j, k + 1, 1)) &
                      + rhoStratTilde(k)) * delta_vs * 0.25 * (var(i, j, k, 7) &
                      + var(i + 1, j, k, 7) + var(i, j, k + 1, 7) + var(i + 1, &
                      j, k + 1, 7))
                end if
              else
                ! coef_v = coef_v + var(i, j, k, 1) * delta_vs * var(i, j, k, 7)
                coef_v = coef_v + 0.25 * (var(i, j, k, 1) + var(i + 1, j, k, &
                    1) + var(i, j, k + 1, 1) + var(i + 1, j, k + 1, 1)) &
                    * delta_vs * 0.25 * (var(i, j, k, 7) + var(i + 1, j, k, 7) &
                    + var(i, j, k + 1, 7) + var(i + 1, j, k + 1, 7))
              end if
            end if

            ! vertical flux hRhoU
            if(topography) then
              ! TFC FJ
              stressTens13 = met(i, j, k, 1, 3) * stressTensTFC(i, j, k, 1, 1, &
                  var) + met(i, j, k, 2, 3) * stressTensTFC(i, j, k, 1, 2, &
                  var) + stressTensTFC(i, j, k, 1, 3, var) / jac(i, j, k)
              stressTens13R = met(i + 1, j, k, 1, 3) * stressTensTFC(i + 1, j, &
                  k, 1, 1, var) + met(i + 1, j, k, 2, 3) * stressTensTFC(i &
                  + 1, j, k, 1, 2, var) + stressTensTFC(i + 1, j, k, 1, 3, &
                  var) / jac(i + 1, j, k)
              stressTens13U = met(i, j, k + 1, 1, 3) * stressTensTFC(i, j, k &
                  + 1, 1, 1, var) + met(i, j, k + 1, 2, 3) * stressTensTFC(i, &
                  j, k + 1, 1, 2, var) + stressTensTFC(i, j, k + 1, 1, 3, var) &
                  / jac(i, j, k + 1)
              stressTens13RU = met(i + 1, j, k + 1, 1, 3) * stressTensTFC(i &
                  + 1, j, k + 1, 1, 1, var) + met(i + 1, j, k + 1, 2, 3) &
                  * stressTensTFC(i + 1, j, k + 1, 1, 2, var) &
                  + stressTensTFC(i + 1, j, k + 1, 1, 3, var) / jac(i + 1, j, &
                  k + 1)
              hRhoU_visc = coef_v * 0.25 * (jac(i, j, k) * stressTens13 &
                  + jac(i + 1, j, k) * stressTens13R + jac(i, j, k + 1) &
                  * stressTens13U + jac(i + 1, j, k + 1) * stressTens13RU)
            else
              hRhoU_visc = coef_v * (du_dz + dw_dx)
            end if

            flux(i, j, k, 3, 2) = flux(i, j, k, 3, 2) - hRhoU_visc
          end do
        end do
      end do

      !------------------------------
      !     flux for rho*v
      !------------------------------

      ! horizontal flux fRhoV
      do k = 1, nz
        do j = 0, ny
          do i = 0, nx
            ! dv/dx at i+1/2
            dv_dx = (var(i + 1, j, k, 3) - var(i, j, k, 3)) / dx
            du_dy = (var(i, j + 1, k, 2) - var(i, j, k, 2)) / dy ! dv/dy

            if(topography) then
              coef_v = ReInv * 0.25 * (rhoStratTFC(i, j, 1) + rhoStratTFC(i &
                  + 1, j, 1) + rhoStratTFC(i, j + 1, 1) + rhoStratTFC(i + 1, j &
                  + 1, 1))
            else
              coef_v = ReInv * rhoStrat(1)
            end if

            if(TurbScheme) then
              ! turbulence scheme allowing for anisotropic grids

              if(fluctuationMode) then
                if(topography) then
                  coef_v = coef_v + 0.25 * delta_hs * ((var(i, j, k, 1) &
                      + rhoStratTFC(i, j, k)) * var(i, j, k, 7) + (var(i + 1, &
                      j, k, 1) + rhoStratTFC(i + 1, j, k)) * var(i + 1, j, k, &
                      7) + (var(i, j + 1, k, 1) + rhoStratTFC(i, j + 1, k)) &
                      * var(i, j + 1, k, 7) + (var(i + 1, j + 1, k, 1) &
                      + rhoStratTFC(i + 1, j + 1, k)) * var(i + 1, j + 1, k, 7))
                else
                  ! coef_v = coef_v + (var(i, j, k, 1) + rhoStrat(k)) * delta_hs &
                  !     * var(i, j, k, 7)
                  coef_v = coef_v + (0.25 * (var(i, j, k, 1) + var(i + 1, j, &
                      k, 1) + var(i, j + 1, k, 1) + var(i + 1, j + 1, k, 1)) &
                      + rhoStrat(k)) * delta_hs * 0.25 * (var(i, j, k, 7) &
                      + var(i + 1, j, k, 7) + var(i, j + 1, k, 7) + var(i + 1, &
                      j + 1, k, 7))
                end if
              else
                ! coef_v = coef_v + var(i, j, k, 1) * delta_hs * var(i, j, k, 7)
                coef_v = coef_v + 0.25 * (var(i, j, k, 1) + var(i + 1, j, k, &
                    1) + var(i, j + 1, k, 1) + var(i + 1, j + 1, k, 1)) &
                    * delta_hs * 0.25 * (var(i, j, k, 7) + var(i + 1, j, k, 7) &
                    + var(i, j + 1, k, 7) + var(i + 1, j + 1, k, 7))
              end if
            end if

            if(topography) then
              ! TFC FJ
              fRhoV_visc = coef_v * 0.25 * (jac(i, j, k) * stressTensTFC(i, j, &
                  k, 2, 1, var) + jac(i + 1, j, k) * stressTensTFC(i + 1, j, &
                  k, 2, 1, var) + jac(i, j + 1, k) * stressTensTFC(i, j + 1, &
                  k, 2, 1, var) + jac(i + 1, j + 1, k) * stressTensTFC(i + 1, &
                  j + 1, k, 2, 1, var))
            else
              fRhoV_visc = coef_v * (dv_dx + du_dy)
            end if

            flux(i, j, k, 1, 3) = flux(i, j, k, 1, 3) - fRhoV_visc
          end do
        end do
      end do

      ! horizontal flux gRhoV
      do k = 1, nz
        do j = - 1, ny
          do i = 1, nx
            ! dv/dy at j+1/2
            dv_dy = (var(i, j + 1, k, 3) - var(i, j, k, 3)) / dy

            div = divU(i, j + 1, k)

            if(topography) then
              coef_v = ReInv * rhoStratTFC(i, j + 1, 1)
            else
              coef_v = ReInv * rhoStrat(1)
            end if

            if(TurbScheme) then
              ! turbulence scheme allowing for anisotropic grids

              if(fluctuationMode) then
                if(topography) then
                  coef_v = coef_v + (var(i, j + 1, k, 1) + rhoStratTFC(i, j &
                      + 1, k)) * delta_hs * var(i, j + 1, k, 7)
                else
                  ! coef_v = coef_v + (var(i, j, k, 1) + rhoStrat(k)) * delta_hs &
                  !     * var(i, j, k, 7)
                  coef_v = coef_v + (var(i, j + 1, k, 1) + rhoStrat(k)) &
                      * delta_hs * var(i, j + 1, k, 7)
                end if
              else
                ! coef_v = coef_v + var(i, j, k, 1) * delta_hs * var(i, j, k, 7)
                coef_v = coef_v + var(i, j + 1, k, 1) * delta_hs * var(i, j &
                    + 1, k, 7)
              end if
            end if

            if(topography) then
              ! TFC FJ
              gRhoV_visc = coef_v * jac(i, j + 1, k) * stressTensTFC(i, j + 1, &
                  k, 2, 2, var)
            else
              gRhoV_visc = coef_v * (dv_dy + dv_dy - 2. / 3. * div)
            end if

            flux(i, j, k, 2, 3) = flux(i, j, k, 2, 3) - gRhoV_visc
          end do
        end do
      end do

      ! vertical flux hRhoV
      do k = 0, nz
        do j = 0, ny
          do i = 1, nx
            ! dv/dz at k+1/2
            dv_dz = (var(i, j, k + 1, 3) - var(i, j, k, 3)) / dz
            dw_dy = (var(i, j + 1, k, 4) - var(i, j, k, 4)) / dy ! dw/dy

            if(topography) then
              coef_v = ReInv * 0.5 * (rhoStratTFC(i, j, 1) + rhoStratTFC(i, j &
                  + 1, 1))
            else
              coef_v = ReInv * rhoStrat(1)
            end if

            if(TurbScheme) then
              ! turbulence scheme allowing for anisotropic grids

              if(fluctuationMode) then
                if(topography) then
                  coef_v = coef_v + 0.25 * delta_vs * ((var(i, j, k, 1) &
                      + rhoStratTFC(i, j, k)) * jac(i, j, k) ** 2.0 * var(i, &
                      j, k, 7) + (var(i, j + 1, k, 1) + rhoStratTFC(i, j + 1, &
                      k)) * jac(i, j + 1, k) ** 2.0 * var(i, j + 1, k, 7) &
                      + (var(i, j, k + 1, 1) + rhoStratTFC(i, j, k + 1)) &
                      * jac(i, j, k + 1) ** 2.0 * var(i, j, k + 1, 7) &
                      + (var(i, j + 1, k + 1, 1) + rhoStratTFC(i, j + 1, k &
                      + 1)) * jac(i, j + 1, k + 1) ** 2.0 * var(i, j + 1, k &
                      + 1, 7))
                else
                  ! coef_v = coef_v + (var(i, j, k, 1) + rhoStrat(k)) * delta_vs &
                  !     * var(i, j, k, 7)
                  coef_v = coef_v + (0.25 * (var(i, j, k, 1) + var(i, j + 1, &
                      k, 1) + var(i, j, k + 1, 1) + var(i, j + 1, k + 1, 1)) &
                      + rhoStratTilde(k)) * delta_vs * 0.25 * (var(i, j, k, 7) &
                      + var(i + 1, j, k, 7) + var(i, j, k + 1, 7) + var(i + 1, &
                      j, k + 1, 7))
                end if
              else
                ! coef_v = coef_v + var(i, j, k, 1) * delta_vs * var(i, j, k, 7)
                coef_v = coef_v + 0.25 * (var(i, j, k, 1) + var(i, j + 1, k, &
                    1) + var(i, j, k + 1, 1) + var(i, j + 1, k + 1, 1)) &
                    * delta_vs * 0.25 * (var(i, j, k, 7) + var(i, j + 1, k, 7) &
                    + var(i, j, k + 1, 7) + var(i, j + 1, k + 1, 7))
              end if
            end if

            if(topography) then
              ! TFC FJ
              stressTens23 = met(i, j, k, 1, 3) * stressTensTFC(i, j, k, 2, 1, &
                  var) + met(i, j, k, 2, 3) * stressTensTFC(i, j, k, 2, 2, &
                  var) + stressTensTFC(i, j, k, 2, 3, var) / jac(i, j, k)
              stressTens23F = met(i, j + 1, k, 1, 3) * stressTensTFC(i, j + 1, &
                  k, 2, 1, var) + met(i, j + 1, k, 2, 3) * stressTensTFC(i, j &
                  + 1, k, 2, 2, var) + stressTensTFC(i, j + 1, k, 2, 3, var) &
                  / jac(i, j + 1, k)
              stressTens23U = met(i, j, k + 1, 1, 3) * stressTensTFC(i, j, k &
                  + 1, 2, 1, var) + met(i, j, k + 1, 2, 3) * stressTensTFC(i, &
                  j, k + 1, 2, 2, var) + stressTensTFC(i, j, k + 1, 2, 3, var) &
                  / jac(i, j, k + 1)
              stressTens23FU = met(i, j + 1, k + 1, 1, 3) * stressTensTFC(i, j &
                  + 1, k + 1, 2, 1, var) + met(i, j + 1, k + 1, 2, 3) &
                  * stressTensTFC(i, j + 1, k + 1, 2, 2, var) &
                  + stressTensTFC(i, j + 1, k + 1, 2, 3, var) / jac(i, j + 1, &
                  k + 1)
              hRhoV_visc = coef_v * 0.25 * (jac(i, j, k) * stressTens23 &
                  + jac(i, j + 1, k) * stressTens23F + jac(i, j, k + 1) &
                  * stressTens23U + jac(i, j + 1, k + 1) * stressTens23FU)
            else
              hRhoV_visc = coef_v * (dv_dz + dw_dy)
            end if

            flux(i, j, k, 3, 3) = flux(i, j, k, 3, 3) - hRhoV_visc
          end do
        end do
      end do

      !------------------------------
      !     flux for rho*w
      !------------------------------

      ! horizontal flux fRhoW
      do k = 0, nz
        do j = 1, ny
          do i = 0, nx
            ! dw/dx at i     +1/2
            dw_dx = (var(i + 1, j, k, 4) - var(i, j, k, 4)) / dx
            du_dz = (var(i, j, k + 1, 2) - var(i, j, k, 2)) / dz ! du/dz

            if(topography) then
              coef_v = ReInv * 0.5 * (rhoStratTFC(i, j, 1) + rhoStratTFC(i &
                  + 1, j, 1))
            else
              coef_v = ReInv * rhoStrat(1)
            end if

            if(TurbScheme) then
              ! turbulence scheme allowing for anisotropic grids

              if(fluctuationMode) then
                if(topography) then
                  coef_v = coef_v + 0.25 * delta_vs * ((var(i, j, k, 1) &
                      + rhoStratTFC(i, j, k)) * jac(i, j, k) ** 2.0 * var(i, &
                      j, k, 7) + (var(i + 1, j, k, 1) + rhoStratTFC(i + 1, j, &
                      k)) * jac(i + 1, j, k) ** 2.0 * var(i + 1, j, k, 7) &
                      + (var(i, j, k + 1, 1) + rhoStratTFC(i, j, k + 1)) &
                      * jac(i, j, k + 1) ** 2.0 * var(i, j, k + 1, 7) + (var(i &
                      + 1, j, k + 1, 1) + rhoStratTFC(i + 1, j, k + 1)) &
                      * jac(i + 1, j, k + 1) ** 2.0 * var(i + 1, j, k + 1, 7))
                else
                  ! coef_v = coef_v + (var(i, j, k, 1) + rhoStrat(k)) * delta_vs &
                  !     * var(i, j, k, 7)
                  coef_v = coef_v + (0.25 * (var(i, j, k, 1) + var(i + 1, j, &
                      k, 1) + var(i, j, k + 1, 1) + var(i + 1, j, k + 1, 1)) &
                      + rhoStratTilde(k)) * delta_vs * 0.25 * (var(i, j, k, 7) &
                      + var(i + 1, j, k, 7) + var(i, j, k + 1, 7) + var(i + 1, &
                      j, k + 1, 7))
                end if
              else
                ! coef_v = coef_v + var(i, j, k, 1) * delta_vs * var(i, j, k, 7)
                coef_v = coef_v + 0.25 * (var(i, j, k, 1) + var(i + 1, j, k, &
                    1) + var(i, j, k + 1, 1) + var(i + 1, j, k + 1, 1)) &
                    * delta_vs * 0.25 * (var(i, j, k, 7) + var(i + 1, j, k, 7) &
                    + var(i, j, k + 1, 7) + var(i + 1, j, k + 1, 7))
              end if
            end if

            if(topography) then
              ! TFC FJ
              fRhoW_visc = coef_v * 0.25 * (jac(i, j, k) * stressTensTFC(i, j, &
                  k, 3, 1, var) + jac(i + 1, j, k) * stressTensTFC(i + 1, j, &
                  k, 3, 1, var) + jac(i, j, k + 1) * stressTensTFC(i, j, k &
                  + 1, 3, 1, var) + jac(i + 1, j, k + 1) * stressTensTFC(i &
                  + 1, j, k + 1, 3, 1, var))
            else
              fRhoW_visc = coef_v * (dw_dx + du_dz)
            end if

            flux(i, j, k, 1, 4) = flux(i, j, k, 1, 4) - fRhoW_visc
          end do
        end do
      end do

      ! horizontal flux gRhoW
      do k = 0, nz
        do j = 0, ny
          do i = 1, nx
            ! dw/dy at j+1/2
            dw_dy = (var(i, j + 1, k, 4) - var(i, j, k, 4)) / dy
            dv_dz = (var(i, j, k + 1, 2) - var(i, j, k, 2)) / dz ! dv/dz

            if(topography) then
              coef_v = ReInv * 0.5 * (rhoStratTFC(i, j, 1) + rhoStratTFC(i, j &
                  + 1, 1))
            else
              coef_v = ReInv * rhoStrat(1)
            end if

            if(TurbScheme) then
              ! turbulence scheme allowing for anisotropic grids

              if(fluctuationMode) then
                if(topography) then
                  coef_v = coef_v + 0.25 * delta_vs * ((var(i, j, k, 1) &
                      + rhoStratTFC(i, j, k)) * jac(i, j, k) ** 2.0 * var(i, &
                      j, k, 7) + (var(i, j + 1, k, 1) + rhoStratTFC(i, j + 1, &
                      k)) * jac(i, j + 1, k) ** 2.0 * var(i, j + 1, k, 7) &
                      + (var(i, j, k + 1, 1) + rhoStratTFC(i, j, k + 1)) &
                      * jac(i, j, k + 1) ** 2.0 * var(i, j, k + 1, 7) &
                      + (var(i, j + 1, k + 1, 1) + rhoStratTFC(i, j + 1, k &
                      + 1)) * jac(i, j + 1, k + 1) ** 2.0 * var(i, j + 1, k &
                      + 1, 7))
                else
                  ! coef_v = coef_v + (var(i, j, k, 1) + rhoStrat(k)) * delta_vs &
                  !     * var(i, j, k, 7)
                  coef_v = coef_v + (0.25 * (var(i, j, k, 1) + var(i, j + 1, &
                      k, 1) + var(i, j, k + 1, 1) + var(i, j + 1, k + 1, 1)) &
                      + rhoStratTilde(k)) * delta_vs * 0.25 * (var(i, j, k, 7) &
                      + var(i, j + 1, k, 7) + var(i, j, k + 1, 7) + var(i, j &
                      + 1, k + 1, 7))
                end if
              else
                ! coef_v = coef_v + var(i, j, k, 1) * delta_vs * var(i, j, k, 7)
                coef_v = coef_v + 0.25 * (var(i, j, k, 1) + var(i, j + 1, k, &
                    1) + var(i, j, k + 1, 1) + var(i, j + 1, k + 1, 1)) &
                    * delta_vs * 0.25 * (var(i, j, k, 7) + var(i, j + 1, k, 7) &
                    + var(i, j, k + 1, 7) + var(i, j + 1, k + 1, 7))
              end if
            end if

            if(topography) then
              ! TFC FJ
              gRhoW_visc = coef_v * 0.25 * (jac(i, j, k) * stressTensTFC(i, j, &
                  k, 3, 2, var) + jac(i, j + 1, k) * stressTensTFC(i, j + 1, &
                  k, 3, 2, var) + jac(i, j, k + 1) * stressTensTFC(i, j, k &
                  + 1, 3, 2, var) + jac(i, j + 1, k + 1) * stressTensTFC(i, j &
                  + 1, k + 1, 3, 2, var))
            else
              gRhoW_visc = coef_v * (dw_dy + dv_dz)
            end if

            flux(i, j, k, 2, 4) = flux(i, j, k, 2, 4) - gRhoW_visc
          end do
        end do
      end do

      ! vertical flux hRhoW
      do k = - 1, nz
        do j = 1, ny
          do i = 1, nx
            ! dw/dz at k+1/2
            dw_dz = (var(i, j, k + 1, 4) - var(i, j, k, 4)) / dz

            div = divU(i, j, k + 1)

            if(topography) then
              coef_v = ReInv * rhoStratTFC(i, j, 1)
            else
              coef_v = ReInv * rhoStrat(1)
            end if

            if(TurbScheme) then
              ! turbulence scheme allowing for anisotropic grids

              if(fluctuationMode) then
                if(topography) then
                  coef_v = coef_v + (var(i, j, k + 1, 1) + rhoStratTFC(i, j, k &
                      + 1)) * delta_vs * jac(i, j, k + 1) ** 2.0 * var(i, j, k &
                      + 1, 7)
                else
                  ! if(k == - 1) then
                  !   rhos = rhoStrat(0)
                  ! else
                  !   rhos = rhoStrat(k)
                  ! end if
                  ! coef_v = coef_v + (var(i, j, k, 1) + rhos) * delta_vs &
                  !     * var(i, j, k, 7)
                  coef_v = coef_v + (var(i, j, k + 1, 1) + rhoStrat(k + 1)) &
                      * delta_vs * var(i, j, k + 1, 7)
                end if
              else
                ! coef_v = coef_v + var(i, j, k, 1) * delta_vs * var(i, j, k, 7)
                coef_v = coef_v + var(i, j, k + 1, 1) * delta_vs * var(i, j, k &
                    + 1, 7)
              end if
            end if

            if(topography) then
              ! TFC FJ
              hRhoW_visc = coef_v * (jac(i, j, k + 1) * met(i, j, k + 1, 1, 3) &
                  * stressTensTFC(i, j, k + 1, 3, 1, var) + jac(i, j, k + 1) &
                  * met(i, j, k + 1, 2, 3) * stressTensTFC(i, j, k + 1, 3, 2, &
                  var) + stressTensTFC(i, j, k + 1, 3, 3, var))
            else
              hRhoW_visc = coef_v * (dw_dz + dw_dz - 2. / 3. * div)
            end if

            flux(i, j, k, 3, 4) = flux(i, j, k, 3, 4) - hRhoW_visc
          end do
        end do
      end do

    case default
      stop "momentumFlux: unknown case model"
    end select

    if(verbose) print *, "fluxes.f90/momentumFlux:  momentum fluxes fRhoU, &
        fRhoV, fRhoW,  gRhoU, gRhoV, gRhoW hRhoU, hRhoV, hRhoW calculated."

  end subroutine momentumFlux

  !-----------------------------------------------------------------------

  subroutine momentumSource(var, source)
    !---------------------------------------------------------------------
    ! computes the source terms in the momentum equation
    ! 1) div error correction: rhoU * div(u)
    !---------------------------------------------------------------------

    ! in/out variables
    real, dimension(- nbx:nx + nbx, - nby:ny + nby, - nbz:nz + nbz, nVar), &
        intent(in) :: var

    real, dimension(- nbx:nx + nbx, - nby:ny + nby, - nbz:nz + nbz, nVar), &
        intent(inout) :: source

    integer :: i, j, k
    real :: uL, uR, uB, uF, uD, uU
    real :: vL, vR, vB, vF, vD, vU
    real :: wL, wR, wB, wF, wD, wU
    real :: uSurfL, vSurfF, wSurfU ! velocities at cell surface
    real :: uSurfR, vSurfB, wSurfD ! velocities at cell surface
    real :: divPu, u, v, w, theta
    real :: PstratU, PstratD, PstratC

    !--------------------------------------------------------
    !              Divergence correction for rhoU
    !--------------------------------------------------------

    do k = 1, nz
      do j = 1, ny
        do i = 0, nx

          select case(fluxType)

          case("central")

            ! no correction implemented
            return

          case("upwind", "ILES")

            uR = uTilde(i + 1, j, k, 1, 0)
            uL = uTilde(i, j, k, 1, 1)
            uSurfR = 0.5 * (uL + uR)

            uR = uTilde(i, j, k, 1, 0)
            uL = uTilde(i - 1, j, k, 1, 1)
            uSurfL = 0.5 * (uL + uR)

            vR = vTilde(i + 1, j, k, 1, 0)
            vL = vTilde(i, j, k, 1, 1)
            vSurfF = 0.5 * (vR + vL)

            vR = vTilde(i + 1, j - 1, k, 1, 0)
            vL = vTilde(i, j - 1, k, 1, 1)
            vSurfB = 0.5 * (vR + vL)

            wR = wTilde(i + 1, j, k, 1, 0)
            wL = wTilde(i, j, k, 1, 1)
            wSurfU = 0.5 * (wL + wR)

            wR = wTilde(i + 1, j, k - 1, 1, 0)
            wL = wTilde(i, j, k - 1, 1, 1)
            wSurfD = 0.5 * (wL + wR)

            PstratU = PstratTilde(k)
            PstratD = PstratTilde(k - 1)
            PstratC = Pstrat(k)

            divPu = PstratC * ((uSurfR - uSurfL) / dx + (vSurfF - vSurfB) &
                / dy) + (PstratU * wSurfU - PstratD * wSurfD) / dz

            theta = thetaStrat(k)

            u = var(i, j, k, 2)

            source(i, j, k, 2) = u * divPu / theta

          case default
            stop "thetaFlux: unknown case fluxType"
          end select

        end do
      end do
    end do

    !--------------------------------------------------------
    !              Divergence correction for rhoV
    !--------------------------------------------------------

    do k = 1, nz
      do j = 0, ny
        do i = 1, nx

          select case(fluxType)

          case("central")

            ! no correction implemented
            return

          case("upwind", "ILES")

            uF = uTilde(i, j + 1, k, 2, 0)
            uB = uTilde(i, j, k, 2, 1)
            uSurfR = 0.5 * (uB + uF)

            uF = uTilde(i - 1, j + 1, k, 2, 0)
            uB = uTilde(i - 1, j, k, 2, 1)
            uSurfL = 0.5 * (uB + uF)

            vF = vTilde(i, j + 1, k, 2, 0)
            vB = vTilde(i, j, k, 2, 1)
            vSurfF = 0.5 * (vB + vF)

            vF = vTilde(i, j, k, 2, 0)
            vB = vTilde(i, j - 1, k, 2, 1)
            vSurfB = 0.5 * (vB + vF)

            wF = wTilde(i, j + 1, k, 2, 0)
            wB = wTilde(i, j, k, 2, 1)
            wSurfU = 0.5 * (wB + wF)

            wF = wTilde(i, j + 1, k - 1, 2, 0)
            wB = wTilde(i, j, k - 1, 2, 1)
            wSurfD = 0.5 * (wB + wF)

            PstratU = PstratTilde(k)
            PstratD = PstratTilde(k - 1)
            PstratC = Pstrat(k)

            divPu = PstratC * ((uSurfR - uSurfL) / dx + (vSurfF - vSurfB) &
                / dy) + (PstratU * wSurfU - PstratD * wSurfD) / dz

            theta = thetaStrat(k)

            v = var(i, j, k, 3)

            source(i, j, k, 3) = v * divPu / theta

          case default
            stop "thetaFlux: unknown case fluxType"
          end select

        end do
      end do
    end do

    !--------------------------------------------------------
    !               Divergence correction for rhoW
    !--------------------------------------------------------

    do k = 1, nz - 1 !xxxx assume solid wall here
      do j = 1, ny
        do i = 0, nx

          select case(fluxType)

          case("central")

            ! no correction implemented
            return

          case("upwind", "ILES")

            uU = uTilde(i, j, k + 1, 3, 0)
            uD = uTilde(i, j, k, 3, 1)
            uSurfR = 0.5 * (uD + uU)

            uU = uTilde(i - 1, j, k + 1, 3, 0)
            uD = uTilde(i - 1, j, k, 3, 1)
            uSurfL = 0.5 * (uD + uU)

            vU = vTilde(i, j, k + 1, 3, 0)
            vD = vTilde(i, j, k, 3, 1)
            vSurfF = 0.5 * (vU + vD)

            vU = vTilde(i, j - 1, k + 1, 3, 0)
            vD = vTilde(i, j - 1, k, 3, 1)
            vSurfB = 0.5 * (vU + vD)

            wU = wTilde(i, j, k + 1, 3, 0)
            wD = wTilde(i, j, k, 3, 1)
            wSurfU = 0.5 * (wD + wU)

            wU = wTilde(i, j, k, 3, 0)
            wD = wTilde(i, j, k - 1, 3, 1)
            wSurfD = 0.5 * (wD + wU)

            PstratU = Pstrat(k + 1)
            PstratD = Pstrat(k)
            PstratC = PstratTilde(k)

            divPu = PstratC * ((uSurfR - uSurfL) / dx + (vSurfF - vSurfB) &
                / dy) + (PstratU * wSurfU - PstratD * wSurfD) / dz

            theta = thetaStratTilde(k)

            w = var(i, j, k, 4)

            source(i, j, k, 4) = w * divPu / theta

          case default
            stop "thetaFlux: unknown case fluxType"
          end select

        end do
      end do
    end do

  end subroutine momentumSource

  !---------------------------------------------------------------------------

  subroutine init_fluxes
    !---------------------------------------------
    ! 1) set parameter for central or ILES flux
    ! 2) allocate flux module variables
    !---------------------------------------------

    ! local variables
    integer :: allocstat

    ! module variables

    ! rhoBar
    allocate(rhoBar(- nbx:nx + nbx, - nby:ny + nby, - nbz:nz + nbz), stat &
        = allocstat)
    if(allocstat /= 0) stop "fluxes.f90: could not allocate rhoBar"

    ! rhopBar
    allocate(rhopBar(- nbx:nx + nbx, - nby:ny + nby, - nbz:nz + nbz), stat &
        = allocstat)
    if(allocstat /= 0) stop "fluxes.f90: could not allocate rhopBar"

    ! rhoOld
    allocate(rhoOld(- nbx:nx + nbx, - nby:ny + nby, - nbz:nz + nbz), stat &
        = allocstat)
    if(allocstat /= 0) stop "init_fluxes: alloc of rhoOld failed"

    ! rhopOld
    allocate(rhopOld(- nbx:nx + nbx, - nby:ny + nby, - nbz:nz + nbz), stat &
        = allocstat)
    if(allocstat /= 0) stop "init_fluxes: alloc of rhopOld failed"

    ! uBar
    allocate(uBar(- nbx:nx + nbx, - nby:ny + nby, - nbz:nz + nbz), stat &
        = allocstat)
    if(allocstat /= 0) stop "init_fluxes: could not allocate uBar"

    ! vBar
    allocate(vBar(- nbx:nx + nbx, - nby:ny + nby, - nbz:nz + nbz), stat &
        = allocstat)
    if(allocstat /= 0) stop "fluxes.f90: could not allocate vBar"

    ! wBar
    allocate(wBar(- nbx:nx + nbx, - nby:ny + nby, - nbz:nz + nbz), stat &
        = allocstat)
    if(allocstat /= 0) stop "fluxes.f90: could not allocate wBar"

    ! thetaBar
    allocate(thetaBar(- nbx:nx + nbx, - nby:ny + nby, - nbz:nz + nbz), stat &
        = allocstat)
    if(allocstat /= 0) stop "fluxes.f90: could not allocate thetaBar"

    ! rhoTilde
    allocate(rhoTilde(- nbx:nx + nbx, - nby:ny + nby, - nbz:nz + nbz, 1:3, &
        0:1), stat = allocstat)
    if(allocstat /= 0) stop "fluxes.f90: could not allocate rhoTilde"

    !UAB
    ! rhoTilde_mom
    allocate(rhoTilde_mom(- nbx:nx + nbx, - nby:ny + nby, - nbz:nz + nbz, 1:3, &
        0:1), stat = allocstat)
    if(allocstat /= 0) stop "fluxes.f90: could not allocate rhoTilde"
    !UAE

    ! rhopTilde
    allocate(rhopTilde(- nbx:nx + nbx, - nby:ny + nby, - nbz:nz + nbz, 1:3, &
        0:1), stat = allocstat)
    if(allocstat /= 0) stop "fluxes.f90: could not allocate rhopTilde"

    ! uTilde
    allocate(uTilde(- nbx:nx + nbx, - nby:ny + nby, - nbz:nz + nbz, 1:3, 0:1), &
        stat = allocstat)
    if(allocstat /= 0) stop "fluxes.f90: could not allocate uTilde"

    ! vTilde
    allocate(vTilde(- nbx:nx + nbx, - nby:ny + nby, - nbz:nz + nbz, 1:3, 0:1), &
        stat = allocstat)
    if(allocstat /= 0) stop "fluxes.f90: could not allocate vTilde"

    ! wTilde
    allocate(wTilde(- nbx:nx + nbx, - nby:ny + nby, - nbz:nz + nbz, 1:3, 0:1), &
        stat = allocstat)
    if(allocstat /= 0) stop "fluxes.f90: could not allocate wTilde"

    ! thetaTilde
    allocate(thetaTilde(- nbx:nx + nbx, - nby:ny + nby, - nbz:nz + nbz, 1:3, &
        0:1), stat = allocstat)
    if(allocstat /= 0) stop "fluxes.f90: could not allocate thetaTilde"

    !SD added if
    if(include_ice .or. include_ice2) then
      !  nIceTilde
      allocate(nIceTilde(- nbx:nx + nbx, - nby:ny + nby, - nbz:nz + nbz, 1:3, &
          0:1), stat = allocstat)
      if(allocstat /= 0) stop "fluxes.f90: could not allocate nIceTilde"

      ! qIceTilde
      allocate(qIceTilde(- nbx:nx + nbx, - nby:ny + nby, - nbz:nz + nbz, 1:3, &
          0:1), stat = allocstat)
      if(allocstat /= 0) stop "fluxes.f90: could not allocate qIceTilde"

      ! qvTilde
      allocate(qvTilde(- nbx:nx + nbx, - nby:ny + nby, - nbz:nz + nbz, 1:3, &
          0:1), stat = allocstat)
      if(allocstat /= 0) stop "fluxes.f90: could not allocate qvTilde"

      ! nAerTilde
      allocate(nAerTilde(- nbx:nx + nbx, - nby:ny + nby, - nbz:nz + nbz, 1:3, &
          0:1), stat = allocstat)
      if(allocstat /= 0) stop "fluxes.f90: could not allocate nAerTilde"
    end if

    !SD
    if(include_ice) then
      ! nIceBar
      allocate(nIceBar(- nbx:nx + nbx, - nby:ny + nby, - nbz:nz + nbz), stat &
          = allocstat)
      if(allocstat /= 0) stop "fluxes.f90: could not allocate nIceBar"

      ! qIceBar
      allocate(qIceBar(- nbx:nx + nbx, - nby:ny + nby, - nbz:nz + nbz), stat &
          = allocstat)
      if(allocstat /= 0) stop "fluxes.f90: could not allocate qIceBar"

      ! qvBar
      allocate(qvBar(- nbx:nx + nbx, - nby:ny + nby, - nbz:nz + nbz), stat &
          = allocstat)
      if(allocstat /= 0) stop "fluxes.f90: could not allocate qvBar"

      ! nAerBar
      allocate(nAerBar(- nbx:nx + nbx, - nby:ny + nby, - nbz:nz + nbz), stat &
          = allocstat)
      if(allocstat /= 0) stop "fluxes.f90: could not allocate nAerBar"
    end if

    if(include_ice2) then

      allocate(IceBar(- nbx:nx + nbx, - nby:ny + nby, - nbz:nz + nbz), stat &
          = allocstat)
      if(allocstat /= 0) stop "fluxes.f90: could not allocate IceBar"

    end if

    allocate(tracerBar(- nbx:nx + nbx, - nby:ny + nby, - nbz:nz + nbz), stat &
        = allocstat)
    if(allocstat /= 0) stop "fluxes.f90: could not allocate tracerBar"

    allocate(tracerTilde(- nbx:nx + nbx, - nby:ny + nby, - nbz:nz + nbz, 1:3, &
        0:1), stat = allocstat)
    if(allocstat /= 0) stop "fluxes.f90: could not allocate tracerTilde"

    ! TFC FJ
    if(topography) then

      allocate(uOldTFC((- nbx):(nx + nbx), (- nby):(ny + nby), (- nbz):(nz &
          + nbz)), stat = allocstat)
      if(allocstat /= 0) stop "init_fluxes: alloc of uOldTFC failed"

      allocate(vOldTFC((- nbx):(nx + nbx), (- nby):(ny + nby), (- nbz):(nz &
          + nbz)), stat = allocstat)
      if(allocstat /= 0) stop "init_fluxes: alloc of vOldTFC failed"

      allocate(wOldTFC((- nbx):(nx + nbx), (- nby):(ny + nby), (- nbz):(nz &
          + nbz)), stat = allocstat)
      if(allocstat /= 0) stop "init_fluxes: alloc of wOldTFC failed"

    end if

    if(verbose) print *, "init_fluxes: rhoBar, uBar, vBar, wBar, thetaBar,  &
        rhoTilde, uTilde, vTilde, wTilde allocated."
  end subroutine init_fluxes

  !---------------------------------------------------------------------------

  subroutine terminate_fluxes
    !-----------------------------------
    ! deallocates flux module variables
    !-----------------------------------

    ! local variables
    integer :: allocstat

    !---------------- deallocate variables -----------------------

    deallocate(rhoBar, stat = allocstat)
    if(allocstat /= 0) stop "fluxes.f90: could not deallocate rhoBar"

    deallocate(rhopBar, stat = allocstat)
    if(allocstat /= 0) stop "fluxes.f90: could not deallocate rhopBar"

    deallocate(rhoOld, stat = allocstat)
    if(allocstat /= 0) stop "terminate_fluxes: dealloc of rhoOld failed"

    deallocate(rhopOld, stat = allocstat)
    if(allocstat /= 0) stop "terminate_fluxes: dealloc of rhopOld failed"

    deallocate(uBar, stat = allocstat)
    if(allocstat /= 0) stop "fluxes.f90: could not deallocate uBar"

    deallocate(vBar, stat = allocstat)
    if(allocstat /= 0) stop "fluxes.f90: could not deallocate vBar"

    deallocate(wBar, stat = allocstat)
    if(allocstat /= 0) stop "fluxes.f90: could not deallocate wBar"

    deallocate(thetaBar, stat = allocstat)
    if(allocstat /= 0) stop "fluxes.f90: could not deallocate thetaBar"

    deallocate(rhoTilde, stat = allocstat)
    if(allocstat /= 0) stop "fluxes.f90: could not deallocate rhoTilde"

    !UAB
    deallocate(rhoTilde_mom, stat = allocstat)
    if(allocstat /= 0) stop "fluxes.f90: could not deallocate rhoTilde"
    !UAE

    deallocate(rhopTilde, stat = allocstat)
    if(allocstat /= 0) stop "fluxes.f90: could not deallocate rhopTilde"

    deallocate(uTilde, stat = allocstat)
    if(allocstat /= 0) stop "fluxes.f90: could not deallocate uTilde"

    deallocate(vTilde, stat = allocstat)
    if(allocstat /= 0) stop "fluxes.f90: could not deallocate vTilde"

    deallocate(wTilde, stat = allocstat)
    if(allocstat /= 0) stop "fluxes.f90: could not deallocate wTilde"

    deallocate(thetaTilde, stat = allocstat)
    if(allocstat /= 0) stop "fluxes.f90: could not deallocate thetaTilde"

    !SD
    if(include_ice .or. include_ice2) then

      deallocate(nIceTilde, stat = allocstat)
      if(allocstat /= 0) stop "fluxes.f90: could not deallocate nIceTilde"

      deallocate(qIceTilde, stat = allocstat)
      if(allocstat /= 0) stop "fluxes.f90: could not deallocate qIceTilde"

      deallocate(qvTilde, stat = allocstat)
      if(allocstat /= 0) stop "fluxes.f90: could not deallocate qvTilde"

      deallocate(nAerTilde, stat = allocstat)
      if(allocstat /= 0) stop "fluxes.f90: could not deallocate nAerTilde"

    end if

    !SD
    if(include_ice) then

      deallocate(nIceBar, stat = allocstat)
      if(allocstat /= 0) stop "fluxes.f90: could not deallocate nIceBar"

      deallocate(qIceBar, stat = allocstat)
      if(allocstat /= 0) stop "fluxes.f90: could not deallocate qIceBar"

      deallocate(qvBar, stat = allocstat)
      if(allocstat /= 0) stop "fluxes.f90: could not deallocate qvBar"

      deallocate(nAerBar, stat = allocstat)
      if(allocstat /= 0) stop "fluxes.f90: could not deallocate nAerBar"

    endif

    if(include_ice2) then

      deallocate(IceBar, stat = allocstat)
      if(allocstat /= 0) stop "fluxes.f90: could not deallocate IceBar"

    end if

    if(include_tracer) then
      deallocate(tracerBar, stat = allocstat)
      if(allocstat /= 0) stop "fluxes.f90: could not deallocate tracerBar"

      deallocate(tracerTilde, stat = allocstat)
      if(allocstat /= 0) stop "fluxes.f90: could not deallocate tracerTilde"
    end if

    ! TFC FJ
    if(topography) then

      deallocate(uOldTFC, stat = allocstat)
      if(allocstat /= 0) stop "terminate_fluxes: dealloc of uOldTFC failed"

      deallocate(vOldTFC, stat = allocstat)
      if(allocstat /= 0) stop "terminate_fluxes: dealloc of vOldTFC failed"

      deallocate(wOldTFC, stat = allocstat)
      if(allocstat /= 0) stop "terminate_fluxes: dealloc of wOldTFC failed"

    end if

  end subroutine terminate_fluxes

  ! ----------------------------------------------------

  subroutine absDiff(x, absX)
    !----------------------------------------------------------------------
    ! differentiable approx. of absolute value abs()-function for linFloit
    !----------------------------------------------------------------------

    ! in/out variables
    real :: x
    intent(in) :: x
    real :: absX
    intent(out) :: absX

    ! local vars
    real, parameter :: delta0 = 1.0e-18

    if(abs(x) > delta0) then
      absX = abs(x)
    else
      absX = (x ** 2 + delta0 ** 2) / 2.0 / delta0
    end if

  end subroutine absDiff

  ! ----------------------------------------------------

  subroutine setHalosOfField(field)

    ! TFC FJ
    ! Subroutine needed for halos of Cartesian vertical wind.

    !-------------------------------
    !  set values in halo cells
    !-------------------------------

    ! in/out variables
    real, dimension(- nbx:nx + nbx, - nby:ny + nby, - nbz:nz + nbz), &
        intent(inout) :: field

    ! auxiliary fields
    real, dimension(nbx, - nby:ny + nby, - nbz:nz + nbz) :: xSliceLeft_send, &
        xSliceRight_send
    real, dimension(nbx, - nby:ny + nby, - nbz:nz + nbz) :: xSliceLeft_recv, &
        xSliceRight_recv

    real, dimension(- nbx:nx + nbx, nby, - nbz:nz + nbz) :: ySliceBack_send, &
        ySliceForw_send
    real, dimension(- nbx:nx + nbx, nby, - nbz:nz + nbz) :: ySliceBack_recv, &
        ySliceForw_recv

    ! MPI variables
    integer :: dest, source, tag
    integer :: sendcount, recvcount

    ! locals
    integer :: i, j, k
    integer :: i0, j0, k0

    !-----------------------------
    !     find neighbour procs
    !-----------------------------

    if(idim > 1) call mpi_cart_shift(comm, 0, 1, left, right, ierror)
    if(jdim > 1) call mpi_cart_shift(comm, 1, 1, back, forw, ierror)

    !------------------------------
    !          x-direction
    !------------------------------

    if(idim > 1) then

      ! slice size
      sendcount = nbx * (ny + 2 * nby + 1) * (nz + 2 * nbz + 1)
      recvcount = sendcount

      ! read slice into contiguous array
      do i = 1, nbx
        xSliceLeft_send(i, :, :) = field(i, :, :)
        xSliceRight_send(i, :, :) = field(nx - nbx + i, :, :)
      end do

      ! left -> right
      source = left
      dest = right
      tag = 100

      i0 = 1; j0 = - nby; k0 = - nbz

      call mpi_sendrecv(xSliceRight_send(i0, j0, k0), sendcount, &
          mpi_double_precision, dest, tag, xSliceLeft_recv(i0, j0, k0), &
          recvcount, mpi_double_precision, source, mpi_any_tag, comm, &
          sts_left, ierror)

      ! right -> left
      source = right
      dest = left
      tag = 100

      call mpi_sendrecv(xSliceLeft_send(i0, j0, k0), sendcount, &
          mpi_double_precision, dest, tag, xSliceRight_recv(i0, j0, k0), &
          recvcount, mpi_double_precision, source, mpi_any_tag, comm, &
          sts_right, ierror)

      ! write auxiliary slice to var field
      do i = 1, nbx
        ! right halos
        field(nx + i, :, :) = xSliceRight_recv(i, :, :)
        ! left halos
        field(- nbx + i, :, :) = xSliceLeft_recv(i, :, :)
      end do

    else

      do i = 1, nbx
        field(nx + i, :, :) = field(i, :, :)
        field(- i + 1, :, :) = field(nx - i + 1, :, :)
      end do

    end if

    !------------------------------
    !          y-direction
    !------------------------------

    if(jdim > 1) then

      ! slice size
      sendcount = nby * (nx + 2 * nbx + 1) * (nz + 2 * nbz + 1)
      recvcount = sendcount

      ! read slice into contiguous array
      do j = 1, nby
        ySliceBack_send(:, j, :) = field(:, j, :)
        ySliceForw_send(:, j, :) = field(:, ny - nby + j, :)
      end do

      ! back -> forw
      source = back
      dest = forw
      tag = 100

      i0 = - nbx; j0 = 1; k0 = - nbz

      call mpi_sendrecv(ySliceForw_send(i0, j0, k0), sendcount, &
          mpi_double_precision, dest, tag, ySliceBack_recv(i0, j0, k0), &
          recvcount, mpi_double_precision, source, mpi_any_tag, comm, &
          sts_back, ierror)

      ! forw -> back
      source = forw
      dest = back
      tag = 100

      call mpi_sendrecv(ySliceBack_send(i0, j0, k0), sendcount, &
          mpi_double_precision, dest, tag, ySliceForw_recv(i0, j0, k0), &
          recvcount, mpi_double_precision, source, mpi_any_tag, comm, &
          sts_forw, ierror)

      ! write auxiliary slice to var field
      do j = 1, nby
        ! right halos
        field(:, ny + j, :) = ySliceForw_recv(:, j, :)
        ! left halos
        field(:, - nby + j, :) = ySliceBack_recv(:, j, :)
      end do

    else

      do j = 1, nby
        field(:, ny + j, :) = field(:, j, :)
        field(:, - j + 1, :) = field(:, ny - j + 1, :)
      end do

    end if

  end subroutine setHalosOfField

  ! ----------------------------------------------------

  ! TFC FJ
  subroutine reconstructionTestTFC(var)

    real, dimension((- nbx):(nx + nbx), (- nby):(ny + nby), (- nbz):(nz &
        + nbz), nVar), intent(inout) :: var

    real, dimension((- nbx):(nx + nbx), (- nby):(ny + nby), (- nbz):(nz &
        + nbz), 1:3, 0:1) :: rhoTilde_tfc, rhopTilde_tfc, uTilde_tfc, &
        vTilde_tfc, wTilde_tfc

    call reconstruction(var, "rho")
    rhoTilde_tfc = rhoTilde
    topography = .false.
    call reconstruction(var, "rho")
    topography = .true.
    print *, "Reconstruction difference (rho):", maxval(abs(rhoTilde &
        - rhoTilde_tfc))

    call reconstruction(var, "rhop")
    rhopTilde_tfc = rhopTilde
    topography = .false.
    call reconstruction(var, "rhop")
    topography = .true.
    print *, "Reconstruction difference (rhop):", maxval(abs(rhopTilde &
        - rhopTilde_tfc))

    call reconstruction(var, "uvw")
    uTilde_tfc = uTilde
    vTilde_tfc = vTilde
    wTilde_tfc = wTilde
    topography = .false.
    call reconstruction(var, "uvw")
    topography = .true.
    print *, "Reconstruction difference (u):", maxval(abs(uTilde - uTilde_tfc))
    print *, "Reconstruction difference (v):", maxval(abs(vTilde - vTilde_tfc))
    print *, "Reconstruction difference (w):", maxval(abs(wTilde - wTilde_tfc))

  end subroutine reconstructionTestTFC

  ! ----------------------------------------------------

  ! TFC FJ
  subroutine momentumFluxTestTFC(var, flux, RKStage)

    real, dimension((- nbx):(nx + nbx), (- nby):(ny + nby), (- nbz):(nz &
        + nbz), nVar), intent(inout) :: var

    real, dimension((- 1):nx, (- 1):ny, (- 1):nz, 3, nVar), intent(inout) :: &
        flux
    integer :: RKStage

    real, dimension((- 1):nx, (- 1):ny, (- 1):nz, 3, nVar) :: flux_tfc

    integer :: i, j, k

    real :: fL, fR, gB, gF, hD, hU, fluxDiff
    real :: jacEdgeU
    real, dimension(1:nx, 1:ny, 0:nz) :: fluxDiffW
    real :: sumLoc, sumLocSquared, sumGlob, sumGlobSquared
    real * 4 :: sumOut1, sumOut2
    integer :: recTFC

    logical :: divergenceTest

    divergenceTest = .false.

    if(.not. divergenceTest) then

      call momentumFlux(var, var, flux, "nln", pStrat, pStratTilde)
      flux_tfc = flux
      topography = .false.
      call momentumFlux(var, var, flux, "nln", pStrat, pStratTilde)
      topography = .true.
      print *, "Momentum flux difference (nln):", maxval(abs(flux_tfc - flux))

      call momentumFlux(var, var, flux, "lin", pStrat, pStratTilde)
      flux_tfc = flux
      topography = .false.
      call momentumFlux(var, var, flux, "lin", pStrat, pStratTilde)
      topography = .true.
      print *, "Momentum flux difference (lin):", maxval(abs(flux_tfc - flux))

    else

      do k = 0, nz
        do j = 1, ny
          do i = 1, nx
            ! Compute Cartesian vertical momentum flux divergence.
            fR = flux(i, j, k, 1, 4)
            fL = flux(i - 1, j, k, 1, 4)
            gF = flux(i, j, k, 2, 4)
            gB = flux(i, j - 1, k, 2, 4)
            hU = flux(i, j, k, 3, 4)
            hD = flux(i, j, k - 1, 3, 4)
            fluxDiff = (fR - fL) / dx + (gF - gB) / dy + (hU - hD) / dz
            ! fluxDiff = (hU - hD) / dz
            ! Adjust Cartesian vertical momentum flux divergence.
            jacEdgeU = 0.5 * (jac(i, j, k) + jac(i, j, k + 1))
            ! jacEdgeU = 0.5 * (jac(i, j, k) + jac(i + 1, j, k))
            fluxDiff = fluxDiff / jacEdgeU
            fluxdiffW(i, j, k) = fluxDiff
          end do
        end do
      end do

      sumLoc = 0.0
      sumLocSquared = 0.0
      sumGlob = 0.0
      sumGlobSquared = 0.0

      do k = 0, nz
        do j = 1, ny
          do i = 1, nx
            jacEdgeU = 0.5 * (jac(i, j, k) + jac(i, j, k + 1))
            ! jacEdgeU = 0.5 * (jac(i, j, k) + jac(i + 1, j, k))
            sumLoc = sumLoc + fluxDiffW(i, j, k) * jacEdgeU * dx * dy * dz
            sumLocSquared = sumLocSquared + (fluxDiffW(i, j, k) * jacEdgeU &
                * dx * dy * dz) ** 2.0
          end do
        end do
      end do

      call mpi_allreduce(sumLoc, sumGlob, 1, mpi_double_precision, mpi_sum, &
          comm, ierror)
      call mpi_allreduce(sumLocSquared, sumGlobSquared, 1, &
          mpi_double_precision, mpi_sum, comm, ierror)

      sumOut1 = sumGlob
      if(sumGlobSquared /= 0.0) then
        sumOut2 = sumGlob / sqrt(sumGlobSquared)
      else
        sumOut2 = 0.0
      end if
      if(master) then
        print *, "Absolute error in Cartesian vertical momentum"
        print *, "flux divergence = ", sumOut1
        print *, "Relative error in Cartesian vertical momentum"
        print *, "flux divergence = ", sumOut2
        if(.not. testTFC) then
          recTFC = (iOut - 2) * nStages + RKStage
          open(42, file = "momentum_flux_divergence_error.dat", form &
              = "unformatted", access = "direct", recl = 2 * sizeofreal4)
          write(42, rec = recTFC) sumOut1, sumOut2
          close(42)
        end if
      end if

    end if

  end subroutine momentumFluxTestTFC

  ! ----------------------------------------------------

  ! TFC FJ
  subroutine massFluxTestTFC(var, flux)

    real, dimension((- nbx):(nx + nbx), (- nby):(ny + nby), (- nbz):(nz &
        + nbz), nVar), intent(inout) :: var
    real, dimension((- 1):nx, (- 1):ny, (- 1):nz, 3, nVar), intent(inout) :: &
        flux

    real, dimension((- 1):nx, (- 1):ny, (- 1):nz, 3, nVar) :: flux_tfc

    mu_conduct = 0.0

    call massFlux(var, var, flux, "nln", pStrat, pStratTilde)
    flux_tfc = flux
    topography = .false.
    call massFlux(var, var, flux, "nln", pStrat, pStratTilde)
    topography = .true.
    print *, "Mass flux difference (nln):", maxval(abs(flux_tfc - flux))

    call massFlux(var, var, flux, "lin", pStrat, pStratTilde)
    flux_tfc = flux
    topography = .false.
    call massFlux(var, var, flux, "lin", pStrat, pStratTilde)
    topography = .true.
    print *, "Mass flux difference (lin):", maxval(abs(flux_tfc - flux))

  end subroutine massFluxTestTFC

  subroutine ice2Flux(vara, var, flux, fluxmode, Pstrata, PStratTildea)
    !---------------------------------------------------------------------
    ! computes the tracer flux at all cell edges using reconstructed values
    ! fluxmode = lin => linear flux, advecting velocities prescribed in
    !                   vara
    !            nln => nonlinear flux, advecting velocities from var
    !
    ! MUSCL assumes that the reconstructed tracer is tracer/P
    !---------------------------------------------------------------------
    implicit none

    ! in/out variables
    real, dimension(- nbx:nx + nbx, - nby:ny + nby, - nbz:nz + nbz, nVar), &
        intent(in) :: vara, var
    character(len = *), intent(in) :: fluxmode

    real, dimension(- 1:nx, - 1:ny, - 1:nz, 3, nVar), intent(out) :: flux
    ! flux(i,j,k,dir,iFlux)
    ! dir = 1..3 > f,g,h-flux in x,y,z-direction
    ! iFlux = 1..nVar > fRho, fRhoU, rRhoV, fRhoW, fRho
    real, dimension(- 1:nz + 2), intent(in) :: PStrata, PStratTildea

    integer :: i, j, k !,l
    !    real :: rhoL,rhoR, uL,uR       ! L=Left i-1/2, R=Right i+1/2
    !    real :: rhoB,rhoF, vB,vF       ! B=Backward j-1/2, F=Forward j+1/2
    !    real :: rhoD,rhoU, wD,wU       ! D=Downward k-1/2, U=Upward k+1/2
    real :: uSurf, vSurf, wSurf ! velocities at cell surface

    real :: iceL, iceR ! L=Left i-1/2, R=Right i+1/2
    real :: fIce, gIce, hIce

    ! TFC FJ
    real :: rhoStratEdgeR, rhoStratEdgeF, rhoStratEdgeU
    real :: pEdgeR, pEdgeF, pEdgeU

    !    real  :: fRho, gRho, hRho

    ! avoid abs() for linerisation
    real :: delta
    real, parameter :: delta0 = 1.0e-6

    !   variables for the turbulence scheme
    real :: Pr_turb
    real :: coef_t, drho_dxi, dtht_dxi

    real :: delta_hs, delta_vs

    integer :: iVar, ii

    Pr_turb = 1.0 !0.5   !FS

    ! squared grid scales for the anisotropic turbulence scheme

    if(TurbScheme) then
      if(ny == 1 .and. nx == 1) then
        stop 'ERROR: turbulence scheme assumes either nx > 1 or ny > 1'
      else
        if(nx == 1) then
          delta_hs = dy ** 2 ! 2D problems in y and z
        else if(ny == 1) then
          delta_hs = dx ** 2 ! 2D problems in x and z
        else
          delta_hs = dx * dy ! 3D problems

          if(dx / dy > 10.) then
            print *, 'WARNING: dx/dy > 10!'
            print *, 'The turbulence scheme is not ready for such  horizontal &
                grid anisotropies!'
          elseif(dy / dx > 10.) then
            print *, 'WARNING: dy/dx > 10!'
            print *, 'The turbulence scheme is not ready for such  horizontal &
                grid anisotropies!'
          end if
        end if

        delta_vs = dz ** 2
      end if
    end if

    do ii = 1, nVarIce
      iVar = iVarIce(ii)

      !-----------------------------------------
      !       Zonal rho fluxes in x: f
      !-----------------------------------------

      do k = 1, nz
        do j = 1, ny
          do i = 0, nx

            select case(fluxType)

            case("central")

              !!$                if( fluctuationMode ) then
              !!$                   rhoL = var(i,j,k,1) + rhoStrat(k)
              !!$                   rhoR = var(i+1,j,k,1) + rhoStrat(k)
              !!$                else
              !!$                   rhoL = var(i,j,k,1)
              !!$                   rhoR = var(i+1,j,k,1)
              !!$                end if

              iceR = var(i + 1, j, k, iVar)
              iceL = var(i, j, k, iVar)

              if(fluxmode == "nln") then
                uSurf = var(i, j, k, 2)
              else if(fluxmode == "lin") then
                uSurf = vara(i, j, k, 2)
              else
                stop 'ERROR: worng fluxmode'
              end if

              fIce = uSurf * 0.5 * (iceL + iceR)

            case("upwind")

              !!$                if( fluctuationMode ) then
              !!$                    if(topography) then
              !!$                        ! TFC FJ
              !!$                        ! Adjust for 3D fields.
              !!$                        rhoStratEdgeR = 0.5 * (rhoStratTFC(i, j, k) &
              !!$                                        + rhoStratTFC(i + 1, j, k))
              !!$                        pEdgeR = 0.5 * (pStratTFC(i, j, k) &
              !!$                                 + pStratTFC(i + 1, j, k))
              !!$                        rhoR = rhoTilde(i + 1, j, k, 1, 0) &
              !!$                               + rhoStratEdgeR / pEdgeR
              !!$                        rhoL = rhoTilde(i, j, k, 1, 1) &
              !!$                               + rhoStratEdgeR / pEdgeR
              !!$                    else
              !!$                        !UAB reference density to be divided by P as well!
              !!$                        rhoR = rhoTilde(i+1,j,k,1,0)+ rhoStrat(k)/Pstrat(k)
              !!$                        rhoL = rhoTilde(i,j,k,1,1)+ rhoStrat(k)/Pstrat(k)
              !!$                        !UAE
              !!$                    end if
              !!$                else
              !!$                   rhoR = rhoTilde(i+1,j,k,1,0)
              !!$                    rhoL = rhoTilde(i,j,k,1,1)
              !!$                end if

              if(iVar .eq. inN) then

                iceR = nIceTilde(i + 1, j, k, 1, 0)
                iceL = nIceTilde(i, j, k, 1, 1)

              elseif(iVar .eq. inQ) then

                iceR = qIceTilde(i + 1, j, k, 1, 0)
                iceL = qIceTilde(i, j, k, 1, 1)

              elseif(iVar .eq. inQv) then

                iceR = qvTilde(i + 1, j, k, 1, 0)
                iceL = qvTilde(i, j, k, 1, 1)

              end if

              if(topography) then
                ! TFC FJ
                pEdgeR = 0.5 * (jac(i, j, k) * pStratTFC(i, j, k) + jac(i + 1, &
                    j, k) * pStratTFC(i + 1, j, k))
                if(fluxmode == "nln") then
                  uSurf = pEdgeR * var(i, j, k, 2)
                else if(fluxmode == "lin") then
                  uSurf = pEdgeR * vara(i, j, k, 2)
                else
                  stop "ERROR: wrong fluxmode"
                end if
              else
                if(fluxmode == "nln") then
                  uSurf = var(i, j, k, 2) * Pstrat(k) !UA
                else if(fluxmode == "lin") then
                  uSurf = vara(i, j, k, 2) * Pstrata(k) !UA
                else
                  stop 'ERROR: worng fluxmode'
                end if
              end if

              fIce = flux_muscl(uSurf, iceL, iceR)

            case("ILES")
              print *, 'ice2Flux does not work with ILES'
              stop

            case default
              stop "ice2Flux: unknown case fluxType"
            end select

            flux(i, j, k, 1, iVar) = fIce

          end do
        end do
      end do

      !-----------------------------------------
      !    Meridional rho fluxes in y: g
      !-----------------------------------------

      do k = 1, nz
        do j = 0, ny
          do i = 1, nx

            select case(fluxType)

            case("central")
              !!$                   if( fluctuationMode ) then
              !!$                      rhoF = var(i,j+1,k,1) + rhoStrat(k)
              !!$                      rhoB = var(i,j,k,1)   + rhoStrat(k)
              !!$                   else
              !!$                      rhoF = var(i,j+1,k,1)
              !!$                      rhoB = var(i,j,k,1)
              !!$                   end if

              iceR = var(i, j + 1, k, iVar)
              iceL = var(i, j, k, iVar)

              if(fluxmode == "nln") then
                vSurf = var(i, j, k, 3)
              else if(fluxmode == "lin") then
                vSurf = vara(i, j, k, 3)
              else
                stop 'ERROR: worng fluxmode'
              end if

              gIce = vSurf * 0.5 * (iceL + iceR)

            case("upwind")
              !!$                   if( fluctuationMode ) then
              !!$                      if(topography) then
              !!$                         ! TFC FJ
              !!$                         ! Adjust for 3D fields.
              !!$                         rhoStratEdgeF = 0.5 * (rhoStratTFC(i, j, k) &
              !!$                              + rhoStratTFC(i, j + 1, k))
              !!$                         pEdgeF = 0.5 * (pStratTFC(i, j, k) &
              !!$                              + pStratTFC(i, j + 1, k))
              !!$                         rhoF = rhoTilde(i, j + 1, k, 2, 0) &
              !!$                              + rhoStratEdgeF / pEdgeF
              !!$                         rhoB = rhoTilde(i, j, k, 2, 1) &
              !!$                              + rhoStratEdgeF / pEdgeF
              !!$                      else
              !!$                         !UAB reference density to be divided by P as well!
              !!$                         rhoF = rhoTilde(i,j+1,k,2,0) + rhoStrat(k)/Pstrat(k)
              !!$                         rhoB = rhoTilde(i,j,k,2,1)   + rhoStrat(k)/Pstrat(k)
              !!$                         !UAE
              !!$                      end if
              !!$                   else
              !!$                      rhoF = rhoTilde(i,j+1,k,2,0)
              !!$                      rhoB = rhoTilde(i,j,k,2,1)
              !!$                   end if

              if(iVar .eq. inN) then

                iceR = nIceTilde(i, j + 1, k, 2, 0)
                iceL = nIceTilde(i, j, k, 2, 1)

              elseif(iVar .eq. inQ) then

                iceR = qIceTilde(i, j + 1, k, 2, 0)
                iceL = qIceTilde(i, j, k, 2, 1)

              elseif(iVar .eq. inQv) then

                iceR = qvTilde(i, j + 1, k, 2, 0)
                iceL = qvTilde(i, j, k, 2, 1)

              end if

              if(topography) then
                ! TFC FJ
                pEdgeF = 0.5 * (jac(i, j, k) * pStratTFC(i, j, k) + jac(i, j &
                    + 1, k) * pStratTFC(i, j + 1, k))
                if(fluxmode == "nln") then
                  vSurf = pEdgeF * var(i, j, k, 3)
                else if(fluxmode == "lin") then
                  vSurf = pEdgeF * vara(i, j, k, 3)
                else
                  stop "ERROR: wrong fluxmode"
                end if
              else
                if(fluxmode == "nln") then
                  vSurf = var(i, j, k, 3) * Pstrat(k) !UA
                else if(fluxmode == "lin") then
                  vSurf = vara(i, j, k, 3) * Pstrata(k) !UA
                else
                  stop 'ERROR: worng fluxmode'
                end if
              end if

              gIce = flux_muscl(vSurf, iceL, iceR)

            case("ILES")

              print *, 'ice2Flux does not work with ILES'
              stop

            case default
              stop "ice2Flux: unknown case fluxType"
            end select

            flux(i, j, k, 2, iVar) = gIce
          end do
        end do
      end do

      !-----------------------------------------
      !      Vertical rho fluxes in z: h
      !-----------------------------------------

      do k = 0, nz
        do j = 1, ny
          do i = 1, nx

            select case(fluxType)

            case("central")

              !!$                if( fluctuationMode ) then
              !!$                   rhoU = var(i,j,k+1,1) + rhoStratTilde(k)
              !!$                   ! background rho at half level
              !!$                   rhoD = var(i,j,k,1)   + rhoStratTilde(k)
              !!$                else
              !!$                   rhoU = var(i,j,k+1,1)
              !!$                   rhoD = var(i,j,k,1)
              !!$                end if

              iceR = var(i, j, k + 1, iVar)
              iceL = var(i, j, k, iVar)

              if(fluxmode == "nln") then
                wSurf = var(i, j, k, 4)
              else if(fluxmode == "lin") then
                wSurf = vara(i, j, k, 4)
              else
                stop 'ERROR: worng fluxmode'
              end if

              hIce = wSurf * 0.5 * (iceL + iceR)

            case("upwind")

              !!$                if( fluctuationMode ) then
              !!$                    if(topography) then
              !!$                        ! TFC FJ
              !!$                        ! Adjust for 3D fields.
              !!$                        rhoStratEdgeU = 0.5 * (rhoStratTFC(i, j, k) &
              !!$                                        + rhoStratTFC(i, j, k + 1))
              !!$                        pEdgeU = 0.5 * (pStratTFC(i, j, k) &
              !!$                                 + pStratTFC(i, j, k + 1))
              !!$                        rhoU = rhoTilde(i, j, k + 1, 3, 0) &
              !!$                               + rhoStratEdgeU / pEdgeU
              !!$                        rhoD = rhoTilde(i, j, k, 3, 1) &
              !!$                               + rhoStratEdgeU / pEdgeU
              !!$                    else
              !!$                        ! background at half level
              !!$                        !UAB reference density to be divided by P as well!
              !!$                        rhoU = rhoTilde(i,j,k+1,3,0) &
              !!$                               + rhoStratTilde(k)/PstratTilde(k)
              !!$                        rhoD = rhoTilde(i,j,k  ,3,1)&
              !!$                               + rhoStratTilde(k)/PstratTilde(k)
              !!$                        !UAE
              !!$                    end if
              !!$                else
              !!$                    rhoU = rhoTilde(i,j,k+1,3,0)
              !!$                    rhoD = rhoTilde(i,j,k,3,1)
              !!$                end if
              !!$
              if(iVar .eq. inN) then

                iceR = nIceTilde(i, j, k + 1, 3, 0)
                iceL = nIceTilde(i, j, k, 3, 1)

              elseif(iVar .eq. inQ) then

                iceR = qIceTilde(i, j, k + 1, 3, 0)
                iceL = qIceTilde(i, j, k, 3, 1)

              elseif(iVar .eq. inQv) then

                iceR = qvTilde(i, j, k + 1, 3, 0)
                iceL = qvTilde(i, j, k, 3, 1)

              end if

              if(topography) then
                ! TFC FJ
                pEdgeU = 0.5 * (jac(i, j, k) * pStratTFC(i, j, k) + jac(i, j, &
                    k + 1) * pStratTFC(i, j, k + 1))
                if(fluxmode == "nln") then
                  wSurf = pEdgeU * var(i, j, k, 4)
                else if(fluxmode == "lin") then
                  wSurf = pEdgeU * vara(i, j, k, 4)
                else
                  stop "ERROR: wrong fluxmode"
                end if
              else
                if(fluxmode == "nln") then
                  wSurf = var(i, j, k, 4) * PstratTilde(k) !UA
                else if(fluxmode == "lin") then
                  wSurf = vara(i, j, k, 4) * PstratTildea(k) !UA
                else
                  stop 'ERROR: worng fluxmode'
                end if
              end if

              hIce = flux_muscl(wSurf, iceL, iceR)

            case("ILES")
              print *, 'ice2Flux does not work with ILES'
              stop

            case default
              stop "rhoFlux: unknown case fluxType"
            end select

            flux(i, j, k, 3, iVar) = hIce

          end do
        end do
      end do

    end do ! ii

  end subroutine ice2Flux

end module flux_module<|MERGE_RESOLUTION|>--- conflicted
+++ resolved
@@ -250,44 +250,8 @@
           !call reconstruct_MUSCL(rhopBar,rhopTilde,nxx,nyy,nzz,&
           !                     & limiterType1)
 
-<<<<<<< HEAD
             ! GBcorr: to be consistent with current rouine: momentumFlux
             rhopBar = 0.0
-=======
-          ! GBcorr: to be consistent with current rouine: momentumFlux
-          rhopBar = 0.0
-          if(topography) then
-            ! TFC FJ
-            ! Adjust reconstruction for 3D fields.
-            do ix = - nbx, nx + nbx
-              do jy = - nby, ny + nby
-                do kz = 0, nz + 1
-                  if(pStratTFC(ix, jy, kz) == 0.0) then
-                    print *, "ERROR in rec. rho: pStratTFC = 0 at k = ", kz
-                    stop
-                  end if
-                  rhopBar(ix, jy, kz) = var(ix, jy, kz, 6) / pStratTFC(ix, jy, &
-                      kz)
-                end do
-              end do
-            end do
-          else
-            do kz = 0, nz + 1
-              if(Pstrat(kz) == 0.0) then
-                print *, 'ERROR in rec. rhop: Pstrat(kz) = 0 at kz =', kz
-                stop
-              end if
-              rhopBar(:, :, kz) = (var(:, :, kz, 6)) / Pstrat(kz)
-            end do
-          end if
-          call reconstruct_MUSCL(rhopBar, rhopTilde, nxx, nyy, nzz, &
-              limiterType1)
-
-        case("uvw")
-
-          ! calculate specific momenta to be reconstructed
-          if(fluctuationMode) then
->>>>>>> d57618c5
             if(topography) then
               ! TFC FJ
               ! Adjust reconstruction for 3D fields.
@@ -315,7 +279,7 @@
             call reconstruct_MUSCL(rhopBar, rhopTilde, nxx, nyy, nzz, &
                 limiterType1)
 
-          case ("uvw")
+        case("uvw")
 
             ! calculate specific momenta to be reconstructed
             if(fluctuationMode) then
@@ -455,49 +419,7 @@
           call reconstruct_MUSCL(thetaBar, thetaTilde, nxx, nyy, nzz, &
               limiterType1)
 
-<<<<<<< HEAD
-          case ("ice")
-
-             if (include_ice) then
-
-                nAerBar(:, :, :) = var(:, :, :, nVar - 3)
-                nIceBar(:, :, :) = var(:, :, :, nVar - 2)
-                qIceBar(:, :, :) = var(:, :, :, nVar - 1)
-                qvBar(:, :, :) = var(:, :, :, nVar)
-
-                call reconstruct_MUSCL(nIceBar, nIceTilde, nxx, nyy, nzz, &
-                     limiterType1)
-                call reconstruct_MUSCL(qIceBar, qIceTilde, nxx, nyy, nzz, &
-                     limiterType1)
-                call reconstruct_MUSCL(qvBar, qvTilde, nxx, nyy, nzz, limiterType1)
-
-             end if
-
-          case ("tracer")
-            ! calucate tracerBar
-
-             tracerBar = 0.0
-             if (topography) then
-                do ix = - nbx, nx + nbx
-                   do jy = - nby, ny + nby
-                      do kz = 0, nz + 1
-                         if (pStratTFC(ix, jy, kz) == 0.0) then
-                            print *, "ERROR in rec. rho: pStratTFC = 0 at k =", kz
-                            stop
-                         end if
-                         tracerBar(ix, jy, kz) = var(ix, jy, kz, iVart)/pStratTFC(ix, jy, kz)
-                      end do
-                   end do
-                end do
-             else
-                do kz = 0, nz + 1
-                   if (Pstrat(kz) == 0.0) then
-                      print*, "Error in rec. rho: Pstrat(kz) = 0 at k = ", kz
-                      stop
-                   end if
-=======
         case("ice")
->>>>>>> d57618c5
 
           if(include_ice) then
 
@@ -564,6 +486,7 @@
           end do !ii
 
         case("tracer")
+            ! calucate tracerBar
 
           tracerBar = 0.0
           if(topography) then
@@ -878,20 +801,15 @@
 
         end if
 
-<<<<<<< HEAD
       case ("tracer")
 
         if (include_tracer) then
-=======
-      case("tracer")
-
-        if(include_tracer) then
->>>>>>> d57618c5
 
             tracerBar(:, :, :) = var(:, :, :, iVart)
 
             call reconstruct_SALD(tracerBar, tracerTilde)
 
+        end if
         end if
 
       case default
@@ -947,15 +865,9 @@
 
         end if
 
-<<<<<<< HEAD
       case ("tracer")
 
         if (include_tracer) then
-=======
-      case("tracer")
-
-        if(include_tracer) then
->>>>>>> d57618c5
 
             tracerBar(:, :, :) = var(:, :, :, iVart)
 
@@ -2860,15 +2772,11 @@
   end subroutine massFlux_0
 
   !---------------------------------------------------------------------------
-<<<<<<< HEAD
-  subroutine tracerFlux (vara,var,flux,fluxmode,Pstrata,PStratTildea)
+  subroutine tracerFlux(vara, var, flux, fluxmode, Pstrata, PStratTildea)
     ! calculate tracer fluxes
     ! zonal:      u*rho*chi = flux(:, :, :, 1, iVart)
     ! meridional: v*rho*chi = flux(:, :, :, 2, iVart)
     ! vertical:   w*rho*chi = flux(:, :, :, 3, iVart)
-=======
-  subroutine tracerFlux(vara, var, flux, fluxmode, Pstrata, PStratTildea)
->>>>>>> d57618c5
     implicit none
 
     real, dimension(- nbx:nx + nbx, - nby:ny + nby, - nbz:nz + nbz, nVar), &
@@ -2879,21 +2787,12 @@
 
     real, dimension(- 1:nz + 2), intent(in) :: PStrata, PStratTildea
 
-<<<<<<< HEAD
     integer :: i,j,k,l
     real :: tracerL , tracerR, uL,uR       ! L=Left i-1/2, R=Right i+1/2
     real :: tracerB , tracerF, vB,vF       ! B=Backward j-1/2, F=Forward j+1/2
     real :: tracerD , tracerU, wD,wU       ! D=Downward k-1/2, U=Upward k+1/2
     real :: uSurf, vSurf , wSurf           ! velocities at cell surface
     real, dimension(-nbx:nx+nbx,-nby:ny+nby,-nbz:nz+nbz) :: rho
-=======
-    integer :: i, j, k, l
-    real :: tracerL, tracerR, uL, uR ! L=Left i-1/2, R=Right i+1/2
-    real :: tracerB, tracerF, vB, vF ! B=Backward j-1/2, F=Forward j+1/2
-    real :: tracerD, tracerU, wD, wU ! D=Downward k-1/2, U=Upward k+1/2
-    real :: uSurf, vSurf, wSurf ! velocities at cell surface
-    real, dimension(- nbx:nx + nbx, - nby:ny + nby, - nbz:nz + nbz) :: rho
->>>>>>> d57618c5
 
     real :: rhoStratEdgeR, rhoStratEdgeF, rhoStratEdgeU
     real :: pEdgeR, pEdgeF, pEdgeU
@@ -2907,7 +2806,11 @@
     !-----------------------------------------
     !       Zonal tracer fluxes in x: f
     !-----------------------------------------
-<<<<<<< HEAD
+    do k = 1, nz
+      do j = 1, ny
+        do i = 0, nx
+          select case(fluxType)
+          case("central")
     do k = 1,nz
       do j = 1,ny
         do i = 0,nx
@@ -2960,60 +2863,8 @@
 
           flux(i,j,k,1,iVart) = fTracer
 
-=======
-    do k = 1, nz
-      do j = 1, ny
-        do i = 0, nx
-          select case(fluxType)
-          case("central")
-
-            tracerL = var(i, j, k, iVart)
-            tracerR = var(i + 1, j, k, iVart)
-
-            if(fluxmode == "nln") then
-              uSurf = var(i, j, k, 2)
-            else if(fluxmode == "lin") then
-              uSurf = vara(i, j, k, 2)
-            else
-              stop "fluxes.f90/tracerFlux: wrong fluxmode."
-            end if
-
-            fTracer = uSurf * 0.5 * (tracerL + tracerR)
-
-          case("upwind")
-
-            tracerR = tracerTilde(i + 1, j, k, 1, 0)
-            tracerL = tracerTilde(i, j, k, 1, 1)
-
-            if(topography) then
-              pEdgeR = 0.5 * (jac(i, j, k) * pStratTFC(i, j, k) + jac(i + 1, &
-                  j, k) * pStratTFC(i + 1, j, k))
-              if(fluxmode == "nln") then
-                uSurf = pEdgeR * var(i, j, k, 2)
-              else if(fluxmode == "lin") then
-                uSurf = pEdgeR * vara(i, j, k, 2)
-              else
-                stop "fluxes.f90: wrong fluxmode"
-              end if
-            else
-              if(fluxmode == "nln") then
-                uSurf = var(i, j, k, 2) * Pstrat(k)
-              else if(fluxmode == "lin") then
-                uSurf = vara(i, j, k, 2) * Pstrata(k)
-              else
-                stop "fluxes.f90: wrong fluxmode"
-              end if
-            end if
-
-            fTracer = flux_muscl(uSurf, tracerL, tracerR)
-
-          case default
-            stop "fluxes.f90: only fluxType central implemented for tracer."
-          end select
-
-          flux(i, j, k, 1, iVart) = fTracer
-
->>>>>>> d57618c5
+        end do
+      end do
         end do
       end do
     end do
@@ -3021,7 +2872,6 @@
     !-----------------------------------
     ! Meridional tracer fluxes in y: g
     !-----------------------------------
-<<<<<<< HEAD
     do k = 1,nz
       do j = 0,ny
         do i = 1,nx
@@ -3073,59 +2923,6 @@
               stop "fluxes.f90: only fluxType central and upwind implemented for tracer."
           end select
           flux(i,j,k,2,iVart) = gTracer
-=======
-    do k = 1, nz
-      do j = 0, ny
-        do i = 1, nx
-          select case(fluxType)
-
-          case("central")
-
-            tracerF = var(i, j + 1, k, iVart)
-            tracerB = var(i, j, k, iVart)
-
-            if(fluxmode == "nln") then
-              vSurf = var(i, j, k, 3)
-            else if(fluxmode == "lin") then
-              vSurf = vara(i, j, k, 3)
-            else
-              stop "fluxes.f90/tracerFlux: wrong fluxmode."
-            end if
-
-            gTracer = vSurf * 0.5 * (tracerF + tracerB)
-
-          case("upwind")
-
-            tracerF = tracerTilde(i, j + 1, k, 2, 0)
-            tracerB = tracerTilde(i, j, k, 2, 1)
-
-            if(topography) then
-              pEdgeF = 0.5 * (jac(i, j, k) * pStratTFC(i, j, k) + jac(i, j &
-                  + 1, k) * pStratTFC(i, j + 1, k))
-              if(fluxmode == "nln") then
-                vSurf = pEdgeF * var(i, j, k, 3)
-              else if(fluxmode == "lin") then
-                vSurf = pEdgeF * vara(i, j, k, 3)
-              else
-                stop "fluxes.f90: wrong fluxmode"
-              end if
-            else
-              if(fluxmode == "nln") then
-                vSurf = var(i, j, k, 3) * Pstrat(k)
-              else if(fluxmode == "lin") then
-                vSurf = vara(i, j, k, 3) * Pstrata(k)
-              else
-                stop "fluxes.f90: wrong fluxmode"
-              end if
-            end if
-
-            gTracer = flux_muscl(vSurf, tracerB, tracerF)
-
-          case default
-            stop "fluxes.f90: only fluxType central implemented for tracer."
-          end select
-          flux(i, j, k, 2, iVart) = gTracer
->>>>>>> d57618c5
         end do
       end do
     end do
@@ -3133,7 +2930,6 @@
     !--------------------------------
     ! Vertical tracer fluxes in z: h
     !-------------------------------
-<<<<<<< HEAD
     do k = 0,nz
       do j = 1,ny
         do i = 1,nx
@@ -3187,61 +2983,8 @@
 
           flux(i,j,k,3,iVart) = hTracer
 
-=======
-    do k = 0, nz
-      do j = 1, ny
-        do i = 1, nx
-          select case(fluxType)
-
-          case("central")
-
-            tracerU = var(i, j, k + 1, iVart)
-            tracerD = var(i, j, k, iVart)
-
-            if(fluxmode == "nln") then
-              wSurf = var(i, j, k, 4)
-            else if(fluxmode == "lin") then
-              wSurf = vara(i, j, k, 4)
-            else
-              stop "fluxes.f90/tracerFlux: wrong fluxmode."
-            end if
-
-            hTracer = wSurf * 0.5 * (tracerD + tracerU)
-
-          case("upwind")
-
-            tracerU = tracerTilde(i, j, k + 1, 3, 0)
-            tracerD = tracerTilde(i, j, k, 3, 1)
-
-            if(topography) then
-              pEdgeU = 0.5 * (jac(i, j, k) * pStratTFC(i, j, k) + jac(i, j, k &
-                  + 1) * pStratTFC(i, j, k + 1))
-              if(fluxmode == "nln") then
-                wSurf = pEdgeU * var(i, j, k, 4)
-              else if(fluxmode == "lin") then
-                wSurf = pEdgeU * vara(i, j, k, 4)
-              else
-                stop "fluxes.f90: wrong fluxmode"
-              end if
-            else
-              if(fluxmode == "nln") then
-                wSurf = var(i, j, k, 4) * PstratTilde(k)
-              else if(fluxmode == "lin") then
-                wSurf = vara(i, j, k, 4) * PstratTildea(k)
-              else
-                stop "fluxes.f90: wrong fluxmode"
-              end if
-            end if
-
-            hTracer = flux_muscl(wSurf, tracerD, tracerU)
-
-          case default
-            stop "fluxes.f90: only fluxType central implemented for tracer."
-          end select
-
-          flux(i, j, k, 3, iVart) = hTracer
-
->>>>>>> d57618c5
+        end do
+      end do
         end do
       end do
     end do
