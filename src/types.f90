module type_module

  !-----------------------------------------------------------------
  !    Definition of data types and variables accessible
  !    throughout the code! Use care when working on these
  !    data fields.
  !-----------------------------------------------------------------

  !-----------------------------------------------------------
  implicit none
  !-----------------------------------------------------------

  public
  ! all variables declared herein are public by default

  !-----------------------------------------------------------------
  !                     MPI & Domain composition
  !-----------------------------------------------------------------

  integer :: sizeX, sizeY, sizeZ
  integer :: nbx, nby, nbz
  integer :: nprocx, nprocy
  real, dimension(0:1) :: lx_dim, ly_dim, lz_dim ! dimensional domain

  namelist / domain / sizeX, sizeY, sizeZ, nbx, nby, nbz, lx_dim, ly_dim, &
      lz_dim, nprocx, nprocy

  integer :: sizeXX, sizeYY, sizeZZ
  integer :: nx1, in1, ny1, jn1
  integer :: iStart, jStart
  integer :: is, ie, js, je ! local start and end indices
  logical :: verboseMPI

  ! MPI include (parameters needed below)
  include 'mpif.h'

  ! MPI variables
  integer :: ierror
  integer, dimension(2) :: dims, coords
  logical, dimension(2) :: periods
  integer :: back, forw, right, left, rank
  integer :: idim, jdim, icoord, jcoord
  integer :: nbProc, comm
  logical :: master
  integer, dimension(mpi_status_size) :: sts_left, sts_right, sts_back, sts_forw

  integer, parameter :: root = 0

  !-----------------------------------------------------------------
  !                      (local) Grid & Domain
  !-----------------------------------------------------------------

  integer :: nx, ny, nz
  real, dimension(0:1) :: lx, ly, lz ! scaled domain

  real, dimension(:), allocatable :: x, y, z
  real :: dx, dy, dz
  integer :: nxx, nyy, nzz ! grid size inclusive ghost cells
  integer :: nxyz ! = nx*ny*nz

  !--------------------------------------------------------------
  !              for output global fields to single file
  !--------------------------------------------------------------

  ! real*4, dimension(:,:), allocatable :: field_out
  real * 4, dimension(:, :), allocatable :: field_out, field_mst

  !UAB
  !-----------------------------------------------------------------
  ! for sponge: maximum damping rate in 1/dt
  !-----------------------------------------------------------------

  real :: alpspg
  !UAE

  !-----------------------------------------------------------------
  ! for
  ! (1) Rayleigh damping in land cells and
  ! (2) density-fluctuation relaxation in semi-implicit time stepping
  !-----------------------------------------------------------------

  real :: alprlx

  !-----------------------------------------------------------------
  !                          Variables
  !-----------------------------------------------------------------
  integer :: nVar, nOptVar, iVarT, nBscVar
  logical :: include_ice ! controls use of additional ice variables nAer,nIce,qIce and qv
<<<<<<< HEAD
  ! switch for including advection of passive tracer chi
  logical :: include_tracer 
  namelist / variables / nVar, nOptVar, include_ice , include_tracer
=======
  logical :: include_ice2 = .false., include_testoutput = .false.
  logical :: include_tracer = .false.
  namelist / variables / nVar, nOptVar, include_ice, include_ice2, &
      include_tracer, include_testoutput
>>>>>>> d57618c5

  !-----------------------------------------------------------------
  !                    Input / Output variables
  !-----------------------------------------------------------------
  integer :: iOut ! output counter ; gagarina: moved from pinc

  character(len = 256) :: file_namelist
  character(len = 40) :: dataFileName
  character(len = 40) :: restartFile ! Tecplot file with restart data
  logical, dimension(3) :: dimOut ! (/1,0,1/) = 2D (x,z), (/1,1,1) = 3D
  integer, dimension(:), allocatable :: varOut ! 1 = output, 0 = no output

  ! achatzb
  ! data available in restart file
  integer, dimension(:), allocatable :: varIn ! 1 = available, 0 = not available

  ! record to be read from restart file (starting from 0!)
  integer :: iIn
  ! achatze

  real, dimension(:), allocatable :: offset ! offset for rho, u,v,w, p, nAer, nIce, qIce, qv
  integer, dimension(6) :: optVarOut ! 1 = output, 0 = no output
  integer, dimension(13) :: wkbVarOut !           --"--
  ! increase dimension of optVarOut for new optional variables

  ! subtract background yes/no
  logical :: thetaOffset
  logical :: rhoOffset

  character(len = 20) :: outputType ! "time" or "timeStep"
  integer :: nOutput ! output every nOutput's time step
  integer :: maxIter ! max nb. of time steps
  real :: outputTimeDiff ! output every ... seconds
  real :: maxTime ! max time in seconds
  logical :: solutionTime ! TECPLOT's "solution time"
  character(len = 3) :: solutionTimeUnit !
  logical :: restart ! reads restartFile in TECPLOT format
  logical :: showGhostCellsX ! plots include ghost cells in x-direction
  logical :: showGhostCellsY ! y-direction
  logical :: showGhostCellsZ ! z-direction

  logical :: detailedinfo
  logical :: RHS_diagnostics

  logical :: PVinversion

  namelist / outputList / dataFileName, restartFile, dimOut, varOut, varIn, &
      iIn, offset, optVarOut, wkbVarOut, outputType, nOutput, maxIter, &
      outputTimeDiff, maxTime, solutionTime, solutionTimeUnit, restart, &
      showGhostCellsX, showGhostCellsY, showGhostCellsZ, thetaOffset, &
      rhoOffset, detailedinfo, RHS_diagnostics, PVinversion
  !achatzb
  !achatze

  !-----------------------------------------------------------------
  !                         Parameter study
  !-----------------------------------------------------------------

  logical :: parameterStudy ! .true. / .false.
  integer :: startParam, endParam, stepParam
  character(len = 50) :: paramName
  namelist / parameterList / parameterStudy, startParam, endParam, stepParam, &
      paramName

  !-----------------------------------------------------------------
  !                    Debugging & Error handling
  !-----------------------------------------------------------------

  logical :: verbose
  real :: dtMin_dim
  namelist / debuggingList / verbose, dtMin_dim

  !-----------------------------------------------------------------
  !                           Test cases
  !-----------------------------------------------------------------

  ! general
  character(len = 50) :: testCase
  namelist / testCaseList / testCase

  !------------------------
  !  monochromatic wave
  !------------------------

  real :: lambda_dim ! wave length in (inclined) z direction

  namelist / monochromeWave / lambda_dim

  ! modified by Junhong Wei for 3DWP (20170828) *** starting line ***

  !-------------------------------------------------------
  !         Gravity wave packet: Wave resolving simulation
  !-------------------------------------------------------
  ! test cases:
  ! 1) wavePacket1D and wavePacket1D_raytracer
  ! 2) wavePacket2D and wavePacket2D_raytracer
  integer :: wavePacketDim
  integer :: wavePacketType
  real :: lambdaX_dim, lambdaY_dim, lambdaZ_dim
  real :: meanFlowX_dim, meanFlowZ_dim
  real :: amplitudeFactor
  real :: sigma_dim
  real :: sigma_hor_dim, sigma_hor_yyy_dim ! modified by Junhong Wei (20170214)
  real :: L_cos_dim
  integer :: omiSign
  real :: u0_jet_dim
  real :: z0_jet_dim
  real :: L_jet_dim
  real :: xCenter_dim, yCenter_dim, zCenter_dim
  ! achatzb
  real :: amp_mod_x, amp_mod_y
  logical :: inducedwind
  ! achatze

  namelist / wavePacket / wavePacketType, wavePacketDim, lambdaX_dim, &
      lambdaY_dim, lambdaZ_dim, meanFlowX_dim, meanFlowZ_dim, amplitudeFactor, &
      xCenter_dim, yCenter_dim, zCenter_dim, sigma_dim, sigma_hor_dim, &
      amp_mod_x, sigma_hor_yyy_dim, amp_mod_y, L_cos_dim, omiSign, u0_jet_dim, &
      z0_jet_dim, L_jet_dim, inducedwind
  ! achatzb
  ! achatze
  ! achatzb
  ! achatze

  !--------------------------------------------------------------
  ! Lagrangian ray tracer: Wave packet or mountain wave
  !--------------------------------------------------------------

  real :: xrmin_dim
  real :: xrmax_dim
  real :: yrmin_dim
  real :: yrmax_dim
  real :: zrmin_dim
  real :: zrmax_dim

  integer :: nrxl
  integer :: nryl
  integer :: nrzl

  real :: fac_dk_init
  real :: fac_dl_init
  real :: fac_dm_init

  integer :: nrk_init
  integer :: nrl_init
  integer :: nrm_init

  real :: dk_init
  real :: dl_init
  real :: dm_init

  integer :: nsmth_wkb
  logical :: lsmth_wkb
  integer :: sm_filter ! 1 = box filter/ 2 = Shapiro filter

  logical :: lsaturation ! JaWi 16.12.16 (sat)
  real :: alpha_sat ! JaWi 16.12.16 (sat)

  logical :: steady_state

  integer :: case_wkb !1/2: Gaussian/Cosine wave packet; 3: mountain

  real :: amp_wkb

  real :: wlrx_init
  real :: wlry_init ! added by Junhong Wei
  real :: wlrz_init

  real :: xr0_dim
  real :: yr0_dim
  real :: zr0_dim

  real :: sigwpx_dim
  real :: sigwpy_dim
  real :: sigwpz_dim

  integer :: branchr
  logical :: lindUinit

  real :: topographyTime_wkb ! FJFeb2023
  real :: mountainHeight_wkb_dim ! Jan Weinkaemmerer, 27.11.18
  real :: mountainWidth_wkb_dim ! FJJan2023
  integer :: mountain_case_wkb
  integer :: range_factor_wkb ! FJFeb2023

  ! Long number scaling of displacement (FJJan2023)
  logical :: long_scaling
  character(len = 50) :: long_method
  real :: long_threshold

  ! Number of wave modes (FJApr2023)
  integer :: nwm

  real :: zmin_wkb_dim, zmin_wkb

  integer :: nray_fac ! maximum factor by which the # of rays may increase
  ! compared to initialization

  character(len = 2) :: cons_merge ! quantity to be conserved
  ! ("wa" = wave action/
  !  "en" = wave energy)
  ! under ray-volume merging

  namelist / LagrangeRayTracing / xrmin_dim, xrmax_dim, yrmin_dim, yrmax_dim, &
      zrmin_dim, zrmax_dim, nrxl, nryl, nrzl, fac_dk_init, fac_dl_init, &
      fac_dm_init, nrk_init, nrl_init, nrm_init, nsmth_wkb, lsmth_wkb, &
      sm_filter, lsaturation, alpha_sat, steady_state, case_wkb, amp_wkb, &
      wlrx_init, wlry_init, wlrz_init, xr0_dim, yr0_dim, zr0_dim, sigwpx_dim, &
      sigwpy_dim, sigwpz_dim, branchr, lindUinit, topographyTime_wkb, &
      mountainHeight_wkb_dim, mountainWidth_wkb_dim, mountain_case_wkb, &
      range_factor_wkb, long_scaling, long_method, long_threshold, nwm, &
      zmin_wkb_dim, nray_fac, cons_merge ! JaWi: new nml!
  ! Jan Weinkaemmerer, 27.11.18

  !------------------------------------------
  ! hotBubble, coldBubble, hotBubble3D
  !------------------------------------------

  real :: dTheta0_dim, xRadius_dim, zRadius_dim, rhoCenter_dim
  real :: zExcentricity
  namelist / bubble / dTheta0_dim, xRadius_dim, zRadius_dim, xCenter_dim, &
      zCenter_dim, zExcentricity, yCenter_dim, rhoCenter_dim

  ! hot and cold bubble by Robert
  real :: dTheta1_dim, a1_dim, sigma1_dim, xCenter1_dim, zCenter1_dim
  real :: dTheta2_dim, a2_dim, sigma2_dim, xCenter2_dim, zCenter2_dim
  namelist / robert_bubble / dTheta1_dim, a1_dim, sigma1_dim, xCenter1_dim, &
      zCenter1_dim, dTheta2_dim, a2_dim, sigma2_dim, xCenter2_dim, zCenter2_dim

  ! achatzb
  !-----------------------------------------------------------------
  !                  wind relaxation for mountain wave
  !-----------------------------------------------------------------

  ! zonal wind to be attained by temporary wind relexation
  real :: u_relax, v_relax, w_relax
  ! total relaxation time
  real :: t_relax
  ! duration of ramping up/down the relaxation
  real :: t_ramp
  ! zonal extent of region without wind relaxation
  real :: xextent_norelax
  ! TFC FJ
  ! Switch for background relaxation.
  logical :: wind_relaxation
  ! FJMar2023
  ! Surface layer depth.
  real :: surface_layer_depth
  namelist / mountainwavelist / u_relax, v_relax, w_relax, t_relax, t_ramp, &
      xextent_norelax, wind_relaxation, surface_layer_depth
  ! achatze

  !-----------------------------------------------------------------
  !                          Baroclinic life cycle: realistic
  !-----------------------------------------------------------------

  !UAB
  logical :: zero_initial_state ! zero_initial_state = .true. means that
  ! the equilibrium state is determined but
  ! that then the code is initialized with
  ! zero winds and and zero density and
  ! pressure fluctuations (to investigate
  ! the effect of the potential-temperature
  ! relaxation)
  !UAE
  real :: z_trpp0_dim ! mean tropopause height (m)
  real :: z_baro_dim ! alt. above which the atmo. is barotropic (m)
  real :: deltht_dim ! meridional potential-temp. contrast (K)
  real :: thet0_dim ! characteristic potential temperature (K)
  real :: ntrp_dim ! Brunt-Vaisala frequency troposphere (1/s)
  real :: nstr_dim ! Brunt-Vaisala frequency stratosphere (1/s)
  real :: jwdth_dim ! jet width (m)
  real :: kaptpp ! jet slope

  real :: ptptb_x_dim ! x coordinate of local potential-temperature
  ! perturbation (m)
  real :: ptptb_y_dim ! y coordinate of local potential-temperature
  ! perturbation (m)
  real :: ptptb_z_dim ! z coordinate of local potential-temperature
  ! perturbation (m)
  real :: ptptb_dh_dim ! horizontal width of local potential-temperature
  ! perturbation  (m)
  real :: ptptb_dz_dim ! vertical width of local potential-temperature
  ! perturbation  (m)
  real :: ptptb_amp_dim ! amplitute of local potential-temperature
  ! perturbation (K)
  logical :: add_ptptb ! switch local potential-temperature perturbation

  !UAB
  real :: ta_hs_dim ! thermal-relaxation time scale outside tropical
  ! boundary layer (s, used by HeldSuarez)
  real :: ts_hs_dim ! thermal-relaxation time scale in tropical
  ! boundary layer (s, used by HeldSuarez)
  real :: tf_hs_dim ! boundary-layer Rayleigh-damping time scale
  ! (s, used by HeldSuarez)
  real :: sigb_hs ! sigma of boundary-layer top (used by HeldSuarez)
  !UAB

  ! total relaxation time
  real :: t_relax_bar
  ! relaxation in massUpdate for the density
  real :: tau_relax, tau_relax_low, sigma_tau
  ! time scale for a jet formation
  real :: tau_jet

  ! environmental state
  real, dimension(:, :, :, :), allocatable :: var_env
  real, dimension(:, :, :), allocatable :: p_env_pp, the_env_pp, dens_env_pp, &
      u_env_pp, v_env_pp

  ! relaxation rates for Held & Suarez (1994)
  real, dimension(:, :), allocatable :: kt_hs, kv_hs
  real, dimension(:), allocatable :: kw_hs

  !UAB
  ! relaxation rates for Held & Suarez (1994)
  real, dimension(:, :), allocatable :: kr_sp, kr_sp_w
  !UAE

  ! switch of thermal relaxation in the divergence constraint
  integer :: RelaxHeating

  character(len = 20) :: fileinitstate2D

  ! type of relaxation in the sponge
  character(len = 20) :: Sponge_Rel_Type, Sponge_Rel_Bal_Type

  ! add noise
  logical :: add_noise, init_2Dto3D

  real :: proc_noise, dTh_atm

  namelist / baroclinic_LC / zero_initial_state, z_trpp0_dim, z_baro_dim, &
      deltht_dim, thet0_dim, ntrp_dim, nstr_dim, jwdth_dim, kaptpp, &
      t_relax_bar, add_ptptb, ptptb_x_dim, ptptb_y_dim, ptptb_z_dim, &
      ptptb_dh_dim, ptptb_dz_dim, ptptb_amp_dim, dTh_atm, add_noise, &
      proc_noise, tau_relax, tau_relax_low, sigma_tau, tau_jet, RelaxHeating, &
      Sponge_Rel_Type, Sponge_Rel_Bal_Type, init_2Dto3D, fileinitstate2D, &
      ta_hs_dim, ts_hs_dim, tf_hs_dim, sigb_hs
  !UAC & z_trpp0_dim, z_baro_dim, deltht_dim, thet0_dim, &
  !UAE
  !UAB
  !UAE

  !-----------------------------------------------------------------
  !                          Baroclinic life cycle: idealized
  !-----------------------------------------------------------------

  ! define the jet parameters
  real :: bar_sigma_y, u_strength
  integer :: lastrecordnum
  real :: height_eps_z

  real :: z_bl ! height of boundary layer

  ! type of initial balance: hydrostatic or geostrophic+hydrostatic
  character(len = 20) :: init_bal

  logical :: output_theta_bgr, output_rho_bgr ! output backgr. env. state
  logical :: output_br_vais_sq ! output N^2 of the background state
  logical :: output_heat ! output heating
  character(len = 20) :: balance_eq ! equations used for initial balance

  namelist / baroclinic_ID / bar_sigma_y, u_strength, dTh_atm, add_noise, &
      proc_noise, init_2Dto3D, tau_relax, tau_jet, RelaxHeating, init_bal, &
      Sponge_Rel_Type, Sponge_Rel_Bal_Type, lastrecordnum, fileinitstate2D, &
      height_eps_z, output_theta_bgr, output_br_vais_sq, output_heat, z_bl, &
      balance_eq, output_rho_bgr

  !-----------------------------------------------------------------
  !                          Model equations
  !-----------------------------------------------------------------

  ! vertical direction
  real, dimension(3) :: vertical
  real :: vert_theta, vert_alpha

  character(len = 25) :: model

  namelist / modelList / model, vert_theta, vert_alpha

  !-----------------------------------------------------------------
  !                               Solver
  !-----------------------------------------------------------------

  real :: cfl
  real :: cfl_wave
  real :: dtMax_dim
  real :: turb_dts
  integer :: n_shap ! (half) order of the Shapiro filter
  !UAC
  !real :: shap_dts_dim                     ! horizontal-Shapiro-filter
  !                                         ! damping time scale (s)
  !                                         ! < 0 means no filter
  real :: shap_dts_fac ! horizontal-Shapiro-filter
  ! damping time scale
  ! (in units of the time step)
  ! < 0 means no filter
  !UAE

  character(len = 20) :: tStepChoice ! "cfl", "fix"
  character(len = 20) :: timeScheme ! LS_Will_RK3 / Euler
  character(len = 20) :: timeSchemeType ! lowStorage / classical
  character(len = 20) :: fluxType ! ILES / central / upwind
  character(len = 20) :: reconstType ! ALDM / constant / SALD / MUSCL
  character(len = 20) :: musclType ! muscl1 / muscl2
  character(len = 20) :: limiterType1 ! minmod / ...
  logical :: fluctuationMode ! split rho = rhoStrat + rho'
  logical :: auxil_equ ! auxiliary equation for the
  ! density fluctuations to be
  ! used in the explicit
  ! integration of the
  ! pseudo-incompressible system
  logical :: TurbScheme ! turbulence Scheme
  logical :: DySmaScheme ! Dynamic Smagorinsky Scheme
  logical :: dtWave_on ! gagarina:
  ! time step for gravity wave
  ! resolution

  logical :: heatingONK14 ! pseudo-incompressible dynamics
  ! with heating as in
  ! ONeill & Klein (2014)
  ! GBcorr
  logical :: heating ! heating on/off defined in
  ! subroutine setup (init.f90)
  ! based on heatingONK14,turbScheme.
  ! raytracer

  logical :: dens_relax ! switch for replacement of
  ! relaxational heating by
  ! density relaxation

  namelist / solverList / cfl, cfl_wave, dtMax_dim, tStepChoice, timeScheme, &
      auxil_equ, fluxType, reconstType, musclType, limiterType1, &
      fluctuationMode, TurbScheme, turb_dts, DySmaScheme, dtWave_on, &
      heatingONK14, dens_relax, shap_dts_fac, n_shap
  !UAC & dens_relax, shap_dts_dim, n_shap

  integer :: nStages
  logical :: updateMass ! transport of mass=var(1)  on/off
  logical :: predictMomentum ! transport of momentum=var(2-4) on/off
  logical :: updateTheta ! transport of theta=var(6) on/off
  logical :: updateIce ! transport of ice=var(nVar-2:nVar) on/off
  logical :: updateTracer ! transport of tracer=var(iVart) on/off

  !-----------------------------------------------------------------
  !                          Poisson solver
  !-----------------------------------------------------------------

  real :: tolPoisson
  ! achatzb
  real :: tolCond, tolref, abs_tol, scaled_atol, alpha_tol, b_norm
  logical :: tolscale
  ! achatze
  integer :: maxIterPoisson
  character(len = 20) :: poissonSolverType
  character(len = 20) :: storageType
  character(len = 10) :: preconditioner
  character(len = 10) :: tolcrit
  real :: dtau
  integer :: maxIterADI
  logical :: initialCleaning
  logical :: pressureScaling
  logical :: useNAG
  logical :: correctMomentum ! false -> momentumCorrector off
  logical :: correctDivError ! true -> subtract rho*div(u)
  namelist / poissonSolverList / tolPoisson, abs_tol, tolCond, maxIterPoisson, &
      poissonSolverType, storageType, preconditioner, dtau, maxIterADI, &
      initialCleaning, pressureScaling, useNAG, correctMomentum, &
      correctDivError, tolcrit, tolscale
  integer :: nnz ! number of nonzeros

  ! hypre and bicgstab objects
  ! integer * 8 grid_hypre, stencil_e, stencil_i, A_hp_e, A_hp_i, b_hp_e, &
  !     b_hp_i, x_hp_e, x_hp_i, solver_hp_e, solver_hp_i
  ! real, dimension (:), allocatable :: values_e
  ! real, dimension (:), allocatable :: values_i
  !UAC real, dimension(:,:,:), allocatable :: ac_b, al_b,ar_b, ab_b,af_b, &
  real, dimension(:, :, :), allocatable :: ac_b, acv_b, ach_b, al_b, ar_b, &
      ab_b, af_b, ad_b, au_b, alb_b, alf_b, arb_b, arf_b
  !UAE

  ! TFC FJ
  real, dimension(:, :, :), allocatable :: aru_b, ard_b, alu_b, ald_b, afu_b, &
      afd_b, abu_b, abd_b, auu_b, add_b, aruu_b, ardd_b, aluu_b, aldd_b, &
      afuu_b, afdd_b, abuu_b, abdd_b

  ! real, dimension (:), allocatable :: bvalue_vector_hypre, xvalue_vector_hypre

  !achatzb
  !integer, dimension(:), allocatable :: stencil_indices_hypre
  ! integer, dimension (:), allocatable :: stencil_indices_e
  ! integer, dimension (:), allocatable :: stencil_indices_i
  !achatze

  !achatzb
  !integer, parameter :: nentries_hypre = 7
  ! integer, parameter :: ne_hypre_e = 7
  ! integer, parameter :: ne_hypre_i = 11
  !achatze

  !-----------------------------------------------------------------
  !                           Constants
  !-----------------------------------------------------------------

  real :: pi ! you know...
  real, parameter :: small = 1.0e-20 ! to devision by zero
  complex, parameter :: imag = (0.0, 1.0) ! imaginary unit

  !-----------------------------------------------------------------
  !                         Flux specification
  !-----------------------------------------------------------------

  ! ILES (ALDM) parameter
  real :: sigmaC
  real :: sigma0
  real :: sigmaX, sigmaY, sigmaZ

  !-----------------------------------------------------------------
  !                             Atmosphere
  !-----------------------------------------------------------------

  character(len = 10) :: referenceQuantities ! set of reference quantities
  integer, dimension(3) :: bvarOut ! 1 = output, 0 = no output
  ! for the hydrostatically
  ! balanced background state
  logical :: specifyReynolds ! choose Reynolds or mu_viscous
  real :: ReInv ! reciprocal Reynolds number
  real :: mu_viscous_dim ! kinematic viscosity
  real :: mu_conduct_dim ! heat conductivity
  character(len = 30) :: background ! isentropic / isothermal /
  ! const-N / diflapse / HeldSuarez
  real :: N_BruntVaisala_dim ! Brunt-Vaisala frequency in 1/s
  real :: theta0_dim ! isentr. backgr. pot. temp. in K
  real :: Temp0_dim ! isoth. backgr. temp. in K
  real :: press0_dim ! pressure at z=0 in Pa
  real, dimension(3) :: backgroundFlow_dim
  real :: f_Coriolis_dim ! Coriolis parameter
  character(len = 30) :: corset ! constant / periodic
  real :: z_tr_dim ! height of tropopause
  real :: theta_tr_dim ! const pot. temp. of troposphere
  real :: gamma_t, gamma_s ! lapse rates in trop and strat
  !UAB
  real :: tp_strato_dim ! stratosphere temperature (K)
  ! (used by HeldSuarez)
  real :: tp_srf_trp_dim ! tropical surface temperature (K)
  ! (used by HeldSuarez)
  real :: tpdiffhor_tropo_dim ! tropospheric temperature
  ! difference between poles and
  ! tropics (K)
  ! (used by HeldSuarez)
  real :: ptdiffvert_tropo_dim ! vertical potential-temperature
  ! difference in troposphere (K)
  ! (used by HeldSuarez)
  !UAE

  namelist / atmosphereList / referenceQuantities, specifyReynolds, ReInv, &
      mu_viscous_dim, mu_conduct_dim, background, N_BruntVaisala_dim, &
      theta0_dim, Temp0_dim, press0_dim, backgroundFlow_dim, f_Coriolis_dim, &
      corset, z_tr_dim, theta_tr_dim, gamma_t, gamma_s, bvarOut, &
      tp_strato_dim, tp_srf_trp_dim, tpdiffhor_tropo_dim, ptdiffvert_tropo_dim
  !UAB
  !UAE

  real, dimension(3) :: backgroundFlow
  real :: theta00, rho00, P00 ! background values for Boussinesq

  real :: mu_conduct

  !-----------------------------------------------------------------
  !                         Bottom topography
  !-----------------------------------------------------------------

  logical :: topography ! via k = 1

  !UAD logical, dimension(:,:,:), allocatable :: topography_mask

  ! topography_surface x-y-dependent mountain surface
  real, dimension(:, :), allocatable :: topography_surface

  ! FJFeb2023
  real, dimension(:, :), allocatable :: final_topography_surface

  !UAB
  ! vertical index of (velocity) reconstruction points just above the
  ! mountain surface
  integer, dimension(:, :, :), allocatable :: kbl_topo
  ! topography gradients in x- and y-direction
  ! (below the reconstruction points)
  real, dimension(:, :, :), allocatable :: dhdx, dhdy
  ! location of (velocity) interpolation point to be used in determining
  ! the velocity at the reconstruction point
  real, dimension(:, :, :), allocatable :: x_ip, y_ip, z_ip
  ! factors between tangential or normal velocity at the reconstruction
  ! and interpolation points
  real, dimension(:, :, :), allocatable :: velocity_reconst_t
  real, dimension(:, :, :), allocatable :: velocity_reconst_n
  !roughness length
  real :: z_0_dim, z_0
  !UAE

  ! TFC FJ
  integer :: ipolTFC
  logical :: freeSlipTFC
  logical :: testTFC

  ! FJFeb2023
  real :: topographyTime

  real :: mountainHeight_dim
  real :: mountainWidth_dim
  integer :: mountain_case
  integer :: range_factor

  ! TFC FJ
  namelist / topographyList / topography, ipolTFC, freeSlipTFC, testTFC, &
      topographyTime, mountainHeight_dim, mountainWidth_dim, mountain_case, &
      range_factor, z_0_dim
  !UAB
  !UAE

  !-----------------------------------------------------------------
  !                         Boundary
  !-----------------------------------------------------------------

  logical :: rhoFluxCorr, iceFluxCorr, uFluxCorr, vFluxCorr, wFluxCorr, &
      thetaFluxCorr
  integer :: nbCellCorr

  ! sponge layer
  !UAc logical :: spongeLayer
  logical :: spongeLayer, sponge_uv
  real :: spongeHeight
  integer :: kSponge
  real :: zSponge
  !UAC real    :: spongeAlphaZ_dim
  real :: spongeAlphaZ_dim, spongeAlphaZ_fac

  ! Unified and lateral sponge layers (FJJun2023)
  logical :: unifiedSponge, lateralSponge
  real, dimension(:, :, :), allocatable :: alphaUnifiedSponge
  real :: xSponge0, ySponge0, xSponge1, ySponge1

  ! Vertical sponge layer
  character(len = 50) :: verticalSponge

  ! Order of polynomial sponge
  integer :: spongeOrder

  ! Damping time of COSMO sponge (in time steps)
  integer :: cosmoSteps

  ! gaga: backup, delete later
  character(len = 10) :: utopcond ! dudz=0 or default u=0
  character(len = 10) :: rhocond ! rho_prime=0 or default drhodz=0
  character(len = 10) :: thcond ! theta_prime=0 or default dthdz=0
  real, dimension(:, :), allocatable :: u_const ! constant wind for baroclinic life cycle experiments
  ! gaga
  ! boundary types
  !  real :: xBoundary
  !  character(len=15) :: xxBoundary
  !  character(len=15) :: yBoundary
  !  character(len=15) :: zBoundary

  namelist / boundaryList / rhoFluxCorr, iceFluxCorr, uFluxCorr, vFluxCorr, &
      wFluxCorr, thetaFluxCorr, nbCellCorr, spongeLayer, sponge_uv, &
      spongeHeight, zSponge, spongeAlphaZ_dim, spongeAlphaZ_fac, &
      unifiedSponge, lateralSponge, verticalSponge, spongeOrder, cosmoSteps, &
      utopcond, rhocond, thcond
  !UAC & spongeLayer, spongeHeight, &
  !UAC & spongeAlphaZ_dim, utopcond, rhocond, thcond

  ! boundary types
  character(len = 15) :: xBoundary
  character(len = 15) :: yBoundary
  character(len = 15) :: zBoundary

  namelist / boundaryList2 / xBoundary, yBoundary, zBoundary

  !-----------------------------------------------------------------
  !                     WKB arrays and variables
  !-----------------------------------------------------------------

  type rayType
    real :: x ! ray position
    real :: y
    real :: z

    real :: k ! ray wave vector
    real :: l
    real :: m

    real :: omega ! intrinsic frequency

    real :: area_xk ! x-k area associated with each ray volume
    real :: area_yl ! y-l area associated with each ray volume
    real :: area_zm ! z-m area associated with each ray volume

    real :: dkray ! dm associated with each ray volume
    real :: dlray ! dm associated with each ray volume
    real :: dmray ! dm associated with each ray volume

    real :: dxray ! dz associated with each ray volume
    real :: dyray ! dz associated with each ray volume
    real :: dzray ! dz associated with each ray volume

    real :: dens ! wave-action density
  end type rayType

  ! total number of active rays
  integer, dimension(:, :, :), allocatable :: nRay

  ! maximum total number of rays
  integer :: nray_max

  ! maximum total number of rays provided in work space
  integer :: nray_wrk

  ! namelist "rayTracer"
  logical :: rayTracer ! run ray tracer
  integer :: nRayRatioX, nRayRatioY, nRayRatioZ

  ! maximum group velocities
  real :: cgx_max, cgy_max, cgz_max

  namelist / wkbList / rayTracer, nRayRatioX, nRayRatioY, nRayRatioZ

  !----------------------------------------------------------------
  !                           Tracer
  !----------------------------------------------------------------
<<<<<<< HEAD
  character(len=20) :: tracerSetup
  logical :: include_gw_tracer_forcing, include_tracer_mixing, &
  include_env_tracer_forcing, tracerdifference, include_prime
=======
  character(len = 20) :: tracerSetup
>>>>>>> d57618c5

  namelist / tracerList / tracerSetup, include_gw_tracer_forcing, &
            include_tracer_mixing, tracerdifference, &
            include_prime, include_env_tracer_forcing

  !-----------------------------------------------------------------
  !                           Ice physics
  !-----------------------------------------------------------------

  character(len = 20) :: iceTestcase ! choose initial ice variable setup
  ! possible: "homogeneous_qv", "homogeneous_SIce"
  real :: init_SIce ! initial vapor saturation with respect to ice
  real :: init_nAer, init_qv ! initial values for aerosols and humidity
  real :: init_m_ice ! initially assumed average ice crystal mass
  real :: radius_solution, sigma_r ! needed for log-normal correlation
  real :: T_nuc ! initial nucleation temperature for 1D_ISSR simple flow case
  real :: p_nuc ! initial nucleation pressure for 1D_ISSR simple flow case
  ! this overwrites press0_dim
  real :: dt_ice ! length of the microphysical time step
  character(len = 10) :: NUC_approx_type ! nucleation approximation type
  ! possible: "Koop", "linFit", "threshold"
  real :: ISSR_top ! top of ISSR relative to mountain height in qv_relaxation testcase
  logical :: super_simplified ! use a super_simplified DEP and SED scheme
  logical :: kT_linFit, dv_exp2, cm_dryAir, mu_linFit ! switch approximations on/off
  logical :: sedimentation_on ! turn sedimentation terms on or off
  logical :: nucleation_on ! turn nucleation on or off
  logical :: evaporation_on ! turn evaporation on or off
  character(len = 10) :: awi_type ! possible: "const", "linFit", "quadFit", "exact"
  character(len = 10) :: SIce_threshold_type ! possible: "linFit", "quadFit", "exact"

  namelist / iceList / iceTestcase, init_SIce, init_nAer, init_qv, init_m_ice, &
      radius_solution, sigma_r, T_nuc, p_nuc, dt_ice, NUC_approx_type, &
      ISSR_top, super_simplified, kT_linFit, dv_exp2, cm_dryAir, mu_linFit, &
      sedimentation_on, nucleation_on, evaporation_on, awi_type, &
      SIce_threshold_type

  !SD: Ice physics 2
  integer, dimension(:), allocatable :: iVarIce
  integer :: inN, inQ, inQv, nVarIce

  real :: J_nuc !Nucleation rate [#/kg/s]
  real :: B_nuc !Exponent nucleation function (dimension less)
  real, parameter :: S_c = 1.5 !Critical saturation ratio

  !  real, parameter :: Mole_mass_water = 18.01528e-3, Mole_mass_dryAir = 28.9644e-3
  real, parameter :: epsil0 = 0.62 !\approx Mole_mass_water/Mole_mass_dryAir
  real, parameter :: meanMassIce = 1.E-12 ! mean mass ice crystals [kg]
  real :: mRef ! reference mass
  real, parameter :: PsatIceRef = 1 !reference saturation pressure [Pa]
  real :: Dep ! deposition coefficient
  real, dimension(:, :, :), allocatable :: PsatIce
  real, parameter :: thetaRef_trp = 210. ! reference temperature in the tropopause region [K]
  real, parameter :: L_ice = 2.8E6 ! constant latent heat  ice [J/kg]
  real, parameter :: R_v = 461. ! specific gas constant for water vapor [J/kg/K]

  real :: dt_ice2 = 0.1 ! length of the microphysical time step [s]

  real :: thetaRefRatio !thetaRef/thetaRef_tropo_pause

  real :: L_hat, epsil0hat
  real * 4, dimension(:, :, :, :), allocatable :: ofield
  namelist / iceList2 / inN, inQ, inQv, nVarIce, dt_ice2

  !include_testoutput
  integer :: iVarO

  contains

  subroutine default_values

    !-----------------------------------------------------------------
    !                     Set default values
    !-----------------------------------------------------------------

    ! GBcorr: set default values. This is just an initial set here,
    ! which I found important for the test I did. But extending it
    ! would be really good because logicals, if not set explicitly,
    ! are initialized as .T. or .F. depending on the platform. So
    ! particular "random" settings should be avoided by defaults.

    musclType = "muscl1" ! muscl1 / muscl2
    heatingONK14 = .false. ! heating implemented as Oneil and Klein (2014)
    !UAC shap_dts_dim = -1.              ! Shaprio filter switched off
    shap_dts_fac = - 1. ! Shaprio filter switched off
    corset = "constant" ! periodic Coriolis parameter
    ! (mimicking real earth)

    ! TFC FJ
    ipolTFC = 2
    freeSlipTFC = .false.
    testTFC = .false.
    wind_relaxation = .false.

    ! Surface layer depth (FJMar2023)
    surface_layer_depth = 0.0

    ! Long number scaling (FJJan2023)
    long_scaling = .false.
    long_method = "lott_miller"
    long_threshold = 0.25

    ! Number of wave modes (FJApr2023)
    nwm = 1

    ! Topography growth (FJFeb2023)
    topographyTime = 0.0
    topographyTime_wkb = 0.0

    ! Unified and lateral sponges (FJJun2023)
    unifiedSponge = .false.
    lateralSponge = .false.

    ! Vertical sponge
    verticalSponge = "polynomial"

    ! Sponge order (FJMar2023)
    spongeOrder = 1

    ! COSMO steps (FJJul2023)
    cosmoSteps = 10

    ! Steady state in WKB model
    steady_state = .false.

    ! Wind relaxation
    u_relax = 0.0
    v_relax = 0.0
    w_relax = 0.0

    ! default settings for tracer in case
    ! they're not included in namelist
    include_prime = .true.
    tracerdifference = .true.
    include_gw_tracer_forcing = .true. ! leading order tracer fluxes
    include_tracer_mixing = .true. ! diffusive mixing of tracer
    include_env_tracer_forcing = .true. ! next-order tracer fluxes

  end subroutine default_values

end module type_module<|MERGE_RESOLUTION|>--- conflicted
+++ resolved
@@ -86,16 +86,10 @@
   !-----------------------------------------------------------------
   integer :: nVar, nOptVar, iVarT, nBscVar
   logical :: include_ice ! controls use of additional ice variables nAer,nIce,qIce and qv
-<<<<<<< HEAD
-  ! switch for including advection of passive tracer chi
-  logical :: include_tracer 
-  namelist / variables / nVar, nOptVar, include_ice , include_tracer
-=======
   logical :: include_ice2 = .false., include_testoutput = .false.
   logical :: include_tracer = .false.
   namelist / variables / nVar, nOptVar, include_ice, include_ice2, &
       include_tracer, include_testoutput
->>>>>>> d57618c5
 
   !-----------------------------------------------------------------
   !                    Input / Output variables
@@ -826,13 +820,9 @@
   !----------------------------------------------------------------
   !                           Tracer
   !----------------------------------------------------------------
-<<<<<<< HEAD
   character(len=20) :: tracerSetup
   logical :: include_gw_tracer_forcing, include_tracer_mixing, &
   include_env_tracer_forcing, tracerdifference, include_prime
-=======
-  character(len = 20) :: tracerSetup
->>>>>>> d57618c5
 
   namelist / tracerList / tracerSetup, include_gw_tracer_forcing, &
             include_tracer_mixing, tracerdifference, &
@@ -951,6 +941,7 @@
     ! Sponge order (FJMar2023)
     spongeOrder = 1
 
+    
     ! COSMO steps (FJJul2023)
     cosmoSteps = 10
 
