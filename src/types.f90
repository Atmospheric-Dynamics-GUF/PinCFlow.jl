module type_module

  !-----------------------------------------------------------------  
  !    Definition of data types and variables accessible
  !    throughout the code! Use care when working on these
  !    data fields.
  !-----------------------------------------------------------------  
 

  !-----------------------------------------------------------
  implicit none
  !-----------------------------------------------------------

  public 
  ! all variables declared herein are public by default


  !-----------------------------------------------------------------
  !                     MPI & Domain composition
  !-----------------------------------------------------------------
  
  integer :: sizeX, sizeY, sizeZ
  integer :: nbx, nby, nbz
  integer :: nprocx, nprocy
  real, dimension(0:1) :: lx_dim, ly_dim, lz_dim  ! dimensional domain
  
  namelist / domain / sizeX, sizeY, sizeZ, nbx, nby, nbz, &
       & lx_dim, ly_dim, lz_dim, nprocx, nprocy
  
  integer :: sizeXX, sizeYY, sizeZZ
  integer :: nx1, in1, ny1, jn1
  integer :: iStart, jStart
  integer :: is, ie, js, je      ! local start and end indices
  logical :: verboseMPI


  ! MPI include (parameters needed below)
  include 'mpif.h' 
  
  ! MPI variables
  integer :: ierror
  integer, dimension(2) :: dims, coords
  logical, dimension(2) :: periods
  integer :: back, forw, right, left, rank
  integer :: idim, jdim, icoord, jcoord
  integer :: nbProc, comm
  logical :: master
  integer, dimension(mpi_status_size) :: sts_left, sts_right, sts_back, sts_forw
  
  integer, parameter :: root = 0


  !-----------------------------------------------------------------  
  !                      (local) Grid & Domain
  !-----------------------------------------------------------------  
  
  integer  :: nx, ny, nz
  real, dimension(0:1) :: lx, ly, lz              ! scaled domain
  
  real, dimension(:), allocatable  :: x,y,z
  real :: dx, dy, dz
  integer :: nxx, nyy, nzz  ! grid size inclusive ghost cells
  integer :: nxyz           ! = nx*ny*nz
  
  !--------------------------------------------------------------
  !              for output global fields to single file
  !--------------------------------------------------------------
  
  ! real*4, dimension(:,:), allocatable :: field_out
  real*4, dimension(:,:), allocatable :: field_out, field_mst

  !-----------------------------------------------------------------
  ! for 
  ! (1) Rayleigh damping in land cells and 
  ! (2) density-fluctuation relaxation in semi-implicit time stepping
  !-----------------------------------------------------------------

  real :: alprlx
  
  !-----------------------------------------------------------------  
  !                          Variables 
  !-----------------------------------------------------------------  
  integer :: nVar, nOptVar
  logical :: include_ice ! controls use of additional ice variables nAer,nIce,qIce and qv
  namelist / variables / nVar, nOptVar, include_ice

 

  !-----------------------------------------------------------------  
  !                    Input / Output variables 
  !-----------------------------------------------------------------  
  integer :: iOut             ! output counter ; gagarina: moved from pinc
  
  character(len=256) :: file_namelist
  character (len=40)    :: dataFileName
  character (len=40)    :: restartFile   ! Tecplot file with restart data
  logical, dimension(3) :: dimOut     ! (/1,0,1/) = 2D (x,z), (/1,1,1) = 3D
  integer, dimension(:), allocatable :: varOut     ! 1 = output, 0 = no output           

! achatzb
! data available in restart file
  integer, dimension(:), allocatable :: varIn      ! 1 = available, 0 = not available

! record to be read from restart file (starting from 0!)
  integer :: iIn
! achatze

  real, dimension(:), allocatable    :: offset     ! offset for rho, u,v,w, p, nAer, nIce, qIce, qv
  integer, dimension(6) :: optVarOut  ! 1 = output, 0 = no output
  integer, dimension(13):: wkbVarOut  !           --"--
  ! increase dimension of optVarOut for new optional variables

  ! subtract background yes/no
  logical               :: thetaOffset
  logical               :: rhoOffset

  character(len=20)     :: outputType ! "time" or "timeStep"
  integer               :: nOutput    ! output every nOutput's time step 
  integer               :: maxIter    ! max nb. of time steps
  real                  :: outputTimeDiff ! output every ... seconds
  real                  :: maxTime    ! max time in seconds
  logical               :: solutionTime ! TECPLOT's "solution time"
  character(len=3)      :: solutionTimeUnit ! 
  logical :: restart             ! reads restartFile in TECPLOT format
  logical :: showGhostCellsX     ! plots include ghost cells in x-direction
  logical :: showGhostCellsY     ! y-direction
  logical :: showGhostCellsZ     ! z-direction

  logical :: detailedinfo
  logical :: RHS_diagnostics

  namelist / outputList / &
       & dataFileName, restartFile, dimOut, varOut, &
       !achatzb
       & varIn, iIn, &
       !achatze
       & offset, optVarOut, wkbVarOut, outputType, nOutput, maxIter, &
       & outputTimeDiff, maxTime, solutionTime, solutionTimeUnit, &
       & restart, showGhostCellsX, showGhostCellsY, showGhostCellsZ, &
       & thetaOffset, rhoOffset, detailedinfo, RHS_diagnostics
       

  !-----------------------------------------------------------------  
  !                         Parameter study 
  !-----------------------------------------------------------------  
  
   logical :: parameterStudy                   ! .true. / .false. 
  integer :: startParam, endParam, stepParam
  character(len=50) :: paramName
  namelist / parameterList / parameterStudy, startParam, endParam, &
       & stepParam, paramName


  !-----------------------------------------------------------------  
  !                    Debugging & Error handling 
  !-----------------------------------------------------------------  
  
  logical :: verbose
  real :: dtMin_dim
  namelist / debuggingList / verbose, dtMin_dim


  !-----------------------------------------------------------------  
  !                           Test cases 
  !-----------------------------------------------------------------  

  ! general
  character (len=50) :: testCase
  namelist / testCaseList / testCase

  !------------------------
  !  monochromatic wave
  !------------------------

  real :: lambda_dim       ! wave length in (inclined) z direction
  
  namelist / monochromeWave / lambda_dim


! modified by Junhong Wei for 3DWP (20170828) *** starting line ***

  !-------------------------------------------------------
  !         Gravity wave packet: Wave resolving simulation
  !-------------------------------------------------------
  ! test cases: 
  ! 1) wavePacket1D and wavePacket1D_raytracer
  ! 2) wavePacket2D and wavePacket2D_raytracer
  integer :: wavePacketDim
  integer :: wavePacketType
  real :: lambdaX_dim, lambdaY_dim, lambdaZ_dim
  real :: meanFlowX_dim, meanFlowZ_dim
  real :: amplitudeFactor
  real :: sigma_dim
  real :: sigma_hor_dim, sigma_hor_yyy_dim   ! modified by Junhong Wei (20170214)
  real :: L_cos_dim
  integer :: omiSign
  real :: u0_jet_dim
  real :: z0_jet_dim
  real :: L_jet_dim
  real :: xCenter_dim, yCenter_dim, zCenter_dim
! achatzb
  real :: amp_mod_x, amp_mod_y
! achatze
  
  namelist / wavePacket / &
       &       wavePacketType, &
       &       wavePacketDim, &
       &       lambdaX_dim, lambdaY_dim, lambdaZ_dim, &
       &       meanFlowX_dim, meanFlowZ_dim, &
       &       amplitudeFactor, &
       &       xCenter_dim, yCenter_dim, zCenter_dim, sigma_dim, &
       &       sigma_hor_dim, &
! achatzb
       &       amp_mod_x, &
! achatze
       &       sigma_hor_yyy_dim, &
! achatzb
       &       amp_mod_y, &
! achatze
       &       L_cos_dim, omiSign, &
       &       u0_jet_dim, z0_jet_dim, L_jet_dim

  !--------------------------------------------------------------
  ! Lagrangian ray tracer: Wave packet or mountain wave
  !--------------------------------------------------------------

  real :: xrmin_dim 
  real :: xrmax_dim
  real :: yrmin_dim
  real :: yrmax_dim
  real :: zrmin_dim
  real :: zrmax_dim

  integer :: nrxl
  integer :: nryl
  integer :: nrzl        

  real :: fac_dk_init
  real :: fac_dl_init
  real :: fac_dm_init

  integer :: nrk_init
  integer :: nrl_init
  integer :: nrm_init

  real :: dk_init
  real :: dl_init
  real :: dm_init

  integer :: nsmth_wkb
  logical :: lsmth_wkb
  integer :: sm_filter ! 1 = box filter/ 2 = Shapiro filter

  logical :: lsaturation               ! JaWi 16.12.16 (sat)
  real :: alpha_sat                    ! JaWi 16.12.16 (sat)

  integer :: case_wkb    !1/2: Gaussian/Cosine wave packet; 3: mountain

  real :: amp_wkb

  real :: wlrx_init
  real :: wlry_init            ! added by Junhong Wei
  real :: wlrz_init

  real :: xr0_dim
  real :: yr0_dim
  real :: zr0_dim

  real :: sigwpx_dim
  real :: sigwpy_dim
  real :: sigwpz_dim

  integer :: branchr
  logical :: lindUinit

  real :: oror_amp_dim ! Jan Weinkaemmerer, 27.11.18

  real :: zmin_wkb_dim, zmin_wkb

  integer :: nray_fac ! maximum factor by which the # of rays may increase 
                      ! compared to initialization

  character(len=2) :: cons_merge   ! quantity to be conserved 
                                   ! ("wa" = wave action/ 
                                   !  "en" = wave energy)
                                   ! under ray-volume merging

 namelist / LagrangeRayTracing / &   ! JaWi: new nml!
       &       xrmin_dim, xrmax_dim, &
       &       yrmin_dim, yrmax_dim, &
       &       zrmin_dim, zrmax_dim,       &
       &       nrxl, nryl, nrzl, &
       &       fac_dk_init, fac_dl_init, fac_dm_init, &
       &       nrk_init, nrl_init, nrm_init,      &
       &       nsmth_wkb, lsmth_wkb, sm_filter, &
       &       lsaturation, alpha_sat, &
       &       case_wkb, amp_wkb, &
       &       wlrx_init, wlry_init, wlrz_init, &
       &       xr0_dim, yr0_dim, zr0_dim, &
       &       sigwpx_dim, sigwpy_dim, sigwpz_dim,   &
       &       branchr, &
       &       lindUinit, &
       &       oror_amp_dim, & ! Jan Weinkaemmerer, 27.11.18
       &       zmin_wkb_dim, &
       &       nray_fac, &
       &       cons_merge

  !------------------------------------------
  ! hotBubble, coldBubble, hotBubble3D
  !------------------------------------------

  real :: dTheta0_dim, xRadius_dim, zRadius_dim
  real :: zExcentricity
  namelist / bubble / &
       &       dTheta0_dim, xRadius_dim, zRadius_dim, &
       &       xCenter_dim, zCenter_dim, zExcentricity
    

  ! hot and cold bubble by Robert
  real :: dTheta1_dim, a1_dim, sigma1_dim, xCenter1_dim, zCenter1_dim
  real :: dTheta2_dim, a2_dim, sigma2_dim, xCenter2_dim, zCenter2_dim
  namelist / robert_bubble / &
       &    dTheta1_dim, a1_dim, sigma1_dim, xCenter1_dim, zCenter1_dim, &
       &    dTheta2_dim, a2_dim, sigma2_dim, xCenter2_dim, zCenter2_dim


! achatzb
  !-----------------------------------------------------------------
  !                  wind relaxation for mountain wave
  !-----------------------------------------------------------------

  ! zonal wind to be attained by temporary wind relexation
  real :: u_relax
  ! total relaxation time
  real :: t_relax
  ! duration of ramping up/down the relaxation
  real :: t_ramp
  ! zonal extent of region without wind relaxation
  real :: xextent_norelax
  namelist / mountainwavelist / u_relax,t_relax,t_ramp,xextent_norelax
! achatze

  !-----------------------------------------------------------------
  !                          Baroclinic life cycle: realistic
  !-----------------------------------------------------------------

  real :: z_trpp0_dim ! mean tropopause height (m)
  real :: z_baro_dim  ! alt. above which the atmo. is barotropic (m)
  real :: deltht_dim  ! meridional potential-temp. contrast (K)
  real :: thet0_dim   ! characteristic potential temperature (K)
  real :: ntrp_dim    ! Brunt-Vaisala frequency troposphere (1/s)
  real :: nstr_dim    ! Brunt-Vaisala frequency stratosphere (1/s)
  real :: jwdth_dim   ! jet width (m)
  real :: kaptpp      ! jet slope

  real :: ptptb_x_dim   ! x coordinate of local potential-temperature 
                        ! perturbation (m)
  real :: ptptb_y_dim   ! y coordinate of local potential-temperature 
                        ! perturbation (m) 
  real :: ptptb_z_dim   ! z coordinate of local potential-temperature 
                        ! perturbation (m) 
  real :: ptptb_dh_dim  ! horizontal width of local potential-temperature 
                        ! perturbation  (m)
  real :: ptptb_dz_dim  ! vertical width of local potential-temperature 
                        ! perturbation  (m)
  real :: ptptb_amp_dim ! amplitute of local potential-temperature 
                        ! perturbation (K)
  logical :: add_ptptb  ! switch local potential-temperature perturbation

  !UAB
  real :: ta_hs_dim     ! thermal-relaxation time scale outside tropical 
                        ! boundary layer (s, used by HeldSuarez)
  real :: ts_hs_dim     ! thermal-relaxation time scale in tropical 
                        ! boundary layer (s, used by HeldSuarez)
  real :: tf_hs_dim     ! boundary-layer Rayleigh-damping time scale 
                        ! (s, used by HeldSuarez)
  real :: sigb_hs       ! sigma of boundary-layer top (used by HeldSuarez)
  !UAB

  ! total relaxation time
  real :: t_relax_bar
  ! relaxation in massUpdate for the density
  real :: tau_relax, tau_relax_low, sigma_tau
  ! time scale for a jet formation
  real :: tau_jet

  ! environmental state
  real, dimension(:,:,:,:), allocatable :: var_env
  real, dimension(:,:,:), allocatable :: p_env_pp, the_env_pp, &
                                         dens_env_pp, &
                                         u_env_pp, v_env_pp

  ! relaxation rates for Held & Suarez (1994)
  real, dimension(:,:), allocatable :: kt_hs
  real, dimension(:), allocatable :: kv_hs

  ! switch of thermal relaxation in the divergence constraint
  integer :: RelaxHeating 

  character(len=20) :: fileinitstate2D

  ! type of relaxation in the sponge
  character(len=20) :: Sponge_Rel_Type, Sponge_Rel_Bal_Type

  ! add noise
  logical :: add_noise, init_2Dto3D

  real :: proc_noise, dTh_atm
  
  namelist / baroclinic_LC / &
        & z_trpp0_dim, z_baro_dim, deltht_dim, thet0_dim, &
        & ntrp_dim, nstr_dim, jwdth_dim, kaptpp, &
        & t_relax_bar, &
        & add_ptptb, &
        & ptptb_x_dim, ptptb_y_dim, ptptb_z_dim, ptptb_dh_dim, &
        & ptptb_dz_dim, ptptb_amp_dim, &
        & dTh_atm, add_noise, proc_noise, &
        & tau_relax, tau_relax_low, sigma_tau, tau_jet, RelaxHeating, &
        & Sponge_Rel_Type, Sponge_Rel_Bal_Type, &
        & init_2Dto3D, fileinitstate2D, &
  !UAB
        & ta_hs_dim, ts_hs_dim, tf_hs_dim, sigb_hs
  !UAE

  !-----------------------------------------------------------------
  !                          Baroclinic life cycle: idealized
  !-----------------------------------------------------------------

  ! define the jet parameters
  real :: bar_sigma_y, u_strength
  integer :: lastrecordnum
  real ::  height_eps_z  

  real ::  z_bl ! height of boundary layer

  ! type of initial balance: hydrostatic or geostrophic+hydrostatic
  character(len=20) :: init_bal

  logical :: output_theta_bgr, output_rho_bgr  ! output backgr. env. state
  logical :: output_br_vais_sq    ! output N^2 of the background state
  logical :: output_heat          ! output heating
  character(len=20) :: balance_eq ! equations used for initial balance

  namelist / baroclinic_ID / &
        & bar_sigma_y, u_strength,dTh_atm, add_noise,proc_noise, init_2Dto3D, &
        & tau_relax, tau_jet, RelaxHeating, init_bal, Sponge_Rel_Type, Sponge_Rel_Bal_Type, &
        & lastrecordnum, fileinitstate2D, height_eps_z, output_theta_bgr, output_br_vais_sq, &
        & output_heat, z_bl, balance_eq, output_rho_bgr

  !-----------------------------------------------------------------  
  !                          Model equations
  !-----------------------------------------------------------------  
  
  ! vertical direction
  real, dimension(3) :: vertical
  real :: vert_theta, vert_alpha
  
  character(len=25) :: model

  namelist / modelList / model, vert_theta, vert_alpha
  

  !-----------------------------------------------------------------  
  !                               Solver 
  !-----------------------------------------------------------------  

  real :: cfl
  real :: cfl_wave
  real :: dtMax_dim 
  real :: turb_dts
  integer :: n_shap                        ! (half) order of the Shapiro filter
  real :: shap_dts_dim                     ! horizontal-Shapiro-filter 
                                           ! damping time scale (s)
                                           ! < 0 means no filter
  
  character(len=20) :: tStepChoice         ! "cfl", "fix"
  character(len=20) :: timeScheme          ! LS_Will_RK3 / Euler
  character(len=20) :: timeSchemeType      ! lowStorage / classical
  character(len=20) :: fluxType            ! ILES / central / upwind
  character(len=20) :: reconstType         ! ALDM / constant / SALD / MUSCL
  character(len=20) :: musclType           ! muscl1 / muscl2
  character(len=20) :: limiterType1        ! minmod / ...
  logical           :: fluctuationMode     ! split rho = rhoStrat + rho'
  logical           :: auxil_equ           ! auxiliary equation for the 
                                           ! density fluctuations to be 
                                           ! used in the explicit 
                                           ! integration of the 
                                           ! pseudo-incompressible system
  logical           :: TurbScheme          ! turbulence Scheme
  logical           :: DySmaScheme         ! Dynamic Smagorinsky Scheme
  logical           :: dtWave_on           ! gagarina: 
                                           ! time step for gravity wave 
                                           ! resolution 

  logical           :: heatingONK14        ! pseudo-incompressible dynamics 
                                           ! with heating as in 
                                           ! ONeill & Klein (2014)
  ! GBcorr
  logical           :: heating             ! heating on/off defined in 
                                           ! subroutine setup (init.f90)
                                           ! based on heatingONK14,turbScheme. 
                                           ! raytracer

  logical           :: dens_relax          ! switch for replacement of
                                           ! relaxational heating by 
                                           ! density relaxation

  namelist / solverList / cfl, cfl_wave, dtMax_dim, &
       & tStepChoice, timeScheme, auxil_equ, &
       & fluxType, reconstType, musclType, limiterType1, &
       & fluctuationMode, TurbScheme, turb_dts, DySmaScheme, dtWave_on, &
       & heatingONK14, &
       !UAB
       & dens_relax, shap_dts_dim, n_shap
       !UAE

  integer :: nStages
  logical :: updateMass         ! transport of mass=var(1)  on/off
  logical :: predictMomentum    ! transport of momentum=var(2-4) on/off
  logical :: updateTheta        ! transport of theta=var(6) on/off
  logical :: updateIce          ! transport of ice=var(nVar-2:nVar) on/off

 
  !-----------------------------------------------------------------  
  !                          Poisson solver 
  !-----------------------------------------------------------------

  real :: tolPoisson
! achatzb
  real :: tolCond, tolref, abs_tol, scaled_atol, alpha_tol, b_norm
  logical :: tolscale
! achatze
  integer :: maxIterPoisson
  character(len=20) :: poissonSolverType
  character(len=20) :: storageType
  character(len=10) :: preconditioner
  character(len=10) :: tolcrit
  real :: dtau                             
  integer :: maxIterADI
  logical :: initialCleaning
  logical :: pressureScaling
  logical :: useNAG
  logical :: correctMomentum       ! false -> momentumCorrector off
  logical :: correctDivError       ! true -> subtract rho*div(u)
  namelist / poissonSolverList / tolPoisson, abs_tol, tolCond, maxIterPoisson, &
       & poissonSolverType, storageType, preconditioner, dtau, maxIterADI, &
       & initialCleaning, pressureScaling, useNAG, &
       & correctMomentum, correctDivError, tolcrit, tolscale
  integer :: nnz      ! number of nonzeros 

  
  ! hypre and bicgstab objects
  !achatzb
  !integer*8 grid_hypre, stencil_hypre, A_hypre, b_hypre, x_hypre, solver_hypre
  !real, dimension(:), allocatable :: values_hypre
  integer*8 grid_hypre, stencil_e, stencil_i, A_hp_e, A_hp_i, &
            b_hp_e, b_hp_i, x_hp_e, x_hp_i, solver_hp_e, solver_hp_i
  real, dimension(:), allocatable :: values_e
  real, dimension(:), allocatable :: values_i
  real, dimension(:,:,:), allocatable :: ac_b, al_b,ar_b, ab_b,af_b, &
                                         ad_b,au_b, alb_b,alf_b,arb_b,arf_b
  !achatze

  real, dimension(:), allocatable :: bvalue_vector_hypre, &
                                     xvalue_vector_hypre

  !achatzb
  !integer, dimension(:), allocatable :: stencil_indices_hypre
  integer, dimension(:), allocatable :: stencil_indices_e
  integer, dimension(:), allocatable :: stencil_indices_i
  !achatze
  
  !achatzb
  !integer, parameter :: nentries_hypre = 7
  integer, parameter :: ne_hypre_e = 7
  integer, parameter :: ne_hypre_i = 11
  !achatze

  !-----------------------------------------------------------------
  !                           Constants 
  !-----------------------------------------------------------------
 
  real               :: pi                 ! you know...
  real, parameter    :: small = 1.0e-20    ! to devision by zero
  complex, parameter :: imag = (0.0,1.0)   ! imaginary unit



  !-----------------------------------------------------------------
  !                         Flux specification 
  !-----------------------------------------------------------------
  
  ! ILES (ALDM) parameter
  real :: sigmaC
  real :: sigma0 
  real :: sigmaX, sigmaY, sigmaZ


  !-----------------------------------------------------------------
  !                             Atmosphere 
  !-----------------------------------------------------------------
  
  character(len=10) :: referenceQuantities ! set of reference quantities
  integer, dimension(3) :: bvarOut         ! 1 = output, 0 = no output  
                                           ! for the hydrostatically 
                                           ! balanced background state
  logical :: specifyReynolds               ! choose Reynolds or mu_viscous
  real :: ReInv                            ! reciprocal Reynolds number
  real :: mu_viscous_dim                   ! kinematic viscosity
  real :: mu_conduct_dim                   ! heat conductivity
  character(len=30) :: background          ! isentropic / isothermal / 
                                           ! const-N / diflapse / HeldSuarez
  real :: N_BruntVaisala_dim               ! Brunt-Vaisala frequency in 1/s
  real :: theta0_dim                       ! isentr. backgr. pot. temp. in K
  real :: Temp0_dim                        ! isoth. backgr. temp. in K
  real :: press0_dim                       ! pressure at z=0 in Pa
  real,dimension(3) :: backgroundFlow_dim
  real :: f_Coriolis_dim                   ! Coriolis parameter
  real :: z_tr_dim                         ! height of topopause
  real :: theta_tr_dim                     ! const pot. temp. of troposphere
  real :: gamma_t, gamma_s                 ! lapse rates in trop and strat
  !UAB
  real :: tp_strato_dim                    ! stratosphere temperature (K)
                                           ! (used by HeldSuarez)
  real :: tp_srf_trp_dim                   ! tropical surface temperature (K)
                                           ! (used by HeldSuarez)
  real :: tpdiffhor_tropo_dim              ! tropospheric temperature 
                                           ! difference between poles and 
                                           ! tropics (K)
                                           ! (used by HeldSuarez)
  real :: ptdiffvert_tropo_dim             ! vertical potential-temperature 
                                           ! difference in troposphere (K)
                                           ! (used by HeldSuarez)
  !UAE

  namelist / atmosphereList / referenceQuantities, &
       & specifyReynolds, ReInv, mu_viscous_dim, mu_conduct_dim,&
       & background, &
       & N_BruntVaisala_dim, theta0_dim, &
       & Temp0_dim, press0_dim, &
       & backgroundFlow_dim,&
       & f_Coriolis_dim,&
       & z_tr_dim, theta_tr_dim, gamma_t, gamma_s, bvarOut, &
       !UAB
       & tp_strato_dim, tp_srf_trp_dim, tpdiffhor_tropo_dim, &
       & ptdiffvert_tropo_dim
       !UAE

  real,dimension(3) :: backgroundFlow
  real :: theta00, rho00, P00          ! background values for Boussinesq

  real :: mu_conduct


  !-----------------------------------------------------------------
  !                         Bottom topography 
  !-----------------------------------------------------------------
  
  logical :: topography    ! via k = 1
! achatzb
! topography_mask = .true.  if cell is below topographic surface
! topography_mask = .false. if cell is above topographic surface
! topography_surface x-y-dependent mountain surface
  logical, dimension(:,:,:), allocatable :: topography_mask
  real, dimension(:,:), allocatable :: topography_surface
! achatze
  real :: mountainHeight_dim
  real :: mountainWidth_dim
  integer :: mountain_case
  integer :: range_fac
  namelist / topographyList / topography, &
       & mountainHeight_dim, mountainWidth_dim, mountain_case, range_fac
  
  
  !-----------------------------------------------------------------
  !                         Boundary
  !-----------------------------------------------------------------

  logical :: rhoFluxCorr, iceFluxCorr, uFluxCorr, vFluxCorr, wFluxCorr, thetaFluxCorr
  integer :: nbCellCorr
  
  ! sponge layer
  logical :: spongeLayer
  real    :: spongeHeight
  integer :: kSponge
  real    :: zSponge
  real    :: spongeAlphaZ_dim

! gaga: backup, delete later
  character(len=10) :: utopcond      ! dudz=0 or default u=0
  character(len=10) :: rhocond       ! rho_prime=0 or default drhodz=0
  character(len=10) :: thcond       ! theta_prime=0 or default dthdz=0
  real, dimension(:,:), allocatable :: u_const   ! constant wind for baroclinic life cycle experiments
! gaga 
  ! boundary types
!  real :: xBoundary
!  character(len=15) :: xxBoundary
!  character(len=15) :: yBoundary
!  character(len=15) :: zBoundary

  namelist / boundaryList / rhoFluxCorr, iceFluxCorr, uFluxCorr, &
       & vFluxCorr, wFluxCorr, thetaFluxCorr, nbCellCorr, &
       & spongeLayer, spongeHeight, &
       & zSponge, &
       & spongeAlphaZ_dim, utopcond, rhocond, thcond

  ! boundary types
  character(len=15) :: xBoundary
  character(len=15) :: yBoundary
  character(len=15) :: zBoundary

  namelist / boundaryList2 / xBoundary, yBoundary, zBoundary

  !-----------------------------------------------------------------
  !                     WKB arrays and variables
  !-----------------------------------------------------------------
  
  type rayType
     real :: x             ! ray position
     real :: y 
     real :: z

     real :: k             ! ray wave vector
     real :: l
     real :: m

     real :: omega         ! intrinsic frequency

     real :: area_xk       ! x-k area associated with each ray volume
     real :: area_yl       ! y-l area associated with each ray volume
     real :: area_zm       ! z-m area associated with each ray volume

     real :: dkray         ! dm associated with each ray volume
     real :: dlray         ! dm associated with each ray volume
     real :: dmray         ! dm associated with each ray volume

     real :: dxray         ! dz associated with each ray volume
     real :: dyray         ! dz associated with each ray volume
     real :: dzray         ! dz associated with each ray volume

     real :: dens          ! wave-action density
  end type rayType
   

  ! total number of active rays
  integer, dimension(:,:,:), allocatable :: nRay

  ! maximum total number of rays
  integer :: nray_max
  
  ! maximum total number of rays provided in work space
  integer :: nray_wrk
  
  ! namelist "rayTracer"
  logical :: rayTracer ! run ray tracer
  integer :: nRayRatioX, nRayRatioY, nRayRatioZ
  
  ! maximum group velocities
  real :: cgx_max, cgy_max, cgz_max
  
  namelist / wkbList / rayTracer, nRayRatioX, nRayRatioY, nRayRatioZ


  !-----------------------------------------------------------------
  !                           Ice physics 
  !-----------------------------------------------------------------

  character(len=20) :: iceTestcase ! choose initial ice variable setup
       ! possible: "homogeneous_qv", "homogeneous_SIce"
  real :: init_SIce ! initial vapor saturation with respect to ice
  real :: init_nAer, init_qv  ! initial values for aerosols and humidity
  real :: init_m_ice ! initially assumed average ice crystal mass
  real :: radius_solution, sigma_r ! needed for log-normal correlation
  real :: T_nuc ! initial nucleation temperature for 1D_ISSR simple flow case
  real :: p_nuc ! initial nucleation pressure for 1D_ISSR simple flow case
                ! this overwrites press0_dim 
  real :: dt_ice ! length of the microphysical time step
  character(len=10) :: NUC_approx_type ! nucleation approximation type
     ! possible: "Koop", "linFit", "threshold"
  real :: ISSR_top ! top of ISSR relative to mountain height in qv_relaxation testcase 
  logical :: super_simplified ! use a super_simplified DEP and SED scheme
  logical :: kT_linFit, dv_exp2, cm_dryAir, mu_linFit ! switch approximations on/off
  logical :: sedimentation_on ! turn sedimentation terms on or off
  logical :: nucleation_on ! turn nucleation on or off
  logical :: evaporation_on ! turn evaporation on or off
  character(len=10) :: awi_type  ! possible: "const", "linFit", "quadFit", "exact"
  character(len=10) :: SIce_threshold_type ! possible: "linFit", "quadFit", "exact"

  namelist / iceList / iceTestcase, init_SIce, init_nAer, init_qv, init_m_ice, &
     &    radius_solution, sigma_r, T_nuc, p_nuc, dt_ice, NUC_approx_type,  & 
     &    ISSR_top, super_simplified, kT_linFit, dv_exp2, cm_dryAir, mu_linFit,  &
     &    sedimentation_on, nucleation_on, evaporation_on, awi_type, SIce_threshold_type

contains

  subroutine default_values

  !-----------------------------------------------------------------
  !                     Set default values
  !-----------------------------------------------------------------

  ! GBcorr: set default values. This is just an initial set here, 
  ! which I found important for the test I did. But extending it 
  ! would be really good because logicals, if not set explicitly, 
  ! are initialized as .T. or .F. depending on the platform. So 
  ! particular "random" settings should be avoided by defaults.

  musclType = "muscl2"            ! muscl1 / muscl2
<<<<<<< HEAD
  heatingONK14 = .false.           ! heating implemented as Oneil and Klein (2014)
=======
  heatingONK14 = .false.          ! heating implemented as Oneil and Klein (2014)
>>>>>>> ba77d6fc
  shap_dts_dim = -1.              ! Shaprio filter switched off

  end subroutine default_values

end module type_module<|MERGE_RESOLUTION|>--- conflicted
+++ resolved
@@ -806,11 +806,7 @@
   ! particular "random" settings should be avoided by defaults.
 
   musclType = "muscl2"            ! muscl1 / muscl2
-<<<<<<< HEAD
-  heatingONK14 = .false.           ! heating implemented as Oneil and Klein (2014)
-=======
   heatingONK14 = .false.          ! heating implemented as Oneil and Klein (2014)
->>>>>>> ba77d6fc
   shap_dts_dim = -1.              ! Shaprio filter switched off
 
   end subroutine default_values
