"""
```julia
update!(state::State, dt::AbstractFloat, m::Integer, variable::Rho)
```

Update the density if the atmosphere is not Boussinesq by dispatching to the appropriate method.

```julia
update!(
    state::State,
    dt::AbstractFloat,
    m::Integer,
    variable::Rho,
    model::Boussinesq,
)
```

Return in Boussinesq mode (the density is constant).

```julia
update!(
    state::State,
    dt::AbstractFloat,
    m::Integer,
    variable::Rho,
    model::AbstractModel,
)
```

Update the density with a Runge-Kutta step on the left-hand side of the equation (the right-hand side is zero).

```julia
update!(state::State, dt::AbstractFloat, m::Integer, variable::RhoP, side::LHS)
```

Update the density fluctuations with a Runge-Kutta step on the left-hand-side of the equation.

```julia
update!(
    state::State,
    dt::AbstractFloat,
    variable::RhoP,
    side::RHS,
    integration::Explicit,
)
```

Update the density fluctuations with an explicit Euler step the on right-hand side of the equation, without the Rayleigh-damping term.

```julia
update!(
    state::State,
    dt::AbstractFloat,
    variable::RhoP,
    side::RHS,
    integration::Implicit,
    rayleigh_factor::AbstractFloat,
)
```

Update the density fluctuations with an implicit Euler step on the right-hand side of the equation.

```julia
update!(state::State, dt::AbstractFloat, m::Integer, variable::U, side::LHS)
```

Update the zonal momentum with a Runge-Kutta step on the left-hand side of the equation.

```julia
update!(
    state::State,
    dt::AbstractFloat,
    variable::U,
    side::RHS,
    integration::Explicit,
)
```

Update the zonal wind with an explicit Euler step on the right-hand side of the equation, without the Rayleigh-damping term.

```julia
update!(
    state::State,
    dt::AbstractFloat,
    variable::U,
    side::RHS,
    integration::Implicit,
    rayleigh_factor::AbstractFloat,
)
```

Update the zonal wind with an implicit Euler step on the right-hand side of the equation.

```julia
update!(state::State, dt::AbstractFloat, m::Integer, variable::V, side::LHS)
```

Update the meridional momentum with a Runge-Kutta step on the left-hand side of the equation.

```julia
update!(
    state::State,
    dt::AbstractFloat,
    variable::V,
    side::RHS,
    integration::Explicit,
)
```

Update the meridional wind with an explicit Euler step on the right-hand side of the equation, without the Rayleigh-damping term.

```julia
update!(
    state::State,
    dt::AbstractFloat,
    variable::V,
    side::RHS,
    integration::Implicit,
    rayleigh_factor::AbstractFloat,
)
```

Update the meridional wind with an implicit Euler step on the right-hand side of the equation.

```julia
update!(state::State, dt::AbstractFloat, m::Integer, variable::W, side::LHS)
```

Update the transformed vertical momentum with a Runge-Kutta step on the left-hand side of the equation.

```julia
update!(
    state::State,
    dt::AbstractFloat,
    variable::W,
    side::RHS,
    integration::Explicit,
)
```

Update the transformed vertical wind with an explicit Euler step on the right-hand side of the equation, without the Rayleigh-damping term.

```julia
update!(
    state::State,
    dt::AbstractFloat,
    variable::W,
    side::RHS,
    integration::Implicit,
    rayleigh_factor::AbstractFloat,
)
```

Update the transformed vertical wind with an implicit Euler step on the right-hand side of the equation.

```julia
update!(state::State, dt::AbstractFloat, variable::PiP)
```

Update the Exner-pressure if the atmosphere is compressible by dispatching to the appropriate method.

```julia
update!(state::State, dt::AbstractFloat, variable::PiP, model::AbstractModel)
```

Return in non-compressible modes.

```julia
update!(state::State, dt::AbstractFloat, variable::PiP, model::Compressible)
```

Update the Exner-pressure such that it is synchronized with the updated mass-weighted potential temperature.

```julia
update!(state::State, dt::AbstractFloat, m::Integer, variable::P)
```

Update the mass-weighted potential temperature if the atmosphere is compressible by dispatching to the appropriate method.

```julia
update!(
    state::State,
    dt::AbstractFloat,
    m::Integer,
    variable::P,
    model::AbstractModel,
)
```

Return in non-compressible modes.

```julia
update!(
    state::State,
    dt::AbstractFloat,
    m::Integer,
    variable::P,
    model::Compressible,
)
```

Update the mass-weighted potential temperature with a Runge-Kutta step on the left-hand side of the equation (the right-hand side is zero).

```julia
update!(state::State, dt::AbstractFloat, m::Integer, tracersetup::NoTracer)
```

Return for configurations without tracer transport.

```julia
update!(
    state::State,
    dt::AbstractFloat,
    m::Integer,
    tracersetup::AbstractTracer,
)
```

Update the tracers with a Runge-Kutta step on the left-hand sides of the equations (as of now, the right-hand sides are still zero).

# Arguments

  - `state`: Model state.

  - `dt`: Time step.

  - `m`: Runge-Kutta-stage index.

  - `variable`: Variable to update.

  - `model`: Dynamic equations.

  - `side`: Side of the equation.

  - `integration`: Type of the Euler step.

  - `rayleigh_factor`: Factor by which the Rayleigh-damping coefficient is multiplied.

  - `tracersetup`: General tracer-transport configuration.

# See also

  - [`PinCFlow.Update.compute_volume_force`](@ref)

  - [`PinCFlow.Update.compute_compressible_wind_factor`](@ref)

  - [`PinCFlow.Update.compute_vertical_wind`](@ref)

  - [`PinCFlow.Update.compute_compressible_buoyancy_factor`](@ref)

  - [`PinCFlow.Update.compute_pressure_gradient`](@ref)

  - [`PinCFlow.Update.transform`](@ref)

  - [`PinCFlow.Update.conductive_heating`](@ref)
"""
function update! end

function update!(state::State, dt::AbstractFloat, m::Integer, variable::Rho)
    (; model) = state.namelists.setting
    update!(state, dt, m, variable, model)
    return
end

function update!(
    state::State,
    dt::AbstractFloat,
    m::Integer,
    variable::Rho,
    model::Boussinesq,
)
    return
end

function update!(
    state::State,
    dt::AbstractFloat,
    m::Integer,
    variable::Rho,
    model::AbstractModel,
)
    (; i0, i1, j0, j1, k0, k1) = state.domain
    (; dx, dy, dz, jac) = state.grid
    (; alphark, betark) = state.time
    (; drho) = state.variables.increments
    (; phirho) = state.variables.fluxes
    (; rho) = state.variables.predictands

    if m == 1
        drho .= 0.0
    end

    for k in k0:k1, j in j0:j1, i in i0:i1
        fl = phirho[i - 1, j, k, 1]
        fr = phirho[i, j, k, 1]
        gb = phirho[i, j - 1, k, 2]
        gf = phirho[i, j, k, 2]
        hd = phirho[i, j, k - 1, 3]
        hu = phirho[i, j, k, 3]

        fluxdiff = (fr - fl) / dx + (gf - gb) / dy + (hu - hd) / dz
        fluxdiff /= jac[i, j, k]

        f = -fluxdiff

        drho[i, j, k] = dt * f + alphark[m] * drho[i, j, k]
        rho[i, j, k] += betark[m] * drho[i, j, k]
    end

    return
end

function update!(
    state::State,
    dt::AbstractFloat,
    m::Integer,
    variable::RhoP,
    side::LHS,
)
    (; i0, i1, j0, j1, k0, k1) = state.domain
    (; dx, dy, dz, jac) = state.grid
    (; thetastrattfc) = state.atmosphere
    (; alphark, betark) = state.time
    (; drhop) = state.variables.increments
    (; phirhop) = state.variables.fluxes
    (; rhop) = state.variables.predictands

    if m == 1
        drhop .= 0.0
    end

    for k in k0:k1, j in j0:j1, i in i0:i1
        fl = phirhop[i - 1, j, k, 1]
        fr = phirhop[i, j, k, 1]
        gb = phirhop[i, j - 1, k, 2]
        gf = phirhop[i, j, k, 2]
        hd = phirhop[i, j, k - 1, 3]
        hu = phirhop[i, j, k, 3]

        fluxdiff = (fr - fl) / dx + (gf - gb) / dy + (hu - hd) / dz
        fluxdiff /= jac[i, j, k]

        heating = compute_volume_force(state, (i, j, k), P())

        f = -fluxdiff + heating / thetastrattfc[i, j, k]

        drhop[i, j, k] = dt * f + alphark[m] * drhop[i, j, k]
        rhop[i, j, k] += betark[m] * drhop[i, j, k]
    end

    return
end

function update!(
    state::State,
    dt::AbstractFloat,
    variable::RhoP,
    side::RHS,
    integration::Explicit,
)
    (; i0, i1, j0, j1, k0, k1) = state.domain
    (; grid) = state
    (; g_ndim) = state.constants
    (; rhostrattfc, bvsstrattfc) = state.atmosphere
    (; predictands) = state.variables
    (; rho, rhop) = predictands

    for k in k0:k1, j in j0:j1, i in i0:i1
        jpu = compute_compressible_wind_factor(state, (i, j, k), W())
        jpd = compute_compressible_wind_factor(state, (i, j, k - 1), W())
        wvrt =
            0.5 * (
                compute_vertical_wind(i, j, k, predictands, grid) / jpu +
                compute_vertical_wind(i, j, k - 1, predictands, grid) / jpd
            )

        buoy = -g_ndim * rhop[i, j, k] / (rho[i, j, k] + rhostrattfc[i, j, k])
        fb = compute_compressible_buoyancy_factor(state, (i, j, k), RhoP())
        buoy -= dt * fb * bvsstrattfc[i, j, k] * wvrt

        rhop[i, j, k] = -buoy * (rho[i, j, k] + rhostrattfc[i, j, k]) / g_ndim
    end

    return
end

function update!(
    state::State,
    dt::AbstractFloat,
    variable::RhoP,
    side::RHS,
    integration::Implicit,
    rayleigh_factor::AbstractFloat,
)
    (; nbz) = state.namelists.domain
    (; sizezz, ko, i0, i1, j0, j1, k0, k1) = state.domain
    (; zboundaries) = state.namelists.setting
    (; jac, met) = state.grid
    (; spongelayer) = state.namelists.sponge
    (; kr_sp_w_tfc) = state.sponge
    (; g_ndim) = state.constants
    (; rhostrattfc, bvsstrattfc) = state.atmosphere
    (; rho, rhop, u, v, pip) = state.variables.predictands
    (; wold) = state.variables.backups

    for k in k0:k1, j in j0:j1, i in i0:i1
        rhoc = rho[i, j, k] + rhostrattfc[i, j, k]
        rhoedgeu =
            (
                jac[i, j, k + 1] * rho[i, j, k] +
                jac[i, j, k] * rho[i, j, k + 1]
            ) / (jac[i, j, k] + jac[i, j, k + 1])
        rhoedgeu +=
            (
                jac[i, j, k + 1] * rhostrattfc[i, j, k] +
                jac[i, j, k] * rhostrattfc[i, j, k + 1]
            ) / (jac[i, j, k] + jac[i, j, k + 1])
        rhoedged =
            (
                jac[i, j, k - 1] * rho[i, j, k] +
                jac[i, j, k] * rho[i, j, k - 1]
            ) / (jac[i, j, k] + jac[i, j, k - 1])
        rhoedged +=
            (
                jac[i, j, k - 1] * rhostrattfc[i, j, k] +
                jac[i, j, k] * rhostrattfc[i, j, k - 1]
            ) / (jac[i, j, k] + jac[i, j, k - 1])

        jpedgeu = compute_compressible_wind_factor(state, (i, j, k), W())
        jpedged = compute_compressible_wind_factor(state, (i, j, k - 1), W())
        w = 0.5 * (wold[i, j, k] / jpedgeu + wold[i, j, k - 1] / jpedged)

        lower_gradient =
            compute_pressure_gradient(state, pip, (i, j, k - 1), W())
        lower_force = compute_volume_force(state, (i, j, k - 1), W())
        upper_gradient = compute_pressure_gradient(state, pip, (i, j, k), W())
        upper_force = compute_volume_force(state, (i, j, k), W())

        if ko + k == k0 && zboundaries == SolidWallBoundaries()
            lower_gradient = 0.0
            lower_force = 0.0
        elseif ko + k == sizezz - nbz && zboundaries == SolidWallBoundaries()
            upper_gradient = 0.0
            upper_force = 0.0
        end

        gradient = 0.5 * (lower_gradient + upper_gradient)
        force = 0.5 * (lower_force / rhoedged + upper_force / rhoedgeu) * rhoc

        factor = 1.0

        if spongelayer
            factor += dt * kr_sp_w_tfc[i, j, k] * rayleigh_factor
        end

        b = -g_ndim * rhop[i, j, k] / (rho[i, j, k] + rhostrattfc[i, j, k])
        jpedger = compute_compressible_wind_factor(state, (i, j, k), U())
        jpedgel = compute_compressible_wind_factor(state, (i - 1, j, k), U())
        jpedgef = compute_compressible_wind_factor(state, (i, j, k), V())
        jpedgeb = compute_compressible_wind_factor(state, (i, j - 1, k), V())
        fb = compute_compressible_buoyancy_factor(state, (i, j, k), RhoP())
        b =
            1.0 / (factor + fb * bvsstrattfc[i, j, k] * dt^2.0) * (
                -fb *
                bvsstrattfc[i, j, k] *
                dt *
                jac[i, j, k] *
                (w + dt * (-gradient + force / rhoc)) +
                factor * b +
                fb *
                bvsstrattfc[i, j, k] *
                dt *
                jac[i, j, k] *
                factor *
                0.5 *
                (
                    met[i, j, k, 1, 3] *
                    (u[i, j, k] / jpedger + u[i - 1, j, k] / jpedgel) +
                    met[i, j, k, 2, 3] *
                    (v[i, j, k] / jpedgef + v[i, j - 1, k] / jpedgeb)
                )
            )

        rhop[i, j, k] = -b * (rho[i, j, k] + rhostrattfc[i, j, k]) / g_ndim
    end

    return
end

function update!(
    state::State,
    dt::AbstractFloat,
    m::Integer,
    variable::U,
    side::LHS,
)
    (; alphark, betark) = state.time
    (; sizezz, nzz, ko, i0, i1, j0, j1, k0, k1) = state.domain
    (; dx, dy, dz, jac) = state.grid
    (; rhostrattfc, fc) = state.atmosphere
    (; du) = state.variables.increments
    (; phiu) = state.variables.fluxes
    (; rhoold, uold) = state.variables.backups
    (; rho, u, v) = state.variables.predictands

    if m == 1
        du .= 0.0
    end

    for k in k0:k1, j in j0:j1, i in (i0 - 1):i1

        # Compute zonal momentum flux divergence.
        fr = phiu[i, j, k, 1]
        fl = phiu[i - 1, j, k, 1]
        gf = phiu[i, j, k, 2]
        gb = phiu[i, j - 1, k, 2]
        hu = phiu[i, j, k, 3]
        hd = phiu[i, j, k - 1, 3]
        fluxdiff = (fr - fl) / dx + (gf - gb) / dy + (hu - hd) / dz

        # Adjust zonal momentum flux divergence.
        jacedger = 0.5 * (jac[i, j, k] + jac[i + 1, j, k])
        fluxdiff /= jacedger

        # Explicit integration of Coriolis force in TFC.
        uold[i, j, k] = u[i, j, k]
        if k == k1 && ko + nzz != sizezz
            uold[i, j, k + 1] = u[i, j, k + 1]
        end
        vc = 0.5 * (v[i, j, k] + v[i, j - 1, k])
        vr = 0.5 * (v[i + 1, j, k] + v[i + 1, j - 1, k])
        volforce =
            0.5 *
            fc[j] *
            (
                (rhoold[i, j, k] + rhostrattfc[i, j, k]) * vc +
                (rhoold[i + 1, j, k] + rhostrattfc[i + 1, j, k]) * vr
            )

        # Compute force.
        force = -fluxdiff + volforce

        # Interpolate density.
        rhom_1 = 0.5 * (rhoold[i, j, k] + rhoold[i + 1, j, k])
        rhom = 0.5 * (rho[i, j, k] + rho[i + 1, j, k])
        rhostratedger = 0.5 * (rhostrattfc[i, j, k] + rhostrattfc[i + 1, j, k])
        rhom_1 += rhostratedger
        rhom += rhostratedger

        # Set velocity and momentum at previous time.
        um_1 = u[i, j, k]
        momm_1 = rhom_1 * um_1

        # Compute tendency.
        du[i, j, k] = dt * force + alphark[m] * du[i, j, k]

        # Update momentum.
        momm = momm_1 + betark[m] * du[i, j, k]

        # Update wind.
        uast = momm / rhom
        u[i, j, k] = uast
    end

    # Return.
    return
end

function update!(
    state::State,
    dt::AbstractFloat,
    variable::U,
    side::RHS,
    integration::Explicit,
)
    (; i0, i1, j0, j1, k0, k1) = state.domain
    (; rhostrattfc) = state.atmosphere
    (; rho, u, pip) = state.variables.predictands

    for k in k0:k1, j in j0:j1, i in (i0 - 1):i1
        rhoedger = 0.5 * (rho[i, j, k] + rho[i + 1, j, k])
        rhostratedger = 0.5 * (rhostrattfc[i, j, k] + rhostrattfc[i + 1, j, k])
        rhoedger += rhostratedger

        gradient = compute_pressure_gradient(state, pip, (i, j, k), U())

        force = compute_volume_force(state, (i, j, k), U())

        jpedger = compute_compressible_wind_factor(state, (i, j, k), U())

        u[i, j, k] += dt * (-gradient + force / rhoedger) * jpedger
    end

    return
end

function update!(
    state::State,
    dt::AbstractFloat,
    variable::U,
    side::RHS,
    integration::Implicit,
    rayleigh_factor::AbstractFloat,
)
    (; spongelayer, sponge_uv) = state.namelists.sponge
    (; sizezz, nzz, ko, i0, i1, j0, j1, k0, k1) = state.domain
    (; rhostrattfc) = state.atmosphere
    (; kr_sp_tfc) = state.sponge
    (; rho, u, pip) = state.variables.predictands

    kz0 = k0
    kz1 = ko + nzz == sizezz ? k1 : k1 + 1

    for k in kz0:kz1, j in j0:j1, i in (i0 - 1):i1
        rhoedger = 0.5 * (rho[i, j, k] + rho[i + 1, j, k])
        rhostratedger = 0.5 * (rhostrattfc[i, j, k] + rhostrattfc[i + 1, j, k])
        rhoedger += rhostratedger

        gradient = compute_pressure_gradient(state, pip, (i, j, k), U())

        force = compute_volume_force(state, (i, j, k), U())

        factor = 1.0

        if spongelayer && sponge_uv
            factor +=
                dt *
                0.5 *
                (kr_sp_tfc[i, j, k] + kr_sp_tfc[i + 1, j, k]) *
                rayleigh_factor
        end

        jpedger = compute_compressible_wind_factor(state, (i, j, k), U())

        u[i, j, k] =
            1.0 / factor *
            (u[i, j, k] + dt * (-gradient + force / rhoedger) * jpedger)
    end

    return
end

function update!(
    state::State,
    dt::AbstractFloat,
    m::Integer,
    variable::V,
    side::LHS,
)
    (; alphark, betark) = state.time
    (; sizezz, nzz, ko, i0, i1, j0, j1, k0, k1) = state.domain
    (; dx, dy, dz, jac) = state.grid
    (; rhostrattfc, fc) = state.atmosphere
    (; dv) = state.variables.increments
    (; phiv) = state.variables.fluxes
    (; rhoold, uold, vold) = state.variables.backups
    (; rho, v) = state.variables.predictands

    if m == 1
        dv .= 0.0
    end

    for k in k0:k1, j in (j0 - 1):j1, i in i0:i1

        # Compute meridional momentum flux divergence.
        fr = phiv[i, j, k, 1]
        fl = phiv[i - 1, j, k, 1]
        gf = phiv[i, j, k, 2]
        gb = phiv[i, j - 1, k, 2]
        hu = phiv[i, j, k, 3]
        hd = phiv[i, j, k - 1, 3]
        fluxdiff = (fr - fl) / dx + (gf - gb) / dy + (hu - hd) / dz

        # Adjust meridional momentum flux divergence.
        jacedgef = 0.5 * (jac[i, j, k] + jac[i, j + 1, k])
        fluxdiff /= jacedgef

        # Explicit integration of Coriolis force in TFC.
        vold[i, j, k] = v[i, j, k]
        if k == k1 && ko + nzz != sizezz
            vold[i, j, k + 1] = v[i, j, k + 1]
        end
        uc = 0.5 * (uold[i, j, k] + uold[i - 1, j, k])
        uf = 0.5 * (uold[i, j + 1, k] + uold[i - 1, j + 1, k])

        volforce =
            -0.5 * (
                fc[j] * (rhoold[i, j, k] + rhostrattfc[i, j, k]) * uc +
                fc[j + 1] *
                (rhoold[i, j + 1, k] + rhostrattfc[i, j + 1, k]) *
                uf
            )

        force = -fluxdiff + volforce

        # Interpolate density.
        rhom_1 = 0.5 * (rhoold[i, j, k] + rhoold[i, j + 1, k])
        rhom = 0.5 * (rho[i, j, k] + rho[i, j + 1, k])
        rhostratedgef = 0.5 * (rhostrattfc[i, j, k] + rhostrattfc[i, j + 1, k])
        rhom_1 += rhostratedgef
        rhom += rhostratedgef

        vm_1 = v[i, j, k]
        momm_1 = rhom_1 * vm_1

        dv[i, j, k] = dt * force + alphark[m] * dv[i, j, k]

        momm = momm_1 + betark[m] * dv[i, j, k]

        # Update wind.
        vast = momm / rhom
        v[i, j, k] = vast
    end

    # Return.
    return
end

function update!(
    state::State,
    dt::AbstractFloat,
    variable::V,
    side::RHS,
    integration::Explicit,
)
    (; i0, i1, j0, j1, k0, k1) = state.domain
    (; rhostrattfc) = state.atmosphere
    (; rho, v, pip) = state.variables.predictands

    for k in k0:k1, j in (j0 - 1):j1, i in i0:i1
        rhoedgef = 0.5 * (rho[i, j, k] + rho[i, j + 1, k])
        rhostratedgef = 0.5 * (rhostrattfc[i, j, k] + rhostrattfc[i, j + 1, k])
        rhoedgef += rhostratedgef

        gradient = compute_pressure_gradient(state, pip, (i, j, k), V())

        force = compute_volume_force(state, (i, j, k), V())

        jpedgef = compute_compressible_wind_factor(state, (i, j, k), V())

        v[i, j, k] += dt * (-gradient + force / rhoedgef) * jpedgef
    end

    return
end

function update!(
    state::State,
    dt::AbstractFloat,
    variable::V,
    side::RHS,
    integration::Implicit,
    rayleigh_factor::AbstractFloat,
)
    (; spongelayer, sponge_uv) = state.namelists.sponge
    (; sizezz, nzz, ko, i0, i1, j0, j1, k0, k1) = state.domain
    (; rhostrattfc) = state.atmosphere
    (; kr_sp_tfc) = state.sponge
    (; rho, v, pip) = state.variables.predictands

    kz0 = k0
    kz1 = ko + nzz == sizezz ? k1 : k1 + 1

    for k in kz0:kz1, j in (j0 - 1):j1, i in i0:i1
        rhoedgef = 0.5 * (rho[i, j, k] + rho[i, j + 1, k])
        rhostratedgef = 0.5 * (rhostrattfc[i, j, k] + rhostrattfc[i, j + 1, k])
        rhoedgef += rhostratedgef

        gradient = compute_pressure_gradient(state, pip, (i, j, k), V())

        force = compute_volume_force(state, (i, j, k), V())

        factor = 1.0

        if spongelayer && sponge_uv
            factor +=
                dt *
                0.5 *
                (kr_sp_tfc[i, j, k] + kr_sp_tfc[i, j + 1, k]) *
                rayleigh_factor
        end

        jpedgef = compute_compressible_wind_factor(state, (i, j, k), V())

        v[i, j, k] =
            1.0 / factor *
            (v[i, j, k] + dt * (-gradient + force / rhoedgef) * jpedgef)
    end

    return
end

function update!(
    state::State,
    dt::AbstractFloat,
    m::Integer,
    variable::W,
    side::LHS,
)
    (; zboundaries) = state.namelists.setting
    (; alphark, betark) = state.time
    (; sizezz, nzz, ko, i0, i1, j0, j1, k0, k1) = state.domain
    (; grid) = state
    (; dx, dy, dz, jac, met) = grid
    (; rhostrattfc, fc) = state.atmosphere
    (; dw) = state.variables.increments
    (; phiu, phiv, phiw) = state.variables.fluxes
    (; rhoold, uold, vold) = state.variables.backups
    (; rho, w) = state.variables.predictands

    # Initialize fields for transformation of momentum flux divergence.
    (fluxdiffu, fluxdiffv) = (zeros(2, 2) for i in 1:2)

    if m == 1
        dw .= 0.0
    end

    if zboundaries != SolidWallBoundaries()
        error("Error in update!: Unknown case zBoundary!")
    end

    kz0 = ko == 0 ? k0 : k0 - 1
    kz1 = ko + nzz == sizezz ? k1 - 1 : k1

    for k in kz0:kz1, j in j0:j1, i in i0:i1
        # Compute vertical momentum flux divergence.
        fr = phiw[i, j, k, 1]
        fl = phiw[i - 1, j, k, 1]
        gf = phiw[i, j, k, 2]
        gb = phiw[i, j - 1, k, 2]
        hu = phiw[i, j, k, 3]
        hd = phiw[i, j, k - 1, 3]
        fluxdiff = (fr - fl) / dx + (gf - gb) / dy + (hu - hd) / dz

        # Adjust Cartesian vertical momentum flux divergence.
        jacedgeu =
            2.0 * jac[i, j, k] * jac[i, j, k + 1] /
            (jac[i, j, k] + jac[i, j, k + 1])
        fluxdiff /= jacedgeu

        # Compute zonal momentum flux divergences.
        for ll in 0:1, mm in 0:1
            fr = phiu[i - ll, j, k + mm, 1]
            fl = phiu[i - 1 - ll, j, k + mm, 1]
            gf = phiu[i - ll, j, k + mm, 2]
            gb = phiu[i - ll, j - 1, k + mm, 2]
            hu = phiu[i - ll, j, k + mm, 3]
            hd = phiu[i - ll, j, k - 1 + mm, 3]
            fluxdiffu[ll + 1, mm + 1] =
                (fr - fl) / dx + (gf - gb) / dy + (hu - hd) / dz
            jacedger =
                0.5 * (jac[i - ll, j, k + mm] + jac[i + 1 - ll, j, k + mm])
            fluxdiffu[ll + 1, mm + 1] /= jacedger
        end

        # Compute meridional momentum flux divergences.
        for ll in 0:1, mm in 0:1
            fr = phiv[i, j - ll, k + mm, 1]
            fl = phiv[i - 1, j - ll, k + mm, 1]
            gf = phiv[i, j - ll, k + mm, 2]
            gb = phiv[i, j - 1 - ll, k + mm, 2]
            hu = phiv[i, j - ll, k + mm, 3]
            hd = phiv[i, j - ll, k - 1 + mm, 3]
            fluxdiffv[ll + 1, mm + 1] =
                (fr - fl) / dx + (gf - gb) / dy + (hu - hd) / dz
            jacedgef =
                0.5 * (jac[i, j - ll, k + mm] + jac[i, j + 1 - ll, k + mm])
            fluxdiffv[ll + 1, mm + 1] /= jacedgef
        end

        # Compute transformed vertical momentum flux divergence.
        fluxdiff = transform(
            i,
            j,
            k,
            fluxdiffu[1, 1],
            fluxdiffu[1, 2],
            fluxdiffu[2, 1],
            fluxdiffu[2, 2],
            fluxdiffv[1, 1],
            fluxdiffv[1, 2],
            fluxdiffv[2, 1],
            fluxdiffv[2, 2],
            fluxdiff,
            Transformed(),
            grid,
        )

        # Explicit integration of Coriolis force in TFC.
        vc = 0.5 * (vold[i, j, k] + vold[i, j - 1, k])
        vu = 0.5 * (vold[i, j, k + 1] + vold[i, j - 1, k + 1])
        uc = 0.5 * (uold[i, j, k] + uold[i - 1, j, k])
        uu = 0.5 * (uold[i, j, k + 1] + uold[i - 1, j, k + 1])

        volforce =
            fc[j] * (
                jac[i, j, k + 1] *
                met[i, j, k, 1, 3] *
                (rhoold[i, j, k] + rhostrattfc[i, j, k]) *
                vc +
                jac[i, j, k] *
                met[i, j, k + 1, 1, 3] *
                (rhoold[i, j, k + 1] + rhostrattfc[i, j, k + 1]) *
                vu
            ) / (jac[i, j, k] + jac[i, j, k + 1]) -
            fc[j] * (
                jac[i, j, k + 1] *
                met[i, j, k, 2, 3] *
                (rhoold[i, j, k] + rhostrattfc[i, j, k]) *
                uc +
                jac[i, j, k] *
                met[i, j, k + 1, 2, 3] *
                (rhoold[i, j, k + 1] + rhostrattfc[i, j, k + 1]) *
                uu
            ) / (jac[i, j, k] + jac[i, j, k + 1])

        force = -fluxdiff + volforce

        # Interpolate densities.
        rhom_1 =
            (
                jac[i, j, k + 1] * rhoold[i, j, k] +
                jac[i, j, k] * rhoold[i, j, k + 1]
            ) / (jac[i, j, k] + jac[i, j, k + 1])
        rhom =
            (
                jac[i, j, k + 1] * rho[i, j, k] +
                jac[i, j, k] * rho[i, j, k + 1]
            ) / (jac[i, j, k] + jac[i, j, k + 1])
        rhostratedgeu =
            (
                jac[i, j, k + 1] * rhostrattfc[i, j, k] +
                jac[i, j, k] * rhostrattfc[i, j, k + 1]
            ) / (jac[i, j, k] + jac[i, j, k + 1])
        rhom_1 += rhostratedgeu
        rhom += rhostratedgeu

        wm_1 = w[i, j, k]
        momm_1 = rhom_1 * wm_1

        dw[i, j, k] = dt * force + alphark[m] * dw[i, j, k]

        momm = momm_1 + betark[m] * dw[i, j, k]

        # Update wind.
        wast = momm / rhom
        w[i, j, k] = wast
    end

    return
end

function update!(
    state::State,
    dt::AbstractFloat,
    variable::W,
    side::RHS,
    integration::Explicit,
)
    (; zboundaries) = state.namelists.setting
    (; g_ndim) = state.constants
    (; sizezz, nzz, ko, i0, i1, j0, j1, k0, k1) = state.domain
    (; jac) = state.grid
    (; rhostrattfc) = state.atmosphere
    (; rhopold) = state.variables.backups
    (; rho, w, pip) = state.variables.predictands

    if zboundaries != SolidWallBoundaries()
        error("Error in update!: Unknown zboundaries!")
    end

    kz0 = ko == 0 ? k0 : k0 - 1
    kz1 = ko + nzz == sizezz ? k1 - 1 : k1

    for k in kz0:kz1, j in j0:j1, i in i0:i1
        rhoc = rho[i, j, k]
        rhou = rho[i, j, k + 1]
        rhoedgeu =
            (
                jac[i, j, k + 1] * rho[i, j, k] +
                jac[i, j, k] * rho[i, j, k + 1]
            ) / (jac[i, j, k] + jac[i, j, k + 1])

        rhoc += rhostrattfc[i, j, k]
        rhou += rhostrattfc[i, j, k + 1]
        rhoedgeu +=
            (
                jac[i, j, k + 1] * rhostrattfc[i, j, k] +
                jac[i, j, k] * rhostrattfc[i, j, k + 1]
            ) / (jac[i, j, k] + jac[i, j, k + 1])

        gradient = compute_pressure_gradient(state, pip, (i, j, k), W())

        force = compute_volume_force(state, (i, j, k), W())

        b =
            -g_ndim * (
                jac[i, j, k + 1] * rhopold[i, j, k] / rhoc / jac[i, j, k] +
                jac[i, j, k] * rhopold[i, j, k + 1] / rhou / jac[i, j, k + 1]
            ) / (jac[i, j, k] + jac[i, j, k + 1])

        jpedgeu = compute_compressible_wind_factor(state, (i, j, k), W())

        w[i, j, k] += dt * (b - gradient + force / rhoedgeu) * jpedgeu
    end

    return
end

function update!(
    state::State,
    dt::AbstractFloat,
    variable::W,
    side::RHS,
    integration::Implicit,
    rayleigh_factor::AbstractFloat,
)
    (; spongelayer) = state.namelists.sponge
    (; zboundaries) = state.namelists.setting
    (; g_ndim) = state.constants
    (; sizezz, nzz, ko, i0, i1, j0, j1, k0, k1) = state.domain
    (; jac, met) = state.grid
    (; rhostrattfc, bvsstrattfc) = state.atmosphere
    (; kr_sp_w_tfc) = state.sponge
    (; rho, rhop, u, v, w, pip) = state.variables.predictands

    if zboundaries != SolidWallBoundaries()
        error("Error in update!: Unknown zboundaries!")
    end

    kz0 = ko == 0 ? k0 : k0 - 1
    kz1 = ko + nzz == sizezz ? k1 - 1 : k1

    for k in kz0:kz1, j in j0:j1, i in i0:i1
        rhoc = rho[i, j, k]
        rhou = rho[i, j, k + 1]
        rhoedgeu =
            (
                jac[i, j, k + 1] * rho[i, j, k] +
                jac[i, j, k] * rho[i, j, k + 1]
            ) / (jac[i, j, k] + jac[i, j, k + 1])

        rhoc += rhostrattfc[i, j, k]
        rhou += rhostrattfc[i, j, k + 1]
        rhoedgeu +=
            (
                jac[i, j, k + 1] * rhostrattfc[i, j, k] +
                jac[i, j, k] * rhostrattfc[i, j, k + 1]
            ) / (jac[i, j, k] + jac[i, j, k + 1])

        gradient = compute_pressure_gradient(state, pip, (i, j, k), W())

        force = compute_volume_force(state, (i, j, k), W())

        bvsstratedgeu =
            (
                jac[i, j, k + 1] * bvsstrattfc[i, j, k] +
                jac[i, j, k] * bvsstrattfc[i, j, k + 1]
            ) / (jac[i, j, k] + jac[i, j, k + 1])

        factor = 1.0

        if spongelayer
            factor +=
                dt * (
                    jac[i, j, k + 1] * kr_sp_w_tfc[i, j, k] +
                    jac[i, j, k] * kr_sp_w_tfc[i, j, k + 1]
                ) / (jac[i, j, k] + jac[i, j, k + 1]) * rayleigh_factor
        end

        # Buoyancy is predicted after momentum in implicit steps.
        b =
            -g_ndim * (
                jac[i, j, k + 1] * rhop[i, j, k] / rhoc / jac[i, j, k] +
                jac[i, j, k] * rhop[i, j, k + 1] / rhou / jac[i, j, k + 1]
            ) / (jac[i, j, k] + jac[i, j, k + 1])

        jpedger = compute_compressible_wind_factor(state, (i, j, k), U())
        jpedgel = compute_compressible_wind_factor(state, (i - 1, j, k), U())
        jpedgef = compute_compressible_wind_factor(state, (i, j, k), V())
        jpedgeb = compute_compressible_wind_factor(state, (i, j - 1, k), V())
        jpuedger = compute_compressible_wind_factor(state, (i, j, k + 1), U())
        jpuedgel =
            compute_compressible_wind_factor(state, (i - 1, j, k + 1), U())
        jpuedgef = compute_compressible_wind_factor(state, (i, j, k + 1), V())
        jpuedgeb =
            compute_compressible_wind_factor(state, (i, j - 1, k + 1), V())

        uc = 0.5 * (u[i, j, k] / jpedger + u[i - 1, j, k] / jpedgel)
        uu = 0.5 * (u[i, j, k + 1] / jpuedger + u[i - 1, j, k + 1] / jpuedgel)
        vc = 0.5 * (v[i, j, k] / jpedgef + v[i, j - 1, k] / jpedgeb)
        vu = 0.5 * (v[i, j, k + 1] / jpuedgef + v[i, j - 1, k + 1] / jpuedgeb)

        jpedgeu = compute_compressible_wind_factor(state, (i, j, k), W())
        fw = compute_compressible_buoyancy_factor(state, (i, j, k), W())

        w[i, j, k] =
            1.0 / (factor + fw * bvsstratedgeu * dt^2.0) * (
                w[i, j, k] - dt * gradient * jpedgeu +
                dt * b * jpedgeu +
                dt * force / rhoedgeu * jpedgeu +
                jpedgeu *
                fw *
                bvsstratedgeu *
                dt^2.0 *
                (
                    jac[i, j, k + 1] *
                    (met[i, j, k, 1, 3] * uc + met[i, j, k, 2, 3] * vc) +
                    jac[i, j, k] *
                    (met[i, j, k + 1, 1, 3] * uu + met[i, j, k + 1, 2, 3] * vu)
                ) / (jac[i, j, k] + jac[i, j, k + 1])
            )
    end

    return
end

function update!(state::State, dt::AbstractFloat, variable::PiP)
    (; model) = state.namelists.setting
    update!(state, dt, variable, model)
    return
end

function update!(
    state::State,
    dt::AbstractFloat,
    variable::PiP,
    model::AbstractModel,
)
    return
end

function update!(
    state::State,
    dt::AbstractFloat,
    variable::PiP,
    model::Compressible,
)
    (; gamma, rsp, pref) = state.constants
    (; i0, i1, j0, j1, k0, k1) = state.domain
    (; dx, dy, dz, jac) = state.grid
    (; uold, vold, wold) = state.variables.backups
    (; pip, p) = state.variables.predictands

    for k in k0:k1, j in j0:j1, i in i0:i1
        fl = uold[i - 1, j, k]
        fr = uold[i, j, k]
        gb = vold[i, j - 1, k]
        gf = vold[i, j, k]
        hd = wold[i, j, k - 1]
        hu = wold[i, j, k]

        fluxdiff = (fr - fl) / dx + (gf - gb) / dy + (hu - hd) / dz
        fluxdiff /= jac[i, j, k]

        heating = compute_volume_force(state, (i, j, k), P())

        dpdpi =
            1 / (gamma - 1) * (rsp / pref)^(1 - gamma) * p[i, j, k]^(2 - gamma)

        pip[i, j, k] -= dt * (fluxdiff + heating) / dpdpi
    end

    return
end

function update!(state::State, dt::AbstractFloat, m::Integer, variable::P)
    (; model) = state.namelists.setting
    update!(state, dt, m, variable, model)
    return
end

function update!(
    state::State,
    dt::AbstractFloat,
    m::Integer,
    variable::P,
    model::AbstractModel,
)
    return
end

function update!(
    state::State,
    dt::AbstractFloat,
    m::Integer,
    variable::P,
    model::Compressible,
)
    (; i0, i1, j0, j1, k0, k1) = state.domain
    (; dx, dy, dz, jac) = state.grid
    (; alphark, betark) = state.time
    (; dp) = state.variables.increments
    (; phip) = state.variables.fluxes
    (; p) = state.variables.predictands

    if m == 1
        dp .= 0.0
    end

    for k in k0:k1, j in j0:j1, i in i0:i1
        fl = phip[i - 1, j, k, 1]
        fr = phip[i, j, k, 1]
        gb = phip[i, j - 1, k, 2]
        gf = phip[i, j, k, 2]
        hd = phip[i, j, k - 1, 3]
        hu = phip[i, j, k, 3]

        fluxdiff = (fr - fl) / dx + (gf - gb) / dy + (hu - hd) / dz
        fluxdiff /= jac[i, j, k]

        heating = compute_volume_force(state, (i, j, k), P())

        f = -fluxdiff - heating

        dp[i, j, k] = dt * f + alphark[m] * dp[i, j, k]
        p[i, j, k] += betark[m] * dp[i, j, k]
    end

    return
end

function update!(
    state::State,
    dt::AbstractFloat,
    m::Integer,
    tracersetup::NoTracer,
)
    return
end

function update!(
    state::State,
    dt::AbstractFloat,
    m::Integer,
    tracersetup::AbstractTracer,
)
    (; i0, i1, j0, j1, k0, k1) = state.domain
    (; dx, dy, dz, jac) = state.grid
    (; alphark, betark) = state.time
    (; tracerincrements, tracerpredictands, tracerfluxes) = state.tracer

    for (fd, field) in enumerate(fieldnames(TracerPredictands))
        if m == 1
            getfield(tracerincrements, fd) .= 0.0
        end

        for k in k0:k1, j in j0:j1, i in i0:i1
            fl = getfield(tracerfluxes, fd)[i - 1, j, k, 1]
            fr = getfield(tracerfluxes, fd)[i, j, k, 1]
            gb = getfield(tracerfluxes, fd)[i, j - 1, k, 2]
            gf = getfield(tracerfluxes, fd)[i, j, k, 2]
            hd = getfield(tracerfluxes, fd)[i, j, k - 1, 3]
            hu = getfield(tracerfluxes, fd)[i, j, k, 3]

            fluxdiff = (fr - fl) / dx + (gf - gb) / dy + (hu - hd) / dz
            fluxdiff /= jac[i, j, k]

            f = -fluxdiff

            getfield(tracerincrements, fd)[i, j, k] =
                dt * f + alphark[m] * getfield(tracerincrements, fd)[i, j, k]
            getfield(tracerpredictands, fd)[i, j, k] +=
                betark[m] * getfield(tracerincrements, fd)[i, j, k]
        end
    end

    return
<<<<<<< HEAD
=======
end
  
# function update!(
#     state::State,
#     dt::AbstractFloat,
#     m::Integer,
#     icesetup::AbstractIce,
# )
#     return
# end

function update!(state::State, dt::AbstractFloat, m::Integer, icesetup::IceOn)
    (; i0, i1, j0, j1, k0, k1) = state.domain
    (; dx, dy, dz, jac) = state.grid
    (; alphark, betark) = state.time
    (; iceincrements, icepredictands, icefluxes) = state.ice

    for (fd, field) in enumerate(fieldnames(IcePredictands))
        if m == 1
            getfield(iceincrements, fd) .= 0.0
        end

        for k in k0:k1, j in j0:j1, i in i0:i1
            fl = getfield(icefluxes, fd)[i - 1, j, k, 1]
            fr = getfield(icefluxes, fd)[i, j, k, 1]
            gb = getfield(icefluxes, fd)[i, j - 1, k, 2]
            gf = getfield(icefluxes, fd)[i, j, k, 2]
            hd = getfield(icefluxes, fd)[i, j, k - 1, 3]
            hu = getfield(icefluxes, fd)[i, j, k, 3]

            fluxdiff = (fr - fl) / dx + (gf - gb) / dy + (hu - hd) / dz
            fluxdiff /= jac[i, j, k]

            f = -fluxdiff

            getfield(iceincrements, fd)[i, j, k] =
                dt * f + alphark[m] * getfield(iceincrements, fd)[i, j, k]
            getfield(icepredictands, fd)[i, j, k] +=
                betark[m] * getfield(iceincrements, fd)[i, j, k]
        end
    end

    return
end

function update!(state::State, dt::AbstractFloat, m::Integer, icesetup::IceOn, update_type::IceUpdateAdv)
    (; i0, i1, j0, j1, k0, k1) = state.domain
    (; dx, dy, dz, jac) = state.grid
    (; alphark, betark) = state.time
    (; iceincrements, icepredictands, icefluxes) = state.ice

    for (fd, field) in enumerate(fieldnames(IcePredictands))
        if m == 1
            getfield(iceincrements, fd) .= 0.0
        end

        for k in k0:k1, j in j0:j1, i in i0:i1
            fl = getfield(icefluxes, fd)[i - 1, j, k, 1]
            fr = getfield(icefluxes, fd)[i, j, k, 1]
            gb = getfield(icefluxes, fd)[i, j - 1, k, 2]
            gf = getfield(icefluxes, fd)[i, j, k, 2]
            hd = getfield(icefluxes, fd)[i, j, k - 1, 3]
            hu = getfield(icefluxes, fd)[i, j, k, 3]

            fluxdiff = (fr - fl) / dx + (gf - gb) / dy + (hu - hd) / dz
            fluxdiff /= jac[i, j, k]

            f = -fluxdiff

            getfield(ncies, fd)[i, j, k] =
                dt * f + alphark[m] * getfield(ncies, fd)[i, j, k]
            getfield(icepredictands, fd)[i, j, k] +=
                betark[m] * getfield(ncies, fd)[i, j, k]
        end
    end

    return
end

function update!(state::State, dt::AbstractFloat, m::Integer, update_type::IceUpdatePhy)
    (; i0, i1, j0, j1, k0, k1) = state.domain
    (; dx, dy, dz, jac) = state.grid
    (; alphark, betark) = state.time
    (; iceincrements, icepredictands, icesource) = state.ice

    for (fd, field) in enumerate(fieldnames(IcePredictands))
        if m == 1
            getfield(iceincrements, fd) .= 0.0
        end

        for k in k0:k1, j in j0:j1, i in i0:i1
            
            f = getfield(icesource, fd)[i, j, k]

            getfield(iceincrements, fd)[i, j, k] =
                dt * f + alphark[m] * getfield(iceincrements, fd)[i, j, k]
            getfield(icepredictands, fd)[i, j, k] +=
                betark[m] * getfield(iceincrements, fd)[i, j, k]
        end
    end

    return
end

function update!(
    state::State,
    dt::AbstractFloat,
    m::Integer,
    turbulencesetup::NoTurbulence,
)
    return
end

function update!(
    state::State,
    dt::AbstractFloat,
    m::Integer,
    turbulencesetup::AbstractTurbulence,
)
    (; i0, i1, j0, j1, k0, k1) = state.domain
    (; dx, dy, dz, jac) = state.grid
    (; alphark, betark) = state.time
    (; turbulenceincrements, turbulencepredictands, turbulencefluxes) =
        state.turbulence

    for (fd, field) in enumerate(fieldnames(TurbulencePredictands))
        if m == 1
            getfield(turbulenceincrements, fd) .= 0.0
        end

        for k in k0:k1, j in j0:j1, i in i0:i1
            fl = getfield(turbulencefluxes, fd)[i - 1, j, k, 1]
            fr = getfield(turbulencefluxes, fd)[i, j, k, 1]
            gb = getfield(turbulencefluxes, fd)[i, j - 1, k, 2]
            gf = getfield(turbulencefluxes, fd)[i, j, k, 2]
            hd = getfield(turbulencefluxes, fd)[i, j, k - 1, 3]
            hu = getfield(turbulencefluxes, fd)[i, j, k, 3]

            fluxdiff = (fr - fl) / dx + (gf - gb) / dy + (hu - hd) / dz
            fluxdiff /= jac[i, j, k]

            f = -fluxdiff

            getfield(turbulenceincrements, fd)[i, j, k] =
                dt * f +
                alphark[m] * getfield(turbulenceincrements, fd)[i, j, k]
            getfield(turbulencepredictands, fd)[i, j, k] +=
                betark[m] * getfield(turbulenceincrements, fd)[i, j, k]
        end
    end

    return
>>>>>>> 34842713
end<|MERGE_RESOLUTION|>--- conflicted
+++ resolved
@@ -1266,19 +1266,8 @@
     end
 
     return
-<<<<<<< HEAD
-=======
 end
   
-# function update!(
-#     state::State,
-#     dt::AbstractFloat,
-#     m::Integer,
-#     icesetup::AbstractIce,
-# )
-#     return
-# end
-
 function update!(state::State, dt::AbstractFloat, m::Integer, icesetup::IceOn)
     (; i0, i1, j0, j1, k0, k1) = state.domain
     (; dx, dy, dz, jac) = state.grid
@@ -1370,55 +1359,4 @@
     end
 
     return
-end
-
-function update!(
-    state::State,
-    dt::AbstractFloat,
-    m::Integer,
-    turbulencesetup::NoTurbulence,
-)
-    return
-end
-
-function update!(
-    state::State,
-    dt::AbstractFloat,
-    m::Integer,
-    turbulencesetup::AbstractTurbulence,
-)
-    (; i0, i1, j0, j1, k0, k1) = state.domain
-    (; dx, dy, dz, jac) = state.grid
-    (; alphark, betark) = state.time
-    (; turbulenceincrements, turbulencepredictands, turbulencefluxes) =
-        state.turbulence
-
-    for (fd, field) in enumerate(fieldnames(TurbulencePredictands))
-        if m == 1
-            getfield(turbulenceincrements, fd) .= 0.0
-        end
-
-        for k in k0:k1, j in j0:j1, i in i0:i1
-            fl = getfield(turbulencefluxes, fd)[i - 1, j, k, 1]
-            fr = getfield(turbulencefluxes, fd)[i, j, k, 1]
-            gb = getfield(turbulencefluxes, fd)[i, j - 1, k, 2]
-            gf = getfield(turbulencefluxes, fd)[i, j, k, 2]
-            hd = getfield(turbulencefluxes, fd)[i, j, k - 1, 3]
-            hu = getfield(turbulencefluxes, fd)[i, j, k, 3]
-
-            fluxdiff = (fr - fl) / dx + (gf - gb) / dy + (hu - hd) / dz
-            fluxdiff /= jac[i, j, k]
-
-            f = -fluxdiff
-
-            getfield(turbulenceincrements, fd)[i, j, k] =
-                dt * f +
-                alphark[m] * getfield(turbulenceincrements, fd)[i, j, k]
-            getfield(turbulencepredictands, fd)[i, j, k] +=
-                betark[m] * getfield(turbulenceincrements, fd)[i, j, k]
-        end
-    end
-
-    return
->>>>>>> 34842713
 end