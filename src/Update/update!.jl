--- conflicted
+++ resolved
@@ -1459,15 +1459,6 @@
             getfield(tracerincrements, field) .= 0.0
         end
 
-<<<<<<< HEAD
-		for k in k0:k1, j in j0:j1, i in i0:i1
-			fl = getfield(tracerfluxes, fd)[i-1, j, k, 1]
-			fr = getfield(tracerfluxes, fd)[i, j, k, 1]
-			gb = getfield(tracerfluxes, fd)[i, j-1, k, 2]
-			gf = getfield(tracerfluxes, fd)[i, j, k, 2]
-			hd = getfield(tracerfluxes, fd)[i, j, k-1, 3]
-			hu = getfield(tracerfluxes, fd)[i, j, k, 3]
-=======
         flr = getfield(tracerfluxes, field)[:, :, :, 1]
         gbf = getfield(tracerfluxes, field)[:, :, :, 2]
         hdu = getfield(tracerfluxes, field)[:, :, :, 3]
@@ -1480,7 +1471,6 @@
             gf = gbf[i, j, k]
             hd = hdu[i, j, k - 1]
             hu = hdu[i, j, k]
->>>>>>> afc93468
 
 			fluxdiff = (fr - fl) / dx + (gf - gb) / dy + (hu - hd) / dz
 			fluxdiff /= jac[i, j, k]
@@ -1488,13 +1478,10 @@
             force = compute_volume_force(state, i, j, k, Chi(), test_case)
             f = -fluxdiff + force
 
-<<<<<<< HEAD
-			getfield(tracerincrements, fd)[i, j, k] =
-				dt * f + alphark[m] * getfield(tracerincrements, fd)[i, j, k]
-			getfield(tracerpredictands, fd)[i, j, k] +=
-				betark[m] * getfield(tracerincrements, fd)[i, j, k]
-		end
-	end
+            dchi[i, j, k] = dt * f + alphark[m] * dchi[i, j, k]
+            chi[i, j, k] += betark[m] * dchi[i, j, k]
+        end
+    end
 
 	return
 end
@@ -1647,10 +1634,4 @@
 
 	return
 end
-=======
-            dchi[i, j, k] = dt * f + alphark[m] * dchi[i, j, k]
-            chi[i, j, k] += betark[m] * dchi[i, j, k]
-        end
-    end
->>>>>>> afc93468
-
+
