--- conflicted
+++ resolved
@@ -833,15 +833,9 @@
     integration::Implicit,
     rayleigh_factor::AbstractFloat,
 )
-<<<<<<< HEAD
-    (; spongelayer, sponge_uv) = state.namelists.sponge
-    (; sizezz, nzz, ko, i0, i1, j0, j1, k0, k1) = state.domain
-    (; rhobar) = state.atmosphere
-=======
     (; use_sponge, damp_horizontal_wind_on_rhs) = state.namelists.sponge
     (; zz_size, nzz, ko, i0, i1, j0, j1, k0, k1) = state.domain
-    (; rhostrattfc) = state.atmosphere
->>>>>>> 01f16731
+    (; rhobar) = state.atmosphere
     (; betar) = state.sponge
     (; rho, u, pip) = state.variables.predictands
 
@@ -992,15 +986,9 @@
     integration::Implicit,
     rayleigh_factor::AbstractFloat,
 )
-<<<<<<< HEAD
-    (; spongelayer, sponge_uv) = state.namelists.sponge
-    (; sizezz, nzz, ko, i0, i1, j0, j1, k0, k1) = state.domain
-    (; rhobar) = state.atmosphere
-=======
     (; use_sponge, damp_horizontal_wind_on_rhs) = state.namelists.sponge
     (; zz_size, nzz, ko, i0, i1, j0, j1, k0, k1) = state.domain
-    (; rhostrattfc) = state.atmosphere
->>>>>>> 01f16731
+    (; rhobar) = state.atmosphere
     (; betar) = state.sponge
     (; rho, v, pip) = state.variables.predictands
 
