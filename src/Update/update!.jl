"""
```julia
update!(state::State, dt::AbstractFloat, m::Integer, variable::Rho)
```

Update the density if the atmosphere is not Boussinesq by dispatching to the appropriate method.

```julia
update!(
	state::State,
	dt::AbstractFloat,
	m::Integer,
	variable::Rho,
	model::Boussinesq,
)
```

Return in Boussinesq mode (the density is constant).

```julia
update!(
	state::State,
	dt::AbstractFloat,
	m::Integer,
	variable::Rho,
	model::AbstractModel,
)
```

Update the density with a Runge-Kutta step on the left-hand side of the equation (the right-hand side is zero).

The update is given by

```math
\\begin{align*}
    q^\\rho & \\rightarrow - \\frac{\\Delta t}{J} \\left(\\frac{\\mathcal{F}^{\\rho, \\widehat{x}}_{i + 1 / 2} - \\mathcal{F}^{\\rho, \\widehat{x}}_{i - 1 / 2}}{\\Delta \\widehat{x}} + \\frac{\\mathcal{F}^{\\rho, \\widehat{y}}_{j + 1 / 2} - \\mathcal{F}^{\\rho, \\widehat{y}}_{j - 1 / 2}}{\\Delta \\widehat{y}} + \\frac{\\mathcal{F}^{\\rho, \\widehat{z}}_{k + 1 / 2} - \\mathcal{F}^{\\rho, \\widehat{z}}_{k - 1 / 2}}{\\Delta \\widehat{z}}\\right) + \\alpha_\\mathrm{RK} q^\\rho,\\\\
    \\rho & \\rightarrow \\rho + \\beta_\\mathrm{RK} q^\\rho,
\\end{align*}
```

where ``\\Delta t`` is the time step given as input to this method.

```julia
update!(state::State, dt::AbstractFloat, m::Integer, variable::RhoP, side::LHS)
```

Update the density fluctuations with a Runge-Kutta step on the left-hand-side of the equation.

The update is given by

```math
\\begin{align*}
    q^{\\rho'} & \\rightarrow - \\frac{\\Delta t}{J} \\left(\\frac{\\mathcal{F}^{\\rho', \\widehat{x}}_{i + 1 / 2} - \\mathcal{F}^{\\rho', \\widehat{x}}_{i - 1 / 2}}{\\Delta \\widehat{x}} + \\frac{\\mathcal{F}^{\\rho', \\widehat{y}}_{j + 1 / 2} - \\mathcal{F}^{\\rho', \\widehat{y}}_{j - 1 / 2}}{\\Delta \\widehat{y}} + \\frac{\\mathcal{F}^{\\rho', \\widehat{z}}_{k + 1 / 2} - \\mathcal{F}^{\\rho', \\widehat{z}}_{k - 1 / 2}}{\\Delta \\widehat{z}}\\right) + \\alpha_\\mathrm{RK} q^{\\rho'},\\\\
    \\rho' & \\rightarrow \\rho' + \\beta_\\mathrm{RK} q^{\\rho'}
\\end{align*}
```

in Boussinesq/pseudo-incompressible mode and

```math
\\begin{align*}
    q^{\\rho'} & \\rightarrow \\Delta t \\left[- \\frac{1}{J} \\left(\\frac{\\mathcal{F}^{\\rho', \\widehat{x}}_{i + 1 / 2} - \\mathcal{F}^{\\rho', \\widehat{x}}_{i - 1 / 2}}{\\Delta \\widehat{x}} + \\frac{\\mathcal{F}^{\\rho', \\widehat{y}}_{j + 1 / 2} - \\mathcal{F}^{\\rho', \\widehat{y}}_{j - 1 / 2}}{\\Delta \\widehat{y}} + \\frac{\\mathcal{F}^{\\rho', \\widehat{z}}_{k + 1 / 2} - \\mathcal{F}^{\\rho', \\widehat{z}}_{k - 1 / 2}}{\\Delta \\widehat{z}}\\right) + \\frac{F^P}{\\overline{\\theta}}\\right] + \\alpha_\\mathrm{RK} q^{\\rho'},\\\\
    \\rho' & \\rightarrow \\rho' + \\beta_\\mathrm{RK} q^{\\rho'}
\\end{align*}
```

in compressible mode.

```julia
update!(
	state::State,
	dt::AbstractFloat,
	variable::RhoP,
	side::RHS,
	integration::Explicit,
)
```

Update the density fluctuations with an explicit Euler step the on right-hand side of the equation, without the Rayleigh-damping term.

The update is given by

```math
\\rho' \\rightarrow - \\frac{\\rho}{g} \\left(b' - \\Delta t N^2 \\frac{\\overline{\\rho}}{\\rho} w\\right)
```

in Boussinesq/pseudo-incompressible mode and

```math
\\rho' \\rightarrow - \\frac{\\rho}{g} \\left[b' - \\Delta t N^2 \\frac{P / \\overline{\\theta}}{\\rho} \\left(\\frac{W_{k + 1 / 2}}{\\left(J P\\right)_{k + 1 / 2}}\\right)\\right]
```

in compressible mode, where ``b' = - g \\rho' / \\rho``.

```julia
update!(
	state::State,
	dt::AbstractFloat,
	variable::RhoP,
	side::RHS,
	integration::Implicit,
	rayleigh_factor::AbstractFloat,
)
```

Update the density fluctuations with an implicit Euler step on the right-hand side of the equation.

The update is given by

```math
\\begin{align*}
    \\rho' & \\rightarrow - \\frac{\\rho}{g} \\left[1 + \\beta_\\mathrm{R} \\Delta t + \\frac{\\overline{\\rho}}{\\rho} \\left(N \\Delta t\\right)^2\\right]^{- 1}\\\\
    & \\quad \\times \\left\\{- \\frac{\\overline{\\rho}}{\\rho} N^2 \\Delta t J \\left[\\widehat{w}_\\mathrm{old} + \\Delta t \\left(- \\left(c_p \\frac{P_{k + 1 / 2}}{\\rho_{k + 1 / 2}} \\mathcal{P}_{k + 1 / 2}^{\\rho \\widehat{w}}\\right) + \\left(\\frac{F_{k + 1 / 2}^{\\rho \\widehat{w}}}{\\rho_{k + 1 / 2}}\\right)\\right)\\right] + \\left(1 + \\beta_\\mathrm{R} \\Delta t\\right) b'\\right.\\\\
    & \\qquad \\quad + \\left.\\frac{\\overline{\\rho}}{\\rho} N^2 \\Delta t J \\left(1 + \\beta_\\mathrm{R} \\Delta t\\right) \\left(G^{13} u + G^{23} v\\right)\\vphantom{\\left[\\left(\\frac{F_{k + 1 / 2}^{\\rho \\widehat{w}}}{\\rho_{k + 1 / 2}}\\right)\\right]}\\right\\},
\\end{align*}
```

in Boussinesq/pseudo-incompressible mode and

```math
\\begin{align*}
    \\rho' & \\rightarrow - \\frac{\\rho}{g} \\left[1 + \\beta_\\mathrm{R} \\Delta t + \\frac{P / \\overline{\\theta}}{\\rho} \\left(N \\Delta t\\right)^2\\right]^{- 1}\\\\
    & \\quad \\times \\left\\{- \\frac{P / \\overline{\\theta}}{\\rho} N^2 \\Delta t J \\left[\\left(\\frac{\\widehat{W}_{\\mathrm{old}, k + 1 / 2}}{\\left(J P\\right)_{k + 1 / 2}}\\right) + \\Delta t \\left(- \\left(c_p \\frac{P_{k + 1 / 2}}{\\rho_{k + 1 / 2}} \\mathcal{P}_{k + 1 / 2}^{\\rho \\widehat{w}}\\right) + \\left(\\frac{F_{k + 1 / 2}^{\\rho \\widehat{w}}}{\\rho_{k + 1 / 2}}\\right)\\right)\\right]\\right.\\\\
    & \\qquad \\quad + \\left(1 + \\beta_\\mathrm{R} \\Delta t\\right) b' + \\frac{P / \\overline{\\theta}}{\\rho} N^2 \\Delta t J \\left(1 + \\beta_\\mathrm{R} \\Delta t\\right)\\\\
    & \\qquad \\quad \\times \\left.\\left[G^{13} \\left(\\frac{U_{i + 1 / 2}}{\\left(J P\\right)_{i + 1 / 2}}\\right) + G^{23} \\left(\\frac{V_{j + 1 / 2}}{\\left(J P\\right)_{j + 1 / 2}}\\right)\\right]\\right\\},
\\end{align*}
```

in compressible mode, where ``\\widehat{w}_\\mathrm{old}`` is the transformed vertical wind stored in `state.variables.backups`.

```julia
update!(state::State, dt::AbstractFloat, m::Integer, variable::U, side::LHS)
```

Update the zonal momentum with a Runge-Kutta step on the left-hand side of the equation.

The update is given by

```math
\\begin{align*}
    q^{\\rho u}_{i + 1 / 2} & \\rightarrow \\Delta t \\left[- \\frac{1}{J_{i + 1 / 2}} \\left(\\frac{\\mathcal{F}^{\\rho u, \\widehat{x}}_{i + 1} - \\mathcal{F}^{\\rho u, \\widehat{x}}}{\\Delta \\widehat{x}} + \\frac{\\mathcal{F}^{\\rho u, \\widehat{y}}_{i + 1 / 2, j + 1 / 2} - \\mathcal{F}^{\\rho u, \\widehat{y}}_{i + 1 / 2, j - 1 / 2}}{\\Delta \\widehat{y}}\\right.\\right.\\\\
    & \\qquad \\qquad \\qquad \\qquad + \\left.\\left.\\frac{\\mathcal{F}^{\\rho u, \\widehat{z}}_{i + 1 / 2, k + 1 / 2} - \\mathcal{F}^{\\rho u, \\widehat{z}}_{i + 1 / 2, k - 1 / 2}}{\\Delta \\widehat{z}}\\right) + f \\left(\\rho_\\mathrm{old} v\\right)_{i + 1 / 2}\\right] + \\alpha_\\mathrm{RK} q^{\\rho u}_{i + 1 / 2},\\\\
    u_{i + 1 / 2} & \\rightarrow \\rho_{i + 1 / 2}^{- 1} \\left(\\rho_{\\mathrm{old}, i + 1 / 2} u_{i + 1 / 2} + \\beta_\\mathrm{RK} q^{\\rho u}_{i + 1 / 2}\\right),
\\end{align*}
```

where ``\\rho_\\mathrm{old}`` is the density stored in `state.variables.backups`.

```julia
update!(
	state::State,
	dt::AbstractFloat,
	variable::U,
	side::RHS,
	integration::Explicit,
)
```

Update the zonal wind with an explicit Euler step on the right-hand side of the equation, without the Rayleigh-damping term.

The update is given by

```math
u_{i + 1 / 2} \\rightarrow u_{i + 1 / 2} + \\Delta t \\left(- c_p \\frac{P_{i + 1 / 2}}{\\rho_{i + 1 / 2}} \\mathcal{P}_{i + 1 / 2}^{\\rho u} + \\frac{F_{i + 1 / 2}^{\\rho u}}{\\rho_{i + 1 / 2}}\\right)
```

in Boussinesq/pseudo-incompressible mode and

```math
U_{i + 1 / 2} \\rightarrow U_{i + 1 / 2} + \\Delta t \\left(J P\\right)_{i + 1 / 2} \\left(- c_p \\frac{P_{i + 1 / 2}}{\\rho_{i + 1 / 2}} \\mathcal{P}_{i + 1 / 2}^{\\rho u} + \\frac{F_{i + 1 / 2}^{\\rho u}}{\\rho_{i + 1 / 2}}\\right)
```

in compressible mode.

```julia
update!(
	state::State,
	dt::AbstractFloat,
	variable::U,
	side::RHS,
	integration::Implicit,
	rayleigh_factor::AbstractFloat,
)
```

Update the zonal wind with an implicit Euler step on the right-hand side of the equation.

The update is given by

```math
u_{i + 1 / 2} \\rightarrow \\left(1 + \\beta_{\\mathrm{R}, i + 1 / 2} \\Delta t\\right)^{- 1} \\left[u_{i + 1 / 2} + \\Delta t \\left(- c_p \\frac{P_{i + 1 / 2}}{\\rho_{i + 1 / 2}} \\mathcal{P}_{i + 1 / 2}^{\\rho u} + \\frac{F_{i + 1 / 2}^{\\rho u}}{\\rho_{i + 1 / 2}}\\right)\\right]
```

in Boussinesq/pseudo-incompressible mode and

```math
U_{i + 1 / 2} \\rightarrow \\left(1 + \\beta_{\\mathrm{R}, i + 1 / 2} \\Delta t\\right)^{- 1} \\left[U_{i + 1 / 2} + \\Delta t \\left(J P\\right)_{i + 1 / 2} \\left(- c_p \\frac{P_{i + 1 / 2}}{\\rho_{i + 1 / 2}} \\mathcal{P}_{i + 1 / 2}^{\\rho u} + \\frac{F_{i + 1 / 2}^{\\rho u}}{\\rho_{i + 1 / 2}}\\right)\\right]
```

in compressible mode.

```julia
update!(state::State, dt::AbstractFloat, m::Integer, variable::V, side::LHS)
```

Update the meridional momentum with a Runge-Kutta step on the left-hand side of the equation.

The update is given by

```math
\\begin{align*}
    q^{\\rho v}_{j + 1 / 2} & \\rightarrow \\Delta t \\left[- \\frac{1}{J_{j + 1 / 2}} \\left(\\frac{\\mathcal{F}^{\\rho v, \\widehat{x}}_{i + 1 / 2, j + 1 / 2} - \\mathcal{F}^{\\rho v, \\widehat{x}}_{i - 1 / 2, j + 1 / 2}}{\\Delta \\widehat{x}} + \\frac{\\mathcal{F}^{\\rho v, \\widehat{y}}_{j + 1} - \\mathcal{F}^{\\rho v, \\widehat{y}}}{\\Delta \\widehat{y}}\\right.\\right.\\\\
    & \\qquad \\qquad \\qquad \\qquad + \\left.\\left.\\frac{\\mathcal{F}^{\\rho v, \\widehat{z}}_{j + 1 / 2, k + 1 / 2} - \\mathcal{F}^{\\rho v, \\widehat{z}}_{j + 1 / 2, k - 1 / 2}}{\\Delta \\widehat{z}}\\right) - f \\left(\\rho_\\mathrm{old} u_\\mathrm{old}\\right)_{j + 1 / 2}\\right] + \\alpha_\\mathrm{RK} q^{\\rho v}_{j + 1 / 2},\\\\
    v_{j + 1 / 2} & \\rightarrow \\rho_{j + 1 / 2}^{- 1} \\left(\\rho_{\\mathrm{old}, j + 1 / 2} v_{j + 1 / 2} + \\beta_\\mathrm{RK} q^{\\rho v}_{j + 1 / 2}\\right),
\\end{align*}
```

where ``\\rho_\\mathrm{old}`` and ``u_{\\mathrm{old}, i + 1 / 2}`` are the density and zonal wind stored in `state.variables.backups`.

```julia
update!(
	state::State,
	dt::AbstractFloat,
	variable::V,
	side::RHS,
	integration::Explicit,
)
```

Update the meridional wind with an explicit Euler step on the right-hand side of the equation, without the Rayleigh-damping term.

The update is given by

```math
v_{i + 1 / 2} \\rightarrow v_{j + 1 / 2} + \\Delta t \\left(- c_p \\frac{P_{j + 1 / 2}}{\\rho_{j + 1 / 2}} \\mathcal{P}_{j + 1 / 2}^{\\rho v} + \\frac{F_{j + 1 / 2}^{\\rho v}}{\\rho_{j + 1 / 2}}\\right)
```

in Boussinesq/pseudo-incompressible mode and

```math
V_{j + 1 / 2} \\rightarrow V_{j + 1 / 2} + \\Delta t \\left(J P\\right)_{j + 1 / 2} \\left(- c_p \\frac{P_{j + 1 / 2}}{\\rho_{j + 1 / 2}} \\mathcal{P}_{j + 1 / 2}^{\\rho v} + \\frac{F_{j + 1 / 2}^{\\rho v}}{\\rho_{j + 1 / 2}}\\right)
```

in compressible mode.

```julia
update!(
	state::State,
	dt::AbstractFloat,
	variable::V,
	side::RHS,
	integration::Implicit,
	rayleigh_factor::AbstractFloat,
)
```

Update the meridional wind with an implicit Euler step on the right-hand side of the equation.

The update is given by

```math
v_{j + 1 / 2} \\rightarrow \\left(1 + \\beta_{\\mathrm{R}, j + 1 / 2} \\Delta t\\right)^{- 1} \\left[v_{j + 1 / 2} + \\Delta t \\left(- c_p \\frac{P_{j + 1 / 2}}{\\rho_{j + 1 / 2}} \\mathcal{P}_{j + 1 / 2}^{\\rho v} + \\frac{F_{j + 1 / 2}^{\\rho v}}{\\rho_{j + 1 / 2}}\\right)\\right]
```

in Boussinesq/pseudo-incompressible mode and

```math
V_{j + 1 / 2} \\rightarrow \\left(1 + \\beta_{\\mathrm{R}, j + 1 / 2} \\Delta t\\right)^{- 1} \\left[V_{j + 1 / 2} + \\Delta t \\left(J P\\right)_{j + 1 / 2} \\left(- c_p \\frac{P_{j + 1 / 2}}{\\rho_{j + 1 / 2}} \\mathcal{P}_{j + 1 / 2}^{\\rho v} + \\frac{F_{j + 1 / 2}^{\\rho v}}{\\rho_{j + 1 / 2}}\\right)\\right]
```

in compressible mode.

```julia
update!(state::State, dt::AbstractFloat, m::Integer, variable::W, side::LHS)
```

Update the transformed vertical momentum with a Runge-Kutta step on the left-hand side of the equation.

The update is given by

```math
\\begin{align*}
    q^{\\rho \\widehat{w}}_{k + 1 / 2} & \\rightarrow \\Delta t \\left\\{- \\left[G^{13} \\left(\\frac{1}{J_{i + 1 / 2}} \\left(\\frac{\\mathcal{F}^{\\rho u, \\widehat{x}}_{i + 1} - \\mathcal{F}^{\\rho u, \\widehat{x}}}{\\Delta \\widehat{x}} + \\frac{\\mathcal{F}^{\\rho u, \\widehat{y}}_{i + 1 / 2, j + 1 / 2} - \\mathcal{F}^{\\rho u, \\widehat{y}}_{i + 1 / 2, j - 1 / 2}}{\\Delta \\widehat{y}}\\right.\\right.\\right.\\right.\\\\
    & \\qquad \\qquad \\qquad \\qquad \\qquad \\qquad + \\left.\\left.\\left.\\frac{\\mathcal{F}^{\\rho u, \\widehat{z}}_{i + 1 / 2, k + 1 / 2} - \\mathcal{F}^{\\rho u, \\widehat{z}}_{i + 1 / 2, k - 1 / 2}}{\\Delta \\widehat{z}}\\right)\\right)\\right]_{k + 1 / 2}\\\\
    & \\qquad \\qquad - \\left[G^{23} \\left(\\frac{1}{J_{j + 1 / 2}} \\left(\\frac{\\mathcal{F}^{\\rho v, \\widehat{x}}_{i + 1 / 2, j + 1 / 2} - \\mathcal{F}^{\\rho v, \\widehat{x}}_{i - 1 / 2, j + 1 / 2}}{\\Delta \\widehat{x}} + \\frac{\\mathcal{F}^{\\rho v, \\widehat{y}}_{j + 1} - \\mathcal{F}^{\\rho v, \\widehat{y}}}{\\Delta \\widehat{y}}\\right.\\right.\\right.\\\\
    & \\qquad \\qquad \\qquad \\qquad \\qquad \\qquad + \\left.\\left.\\left.\\frac{\\mathcal{F}^{\\rho v, \\widehat{z}}_{j + 1 / 2, k + 1 / 2} - \\mathcal{F}^{\\rho v, \\widehat{z}}_{j + 1 / 2, k - 1 / 2}}{\\Delta \\widehat{z}}\\right)\\right)\\right]_{k + 1 / 2}\\\\
    & \\qquad \\qquad - \\frac{1}{J_{k + 1 / 2}^2} \\left(\\frac{\\mathcal{F}^{\\rho w, \\widehat{x}}_{i + 1 / 2, k + 1 / 2} - \\mathcal{F}^{\\rho w, \\widehat{x}}_{i - 1 / 2, k + 1 / 2}}{\\Delta \\widehat{x}} + \\frac{\\mathcal{F}^{\\rho w, \\widehat{y}}_{j + 1 / 2, k + 1 / 2} - \\mathcal{F}^{\\rho w, \\widehat{y}}_{j - 1 / 2, k + 1 / 2}}{\\Delta \\widehat{y}}\\right.\\\\
    & \\qquad \\qquad \\qquad \\qquad \\quad + \\left.\\frac{\\mathcal{F}^{\\rho w, \\widehat{z}}_{k + 1} - \\mathcal{F}^{\\rho w, \\widehat{z}}}{\\Delta \\widehat{z}}\\right)\\\\
    & \\qquad \\qquad + \\left.G^{13} f \\left(\\rho_\\mathrm{old} v_\\mathrm{old}\\right)_{k + 1 / 2} - G^{23} f \\left(\\rho_\\mathrm{old} u_\\mathrm{old}\\right)_{k + 1 / 2}\\vphantom{- \\frac{1}{J^2} \\left(\\frac{\\mathcal{F}^{\\rho w, \\widehat{z}}_{k + 1} - \\mathcal{F}^{\\rho w, \\widehat{z}}}{\\Delta \\widehat{z}}\\right)}\\right\\} + \\alpha_\\mathrm{RK} q^{\\rho \\widehat{w}}_{k + 1 / 2},\\\\
    \\widehat{w}_{k + 1 / 2} & \\rightarrow \\rho_{k + 1 / 2}^{- 1} \\left(\\rho_{\\mathrm{old}, k + 1 / 2} \\widehat{w}_{k + 1 / 2} + \\beta_\\mathrm{RK} q^{\\rho \\widehat{w}}_{k + 1 / 2}\\right),
\\end{align*}
```

where ``\\rho_\\mathrm{old}``, ``u_{\\mathrm{old}, i + 1 / 2}`` and ``v_{\\mathrm{old}, j + 1 / 2}`` are the density, zonal wind and meridional wind stored in `state.variables.backups`.

```julia
update!(
	state::State,
	dt::AbstractFloat,
	variable::W,
	side::RHS,
	integration::Explicit,
)
```

Update the transformed vertical wind with an explicit Euler step on the right-hand side of the equation, without the Rayleigh-damping term.

The update is given by

```math
\\widehat{w}_{k + 1 / 2} \\rightarrow \\widehat{w}_{k + 1 / 2} + \\Delta t \\left[- c_p \\frac{P_{k + 1 / 2}}{\\rho_{k + 1 / 2}} \\mathcal{P}_{k + 1 / 2}^{\\rho \\widehat{w}} + \\left(\\frac{b'_\\mathrm{old}}{J}\\right)_{k + 1 / 2} + \\frac{F_{k + 1 / 2}^{\\rho \\widehat{w}}}{\\rho_{k + 1 / 2}}\\right]
```

in Boussinesq/pseudo-incompressible mode and

```math
\\widehat{W}_{k + 1 / 2} \\rightarrow \\widehat{W}_{k + 1 / 2} + \\Delta t \\left(J P\\right)_{k + 1 / 2} \\left[- c_p \\frac{P_{k + 1 / 2}}{\\rho_{k + 1 / 2}} \\mathcal{P}_{k + 1 / 2}^{\\rho \\widehat{w}} + \\left(\\frac{b'_\\mathrm{old}}{J}\\right)_{k + 1 / 2} + \\frac{F_{k + 1 / 2}^{\\rho \\widehat{w}}}{\\rho_{k + 1 / 2}}\\right]
```

in compressible mode, where ``b'_\\mathrm{old} = - g \\rho'_\\mathrm{old} / \\rho``, with ``\\rho'_\\mathrm{old}`` being the density fluctuations stored in `state.variables.backups`.

```julia
update!(
	state::State,
	dt::AbstractFloat,
	variable::W,
	side::RHS,
	integration::Implicit,
	rayleigh_factor::AbstractFloat,
)
```

Update the transformed vertical wind with an implicit Euler step on the right-hand side of the equation.

The update is given by

```math
\\begin{align*}
    \\widehat{w}_{k + 1 / 2} & \\rightarrow \\left[1 + \\beta_{\\mathrm{R}, k + 1 / 2} \\Delta t + \\frac{\\overline{\\rho}_{k + 1 / 2}}{\\rho_{k + 1 / 2}} N^2_{k + 1 / 2} \\left(\\Delta t\\right)^2\\right]^{- 1}\\\\
    & \\quad \\times \\left\\{\\widehat{w}_{k + 1 / 2} + \\Delta t \\left(- c_p \\frac{P_{k + 1 / 2}}{\\rho_{k + 1 / 2}} \\mathcal{P}_{k + 1 / 2}^{\\rho \\widehat{w}} + \\left(\\frac{b'}{J}\\right)_{k + 1 / 2} + \\frac{F_{k + 1 / 2}^{\\rho \\widehat{w}}}{\\rho_{k + 1 / 2}}\\right)\\right.\\\\
    & \\qquad \\quad + \\left.\\frac{\\overline{\\rho}_{k + 1 / 2}}{\\rho_{k + 1 / 2}} N^2_{k + 1 / 2} \\left(\\Delta t\\right)^2 \\left[\\left(G^{13} u\\right)_{k + 1 / 2} + \\left(G^{2 3} v\\right)_{k + 1 / 2}\\right]\\vphantom{\\left(\\frac{F_{k + 1 / 2}^{\\rho \\widehat{w}}}{\\rho_{k + 1 / 2}}\\right)}\\right\\}
\\end{align*}
```

in Boussinesq/pseudo-incompressible mode and

```math
\\begin{align*}
    \\widehat{W}_{k + 1 / 2} & \\rightarrow \\left[1 + \\beta_{\\mathrm{R}, k + 1 / 2} \\Delta t + \\frac{\\left(P / \\overline{\\theta}\\right)_{k + 1 / 2}}{\\rho_{k + 1 / 2}} N^2_{k + 1 / 2} \\left(\\Delta t\\right)^2\\right]^{- 1}\\\\
    & \\quad \\times \\left\\{\\widehat{W}_{k + 1 / 2} + \\Delta t \\left(J P\\right)_{k + 1 / 2} \\left(- c_p \\frac{P_{k + 1 / 2}}{\\rho_{k + 1 / 2}} \\mathcal{P}_{k + 1 / 2}^{\\rho \\widehat{w}} + \\left(\\frac{b'}{J}\\right)_{k + 1 / 2} + \\frac{F_{k + 1 / 2}^{\\rho \\widehat{w}}}{\\rho_{k + 1 / 2}}\\right)\\right.\\\\
    & \\qquad \\quad + \\left(J P\\right)_{k + 1 / 2} \\frac{\\left(P / \\overline{\\theta}\\right)_{k + 1 / 2}}{\\rho_{k + 1 / 2}} N^2_{k + 1 / 2} \\left(\\Delta t\\right)^2\\\\
    & \\qquad \\quad \\times \\left.\\left[\\left(G^{13} \\left(\\frac{U_{i + 1 / 2}}{\\left(J P\\right)_{i + 1 / 2}}\\right)\\right)_{k + 1 / 2} + \\left(G^{2 3} \\left(\\frac{V_{j + 1 / 2}}{\\left(J P\\right)_{j + 1 / 2}}\\right)\\right)_{k + 1 / 2}\\right]\\vphantom{\\left(\\frac{F_{k + 1 / 2}^{\\rho \\widehat{w}}}{\\rho_{k + 1 / 2}}\\right)}\\right\\}
\\end{align*}
```

in compressible mode.

```julia
update!(state::State, dt::AbstractFloat, variable::PiP)
```

Update the Exner-pressure if the atmosphere is compressible by dispatching to the appropriate method.

```julia
update!(state::State, dt::AbstractFloat, variable::PiP, model::AbstractModel)
```

Return in non-compressible modes.

```julia
update!(state::State, dt::AbstractFloat, variable::PiP, model::Compressible)
```

Update the Exner-pressure such that it is synchronized with the updated mass-weighted potential temperature.

The update is given by

```math
\\begin{align*}
    \\pi' & \\rightarrow \\pi' + \\Delta t \\left(\\frac{\\partial \\pi'}{\\partial P}\\right) \\left[- \\frac{1}{J} \\left(\\frac{U_{\\mathrm{old}, i + 1 / 2} - U_{\\mathrm{old}, i - 1 / 2}}{\\Delta \\widehat{x}} + \\frac{V_{\\mathrm{old}, j + 1 / 2} - V_{\\mathrm{old}, j - 1 / 2}}{\\Delta \\widehat{y}}\\right.\\right.\\\\
    & \\qquad \\qquad \\qquad \\qquad \\qquad \\qquad + \\left.\\left.\\frac{\\widehat{W}_{\\mathrm{old}, k + 1 / 2} - \\widehat{W}_{\\mathrm{old}, k - 1 / 2}}{\\Delta \\widehat{z}}\\right) + F^P\\right],
\\end{align*}
```

where ``U_{\\mathrm{old}, i + 1 / 2}``, ``V_{\\mathrm{old}, j + 1 / 2}`` and ``\\widehat{W}_{\\mathrm{old}, k + 1 / 2}`` are the transformed wind components (including the factor ``J P``) stored in `state.variables.backups`.

```julia
update!(state::State, dt::AbstractFloat, m::Integer, variable::P)
```

Update the mass-weighted potential temperature if the atmosphere is compressible by dispatching to the appropriate method.

```julia
update!(
	state::State,
	dt::AbstractFloat,
	m::Integer,
	variable::P,
	model::AbstractModel,
)
```

Return in non-compressible modes.

```julia
update!(
	state::State,
	dt::AbstractFloat,
	m::Integer,
	variable::P,
	model::Compressible,
)
```

Update the mass-weighted potential temperature with a Runge-Kutta step on the left-hand side of the equation (the right-hand side is zero).

The update is given by

```math
\\begin{align*}
    q^P & \\rightarrow \\Delta t \\left[- \\frac{1}{J} \\left(\\frac{\\mathcal{F}^{P, \\widehat{x}}_{i + 1 / 2} - \\mathcal{F}^{P, \\widehat{x}}_{i - 1 / 2}}{\\Delta \\widehat{x}} + \\frac{\\mathcal{F}^{P, \\widehat{y}}_{j + 1 / 2} - \\mathcal{F}^{P, \\widehat{y}}_{j - 1 / 2}}{\\Delta \\widehat{y}} + \\frac{\\mathcal{F}^{P, \\widehat{z}}_{k + 1 / 2} - \\mathcal{F}^{P, \\widehat{z}}_{k - 1 / 2}}{\\Delta \\widehat{z}}\\right) + F^P\\right] + \\alpha_\\mathrm{RK} q^P,\\\\
    P & \\rightarrow P + \\beta_\\mathrm{RK} q^P.
\\end{align*}
```

```julia
update!(state::State, dt::AbstractFloat, m::Integer, tracer_setup::NoTracer)
```

Return for configurations without tracer transport.

```julia
update!(
<<<<<<< HEAD
	state::State,
	dt::AbstractFloat,
	m::Integer,
	tracersetup::AbstractTracer,
=======
    state::State,
    dt::AbstractFloat,
    m::Integer,
    tracer_setup::AbstractTracer,
>>>>>>> f0d2b4ec
)
```

Update the tracers with a Runge-Kutta step on the left-hand sides of the equations with WKB right-hand side terms according to namelists configuration.

The update is given by

```math
\\begin{align*}
    q^{\\rho \\chi} & \\rightarrow \\Delta t \\left[- \\frac{1}{J} \\left(\\frac{\\mathcal{F}^{\\rho \\chi, \\widehat{x}}_{i + 1 / 2} - \\mathcal{F}^{\\rho \\chi, \\widehat{x}}_{i - 1 / 2}}{\\Delta \\widehat{x}} + \\frac{\\mathcal{F}^{\\rho \\chi, \\widehat{y}}_{j + 1 / 2} - \\mathcal{F}^{\\rho \\chi, \\widehat{y}}_{j - 1 / 2}}{\\Delta \\widehat{y}} + \\frac{\\mathcal{F}^{\\rho \\chi, \\widehat{z}}_{k + 1 / 2} - \\mathcal{F}^{\\rho \\chi, \\widehat{z}}_{k - 1 / 2}}{\\Delta \\widehat{z}}\\right) + F^{\\rho \\chi}\\right] + \\alpha_\\mathrm{RK} q^{\\rho \\chi},\\\\
    \\left(\\rho \\chi\\right) & \\rightarrow \\left(\\rho \\chi\\right) + \\beta_\\mathrm{RK} q^{\\rho \\chi}.
\\end{align*}
```

# Arguments

  - `state`: Model state.

  - `dt`: Time step.

  - `m`: Runge-Kutta-stage index.

  - `variable`: Variable to update.

  - `model`: Dynamic equations.

  - `side`: Side of the equation.

  - `integration`: Type of the Euler step.

  - `rayleigh_factor`: Factor by which the Rayleigh-damping coefficient is multiplied.

  - `tracer_setup`: General tracer-transport configuration.

# See also

  - [`PinCFlow.Update.compute_volume_force`](@ref)

  - [`PinCFlow.Update.compute_compressible_wind_factor`](@ref)

  - [`PinCFlow.Update.compute_vertical_wind`](@ref)

  - [`PinCFlow.Update.compute_buoyancy_factor`](@ref)

  - [`PinCFlow.Update.compute_pressure_gradient`](@ref)

  - [`PinCFlow.Update.transform`](@ref)

  - [`PinCFlow.Update.conductive_heating`](@ref)
"""
function update! end

function update!(state::State, dt::AbstractFloat, m::Integer, variable::Rho)
	(; model) = state.namelists.setting
	update!(state, dt, m, variable, model)
	return
end

function update!(
	state::State,
	dt::AbstractFloat,
	m::Integer,
	variable::Rho,
	model::Boussinesq,
)
	return
end

function update!(
	state::State,
	dt::AbstractFloat,
	m::Integer,
	variable::Rho,
	model::AbstractModel,
)
	(; i0, i1, j0, j1, k0, k1) = state.domain
	(; dx, dy, dz, jac) = state.grid
	(; alphark, betark) = state.time
	(; drho) = state.variables.increments
	(; phirho) = state.variables.fluxes
	(; rho) = state.variables.predictands

	if m == 1
		drho .= 0.0
	end

    @ivy for k in k0:k1, j in j0:j1, i in i0:i1
        fl = phirho[i - 1, j, k, 1]
        fr = phirho[i, j, k, 1]
        gb = phirho[i, j - 1, k, 2]
        gf = phirho[i, j, k, 2]
        hd = phirho[i, j, k - 1, 3]
        hu = phirho[i, j, k, 3]

		fluxdiff = (fr - fl) / dx + (gf - gb) / dy + (hu - hd) / dz
		fluxdiff /= jac[i, j, k]

		f = -fluxdiff

		drho[i, j, k] = dt * f + alphark[m] * drho[i, j, k]
		rho[i, j, k] += betark[m] * drho[i, j, k]
	end

	return
end

function update!(
	state::State,
	dt::AbstractFloat,
	m::Integer,
	variable::RhoP,
	side::LHS,
)
<<<<<<< HEAD
	(; i0, i1, j0, j1, k0, k1) = state.domain
	(; dx, dy, dz, jac) = state.grid
	(; thetastrattfc) = state.atmosphere
	(; alphark, betark) = state.time
	(; drhop) = state.variables.increments
	(; phirhop) = state.variables.fluxes
	(; rhop) = state.variables.predictands

	if m == 1
		drhop .= 0.0
	end
=======
    (; i0, i1, j0, j1, k0, k1) = state.domain
    (; dx, dy, dz, jac) = state.grid
    (; thetabar) = state.atmosphere
    (; alphark, betark) = state.time
    (; drhop) = state.variables.increments
    (; phirhop) = state.variables.fluxes
    (; rhop) = state.variables.predictands

    if m == 1
        drhop .= 0.0
    end
>>>>>>> f0d2b4ec

    @ivy for k in k0:k1, j in j0:j1, i in i0:i1
        fl = phirhop[i - 1, j, k, 1]
        fr = phirhop[i, j, k, 1]
        gb = phirhop[i, j - 1, k, 2]
        gf = phirhop[i, j, k, 2]
        hd = phirhop[i, j, k - 1, 3]
        hu = phirhop[i, j, k, 3]

		fluxdiff = (fr - fl) / dx + (gf - gb) / dy + (hu - hd) / dz
		fluxdiff /= jac[i, j, k]

        heating = compute_volume_force(state, i, j, k, P())

        f = -fluxdiff - heating / thetabar[i, j, k]

		drhop[i, j, k] = dt * f + alphark[m] * drhop[i, j, k]
		rhop[i, j, k] += betark[m] * drhop[i, j, k]
	end

	return
end

function update!(
	state::State,
	dt::AbstractFloat,
	variable::RhoP,
	side::RHS,
	integration::Explicit,
)
    (; i0, i1, j0, j1, k0, k1) = state.domain
    (; g_ndim) = state.constants
    (; rhobar, n2) = state.atmosphere
    (; predictands) = state.variables
    (; rho, rhop) = predictands

    @ivy for k in k0:k1, j in j0:j1, i in i0:i1
        jpu = compute_compressible_wind_factor(state, i, j, k, W())
        jpd = compute_compressible_wind_factor(state, i, j, k - 1, W())
        wvrt =
            0.5 * (
                compute_vertical_wind(i, j, k, state) / jpu +
                compute_vertical_wind(i, j, k - 1, state) / jpd
            )

        buoy = -g_ndim * rhop[i, j, k] / (rho[i, j, k] + rhobar[i, j, k])
        fb = compute_buoyancy_factor(state, i, j, k, RhoP())
        buoy -= dt * fb * n2[i, j, k] * wvrt

<<<<<<< HEAD
		rhop[i, j, k] = -buoy * (rho[i, j, k] + rhostrattfc[i, j, k]) / g_ndim
	end
=======
        rhop[i, j, k] = -buoy * (rho[i, j, k] + rhobar[i, j, k]) / g_ndim
    end
>>>>>>> f0d2b4ec

	return
end

function update!(
	state::State,
	dt::AbstractFloat,
	variable::RhoP,
	side::RHS,
	integration::Implicit,
	rayleigh_factor::AbstractFloat,
)
    (; nbz) = state.namelists.domain
    (; zz_size, ko, i0, i1, j0, j1, k0, k1) = state.domain
    (; jac, met) = state.grid
    (; use_sponge) = state.namelists.sponge
    (; betar) = state.sponge
    (; g_ndim) = state.constants
    (; rhobar, n2) = state.atmosphere
    (; rho, rhop, u, v, pip) = state.variables.predictands
    (; wold) = state.variables.backups

    @ivy for k in k0:k1, j in j0:j1, i in i0:i1
        rhoc = rho[i, j, k] + rhobar[i, j, k]
        rhoedgeu =
            (
                jac[i, j, k + 1] * rho[i, j, k] +
                jac[i, j, k] * rho[i, j, k + 1]
            ) / (jac[i, j, k] + jac[i, j, k + 1])
        rhoedgeu +=
            (
                jac[i, j, k + 1] * rhobar[i, j, k] +
                jac[i, j, k] * rhobar[i, j, k + 1]
            ) / (jac[i, j, k] + jac[i, j, k + 1])
        rhoedged =
            (
                jac[i, j, k - 1] * rho[i, j, k] +
                jac[i, j, k] * rho[i, j, k - 1]
            ) / (jac[i, j, k] + jac[i, j, k - 1])
        rhoedged +=
            (
                jac[i, j, k - 1] * rhobar[i, j, k] +
                jac[i, j, k] * rhobar[i, j, k - 1]
            ) / (jac[i, j, k] + jac[i, j, k - 1])

        jpedgeu = compute_compressible_wind_factor(state, i, j, k, W())
        jpedged = compute_compressible_wind_factor(state, i, j, k - 1, W())
        w = 0.5 * (wold[i, j, k] / jpedgeu + wold[i, j, k - 1] / jpedged)

        lower_gradient = compute_pressure_gradient(state, pip, i, j, k - 1, W())
        lower_force = compute_volume_force(state, i, j, k - 1, W())
        upper_gradient = compute_pressure_gradient(state, pip, i, j, k, W())
        upper_force = compute_volume_force(state, i, j, k, W())

        if ko + k == k0
            lower_gradient = 0.0
            lower_force = 0.0
        elseif ko + k == zz_size - nbz
            upper_gradient = 0.0
            upper_force = 0.0
        end

		gradient = 0.5 * (lower_gradient + upper_gradient)
		force = 0.5 * (lower_force / rhoedged + upper_force / rhoedgeu) * rhoc

		factor = 1.0

        if use_sponge
            factor += dt * betar[i, j, k] * rayleigh_factor
        end

        b = -g_ndim * rhop[i, j, k] / (rho[i, j, k] + rhobar[i, j, k])
        jpedger = compute_compressible_wind_factor(state, i, j, k, U())
        jpedgel = compute_compressible_wind_factor(state, i - 1, j, k, U())
        jpedgef = compute_compressible_wind_factor(state, i, j, k, V())
        jpedgeb = compute_compressible_wind_factor(state, i, j - 1, k, V())
        fb = compute_buoyancy_factor(state, i, j, k, RhoP())
        b =
            1.0 / (factor + fb * n2[i, j, k] * dt^2.0) * (
                -fb *
                n2[i, j, k] *
                dt *
                jac[i, j, k] *
                (w + dt * (-gradient + force / rhoc)) +
                factor * b +
                fb *
                n2[i, j, k] *
                dt *
                jac[i, j, k] *
                factor *
                0.5 *
                (
                    met[i, j, k, 1, 3] *
                    (u[i, j, k] / jpedger + u[i - 1, j, k] / jpedgel) +
                    met[i, j, k, 2, 3] *
                    (v[i, j, k] / jpedgef + v[i, j - 1, k] / jpedgeb)
                )
            )

<<<<<<< HEAD
		rhop[i, j, k] = -b * (rho[i, j, k] + rhostrattfc[i, j, k]) / g_ndim
	end
=======
        rhop[i, j, k] = -b * (rho[i, j, k] + rhobar[i, j, k]) / g_ndim
    end
>>>>>>> f0d2b4ec

	return
end

function update!(
	state::State,
	dt::AbstractFloat,
	m::Integer,
	variable::U,
	side::LHS,
)
    (; coriolis_frequency) = state.namelists.atmosphere
    (; alphark, betark) = state.time
    (; tref) = state.constants
    (; zz_size, nzz, ko, i0, i1, j0, j1, k0, k1) = state.domain
    (; dx, dy, dz, jac) = state.grid
    (; rhobar) = state.atmosphere
    (; du) = state.variables.increments
    (; phiu) = state.variables.fluxes
    (; rhoold, uold) = state.variables.backups
    (; rho, u, v) = state.variables.predictands

    fc = coriolis_frequency * tref

    if m == 1
        du .= 0.0
    end

    @ivy for k in k0:k1, j in j0:j1, i in (i0 - 1):i1

		# Compute zonal momentum flux divergence.
		fr = phiu[i, j, k, 1]
		fl = phiu[i-1, j, k, 1]
		gf = phiu[i, j, k, 2]
		gb = phiu[i, j-1, k, 2]
		hu = phiu[i, j, k, 3]
		hd = phiu[i, j, k-1, 3]
		fluxdiff = (fr - fl) / dx + (gf - gb) / dy + (hu - hd) / dz

		# Adjust zonal momentum flux divergence.
		jacedger = 0.5 * (jac[i, j, k] + jac[i+1, j, k])
		fluxdiff /= jacedger

        # Explicit integration of Coriolis force in TFC.
        uold[i, j, k] = u[i, j, k]
        if k == k1 && ko + nzz != zz_size
            uold[i, j, k + 1] = u[i, j, k + 1]
        end
        vc = 0.5 * (v[i, j, k] + v[i, j - 1, k])
        vr = 0.5 * (v[i + 1, j, k] + v[i + 1, j - 1, k])
        volforce =
            0.5 *
            fc *
            (
                (rhoold[i, j, k] + rhobar[i, j, k]) * vc +
                (rhoold[i + 1, j, k] + rhobar[i + 1, j, k]) * vr
            )

		# Compute force.
		force = -fluxdiff + volforce

<<<<<<< HEAD
		# Interpolate density.
		rhom_1 = 0.5 * (rhoold[i, j, k] + rhoold[i+1, j, k])
		rhom = 0.5 * (rho[i, j, k] + rho[i+1, j, k])
		rhostratedger = 0.5 * (rhostrattfc[i, j, k] + rhostrattfc[i+1, j, k])
		rhom_1 += rhostratedger
		rhom += rhostratedger
=======
        # Interpolate density.
        rhom_1 = 0.5 * (rhoold[i, j, k] + rhoold[i + 1, j, k])
        rhom = 0.5 * (rho[i, j, k] + rho[i + 1, j, k])
        rhobaredger = 0.5 * (rhobar[i, j, k] + rhobar[i + 1, j, k])
        rhom_1 += rhobaredger
        rhom += rhobaredger
>>>>>>> f0d2b4ec

		# Set velocity and momentum at previous time.
		um_1 = u[i, j, k]
		momm_1 = rhom_1 * um_1

		# Compute tendency.
		du[i, j, k] = dt * force + alphark[m] * du[i, j, k]

		# Update momentum.
		momm = momm_1 + betark[m] * du[i, j, k]

		# Update wind.
		uast = momm / rhom
		u[i, j, k] = uast
	end

    return
end

function update!(
	state::State,
	dt::AbstractFloat,
	variable::U,
	side::RHS,
	integration::Explicit,
)
<<<<<<< HEAD
	(; i0, i1, j0, j1, k0, k1) = state.domain
	(; rhostrattfc) = state.atmosphere
	(; rho, u, pip) = state.variables.predictands
=======
    (; i0, i1, j0, j1, k0, k1) = state.domain
    (; rhobar) = state.atmosphere
    (; rho, u, pip) = state.variables.predictands
>>>>>>> f0d2b4ec

    @ivy for k in k0:k1, j in j0:j1, i in (i0 - 1):i1
        rhoedger = 0.5 * (rho[i, j, k] + rho[i + 1, j, k])
        rhobaredger = 0.5 * (rhobar[i, j, k] + rhobar[i + 1, j, k])
        rhoedger += rhobaredger

        gradient = compute_pressure_gradient(state, pip, i, j, k, U())

        force = compute_volume_force(state, i, j, k, U())

        jpedger = compute_compressible_wind_factor(state, i, j, k, U())

		u[i, j, k] += dt * (-gradient + force / rhoedger) * jpedger
	end

	return
end

function update!(
	state::State,
	dt::AbstractFloat,
	variable::U,
	side::RHS,
	integration::Implicit,
	rayleigh_factor::AbstractFloat,
)
    (; use_sponge, damp_horizontal_wind_on_rhs) = state.namelists.sponge
    (; zz_size, nzz, ko, i0, i1, j0, j1, k0, k1) = state.domain
    (; rhobar) = state.atmosphere
    (; betar) = state.sponge
    (; rho, u, pip) = state.variables.predictands

    kmin = k0
    kmax = ko + nzz == zz_size ? k1 : k1 + 1

    @ivy for k in kmin:kmax, j in j0:j1, i in (i0 - 1):i1
        rhoedger = 0.5 * (rho[i, j, k] + rho[i + 1, j, k])
        rhobaredger = 0.5 * (rhobar[i, j, k] + rhobar[i + 1, j, k])
        rhoedger += rhobaredger

        gradient = compute_pressure_gradient(state, pip, i, j, k, U())

        force = compute_volume_force(state, i, j, k, U())

		factor = 1.0

        if use_sponge && damp_horizontal_wind_on_rhs
            factor +=
                dt *
                0.5 *
                (betar[i, j, k] + betar[i + 1, j, k]) *
                rayleigh_factor
        end

        jpedger = compute_compressible_wind_factor(state, i, j, k, U())

		u[i, j, k] =
			1.0 / factor *
			(u[i, j, k] + dt * (-gradient + force / rhoedger) * jpedger)
	end

	return
end

function update!(
	state::State,
	dt::AbstractFloat,
	m::Integer,
	variable::V,
	side::LHS,
)
    (; coriolis_frequency) = state.namelists.atmosphere
    (; alphark, betark) = state.time
    (; tref) = state.constants
    (; zz_size, nzz, ko, i0, i1, j0, j1, k0, k1) = state.domain
    (; dx, dy, dz, jac) = state.grid
    (; rhobar) = state.atmosphere
    (; dv) = state.variables.increments
    (; phiv) = state.variables.fluxes
    (; rhoold, uold, vold) = state.variables.backups
    (; rho, v) = state.variables.predictands

    fc = coriolis_frequency * tref

    if m == 1
        dv .= 0.0
    end

    @ivy for k in k0:k1, j in (j0 - 1):j1, i in i0:i1

<<<<<<< HEAD
		# Compute meridional momentum flux divergence.
		fr = phiv[i, j, k, 1]
		fl = phiv[i-1, j, k, 1]
		gf = phiv[i, j, k, 2]
		gb = phiv[i, j-1, k, 2]
		hu = phiv[i, j, k, 3]
		hd = phiv[i, j, k-1, 3]
		fluxdiff = (fr - fl) / dx + (gf - gb) / dy + (hu - hd) / dz

		# Adjust meridional momentum flux divergence.
		jacedgef = 0.5 * (jac[i, j, k] + jac[i, j+1, k])
		fluxdiff /= jacedgef

		# Explicit integration of Coriolis force in TFC.
		vold[i, j, k] = v[i, j, k]
		if k == k1 && ko + nzz != sizezz
			vold[i, j, k+1] = v[i, j, k+1]
		end
		uc = 0.5 * (uold[i, j, k] + uold[i-1, j, k])
		uf = 0.5 * (uold[i, j+1, k] + uold[i-1, j+1, k])
=======
        # Compute meridional momentum flux divergence.
        fr = phiv[i, j, k, 1]
        fl = phiv[i - 1, j, k, 1]
        gf = phiv[i, j, k, 2]
        gb = phiv[i, j - 1, k, 2]
        hu = phiv[i, j, k, 3]
        hd = phiv[i, j, k - 1, 3]
        fluxdiff = (fr - fl) / dx + (gf - gb) / dy + (hu - hd) / dz

        # Adjust meridional momentum flux divergence.
        jacedgef = 0.5 * (jac[i, j, k] + jac[i, j + 1, k])
        fluxdiff /= jacedgef

        # Explicit integration of Coriolis force in TFC.
        vold[i, j, k] = v[i, j, k]
        if k == k1 && ko + nzz != zz_size
            vold[i, j, k + 1] = v[i, j, k + 1]
        end
        uc = 0.5 * (uold[i, j, k] + uold[i - 1, j, k])
        uf = 0.5 * (uold[i, j + 1, k] + uold[i - 1, j + 1, k])
>>>>>>> f0d2b4ec

        volforce =
            -0.5 *
            fc *
            (
                (rhoold[i, j, k] + rhobar[i, j, k]) * uc +
                (rhoold[i, j + 1, k] + rhobar[i, j + 1, k]) * uf
            )

		force = -fluxdiff + volforce

<<<<<<< HEAD
		# Interpolate density.
		rhom_1 = 0.5 * (rhoold[i, j, k] + rhoold[i, j+1, k])
		rhom = 0.5 * (rho[i, j, k] + rho[i, j+1, k])
		rhostratedgef = 0.5 * (rhostrattfc[i, j, k] + rhostrattfc[i, j+1, k])
		rhom_1 += rhostratedgef
		rhom += rhostratedgef
=======
        # Interpolate density.
        rhom_1 = 0.5 * (rhoold[i, j, k] + rhoold[i, j + 1, k])
        rhom = 0.5 * (rho[i, j, k] + rho[i, j + 1, k])
        rhobaredgef = 0.5 * (rhobar[i, j, k] + rhobar[i, j + 1, k])
        rhom_1 += rhobaredgef
        rhom += rhobaredgef
>>>>>>> f0d2b4ec

		vm_1 = v[i, j, k]
		momm_1 = rhom_1 * vm_1

		dv[i, j, k] = dt * force + alphark[m] * dv[i, j, k]

		momm = momm_1 + betark[m] * dv[i, j, k]

		# Update wind.
		vast = momm / rhom
		v[i, j, k] = vast
	end

    return
end

function update!(
	state::State,
	dt::AbstractFloat,
	variable::V,
	side::RHS,
	integration::Explicit,
)
<<<<<<< HEAD
	(; i0, i1, j0, j1, k0, k1) = state.domain
	(; rhostrattfc) = state.atmosphere
	(; rho, v, pip) = state.variables.predictands
=======
    (; i0, i1, j0, j1, k0, k1) = state.domain
    (; rhobar) = state.atmosphere
    (; rho, v, pip) = state.variables.predictands
>>>>>>> f0d2b4ec

    @ivy for k in k0:k1, j in (j0 - 1):j1, i in i0:i1
        rhoedgef = 0.5 * (rho[i, j, k] + rho[i, j + 1, k])
        rhobaredgef = 0.5 * (rhobar[i, j, k] + rhobar[i, j + 1, k])
        rhoedgef += rhobaredgef

        gradient = compute_pressure_gradient(state, pip, i, j, k, V())

        force = compute_volume_force(state, i, j, k, V())

        jpedgef = compute_compressible_wind_factor(state, i, j, k, V())

		v[i, j, k] += dt * (-gradient + force / rhoedgef) * jpedgef
	end

	return
end

function update!(
	state::State,
	dt::AbstractFloat,
	variable::V,
	side::RHS,
	integration::Implicit,
	rayleigh_factor::AbstractFloat,
)
    (; use_sponge, damp_horizontal_wind_on_rhs) = state.namelists.sponge
    (; zz_size, nzz, ko, i0, i1, j0, j1, k0, k1) = state.domain
    (; rhobar) = state.atmosphere
    (; betar) = state.sponge
    (; rho, v, pip) = state.variables.predictands

    kmin = k0
    kmax = ko + nzz == zz_size ? k1 : k1 + 1

    @ivy for k in kmin:kmax, j in (j0 - 1):j1, i in i0:i1
        rhoedgef = 0.5 * (rho[i, j, k] + rho[i, j + 1, k])
        rhobaredgef = 0.5 * (rhobar[i, j, k] + rhobar[i, j + 1, k])
        rhoedgef += rhobaredgef

        gradient = compute_pressure_gradient(state, pip, i, j, k, V())

        force = compute_volume_force(state, i, j, k, V())

		factor = 1.0

        if use_sponge && damp_horizontal_wind_on_rhs
            factor +=
                dt *
                0.5 *
                (betar[i, j, k] + betar[i, j + 1, k]) *
                rayleigh_factor
        end

        jpedgef = compute_compressible_wind_factor(state, i, j, k, V())

		v[i, j, k] =
			1.0 / factor *
			(v[i, j, k] + dt * (-gradient + force / rhoedgef) * jpedgef)
	end

	return
end

function update!(
	state::State,
	dt::AbstractFloat,
	m::Integer,
	variable::W,
	side::LHS,
)
    (; coriolis_frequency) = state.namelists.atmosphere
    (; alphark, betark) = state.time
    (; tref) = state.constants
    (; zz_size, nzz, ko, i0, i1, j0, j1, k0, k1) = state.domain
    (; grid) = state
    (; dx, dy, dz, jac, met) = grid
    (; rhobar) = state.atmosphere
    (; dw) = state.variables.increments
    (; phiu, phiv, phiw) = state.variables.fluxes
    (; rhoold, uold, vold) = state.variables.backups
    (; rho, w) = state.variables.predictands

    fc = coriolis_frequency * tref

    # Initialize fields for transformation of momentum flux divergence.
    (fluxdiffu, fluxdiffv) = (zeros(2, 2) for i in 1:2)

	if m == 1
		dw .= 0.0
	end

    kmin = ko == 0 ? k0 : k0 - 1
    kmax = ko + nzz == zz_size ? k1 - 1 : k1

    @ivy for k in kmin:kmax, j in j0:j1, i in i0:i1
        # Compute vertical momentum flux divergence.
        fr = phiw[i, j, k, 1]
        fl = phiw[i - 1, j, k, 1]
        gf = phiw[i, j, k, 2]
        gb = phiw[i, j - 1, k, 2]
        hu = phiw[i, j, k, 3]
        hd = phiw[i, j, k - 1, 3]
        fluxdiff = (fr - fl) / dx + (gf - gb) / dy + (hu - hd) / dz

		# Adjust Cartesian vertical momentum flux divergence.
		jacedgeu =
			2.0 * jac[i, j, k] * jac[i, j, k+1] /
			(jac[i, j, k] + jac[i, j, k+1])
		fluxdiff /= jacedgeu

		# Compute zonal momentum flux divergences.
		for ll in 0:1, mm in 0:1
			fr                    = phiu[i-ll, j, k+mm, 1]
			fl                    = phiu[i-1-ll, j, k+mm, 1]
			gf                    = phiu[i-ll, j, k+mm, 2]
			gb                    = phiu[i-ll, j-1, k+mm, 2]
			hu                    = phiu[i-ll, j, k+mm, 3]
			hd                    = phiu[i-ll, j, k-1+mm, 3]
			fluxdiffu[ll+1, mm+1] =
			(fr - fl) / dx + (gf - gb) / dy + (hu - hd) / dz
			jacedger              =
			0.5 * (jac[i-ll, j, k+mm] + jac[i+1-ll, j, k+mm])
			fluxdiffu[ll+1, mm+1] /= jacedger
		end

		# Compute meridional momentum flux divergences.
		for ll in 0:1, mm in 0:1
			fr                    = phiv[i, j-ll, k+mm, 1]
			fl                    = phiv[i-1, j-ll, k+mm, 1]
			gf                    = phiv[i, j-ll, k+mm, 2]
			gb                    = phiv[i, j-1-ll, k+mm, 2]
			hu                    = phiv[i, j-ll, k+mm, 3]
			hd                    = phiv[i, j-ll, k-1+mm, 3]
			fluxdiffv[ll+1, mm+1] =
			(fr - fl) / dx + (gf - gb) / dy + (hu - hd) / dz
			jacedgef              =
			0.5 * (jac[i, j-ll, k+mm] + jac[i, j+1-ll, k+mm])
			fluxdiffv[ll+1, mm+1] /= jacedgef
		end

        # Compute transformed vertical momentum flux divergence.
        fluxdiff = transform(
            i,
            j,
            k,
            fluxdiffu[1, 1],
            fluxdiffu[1, 2],
            fluxdiffu[2, 1],
            fluxdiffu[2, 2],
            fluxdiffv[1, 1],
            fluxdiffv[1, 2],
            fluxdiffv[2, 1],
            fluxdiffv[2, 2],
            fluxdiff,
            Transformed(),
            state,
        )

		# Explicit integration of Coriolis force in TFC.
		vc = 0.5 * (vold[i, j, k] + vold[i, j-1, k])
		vu = 0.5 * (vold[i, j, k+1] + vold[i, j-1, k+1])
		uc = 0.5 * (uold[i, j, k] + uold[i-1, j, k])
		uu = 0.5 * (uold[i, j, k+1] + uold[i-1, j, k+1])

        volforce =
            fc * (
                jac[i, j, k + 1] *
                met[i, j, k, 1, 3] *
                (rhoold[i, j, k] + rhobar[i, j, k]) *
                vc +
                jac[i, j, k] *
                met[i, j, k + 1, 1, 3] *
                (rhoold[i, j, k + 1] + rhobar[i, j, k + 1]) *
                vu
            ) / (jac[i, j, k] + jac[i, j, k + 1]) -
            fc * (
                jac[i, j, k + 1] *
                met[i, j, k, 2, 3] *
                (rhoold[i, j, k] + rhobar[i, j, k]) *
                uc +
                jac[i, j, k] *
                met[i, j, k + 1, 2, 3] *
                (rhoold[i, j, k + 1] + rhobar[i, j, k + 1]) *
                uu
            ) / (jac[i, j, k] + jac[i, j, k + 1])

<<<<<<< HEAD
		force = -fluxdiff + volforce

		# Interpolate densities.
		rhom_1 =
			(
				jac[i, j, k+1] * rhoold[i, j, k] +
				jac[i, j, k] * rhoold[i, j, k+1]
			) / (jac[i, j, k] + jac[i, j, k+1])
		rhom =
			(
				jac[i, j, k+1] * rho[i, j, k] +
				jac[i, j, k] * rho[i, j, k+1]
			) / (jac[i, j, k] + jac[i, j, k+1])
		rhostratedgeu =
			(
				jac[i, j, k+1] * rhostrattfc[i, j, k] +
				jac[i, j, k] * rhostrattfc[i, j, k+1]
			) / (jac[i, j, k] + jac[i, j, k+1])
		rhom_1 += rhostratedgeu
		rhom += rhostratedgeu

		wm_1 = w[i, j, k]
		momm_1 = rhom_1 * wm_1

		dw[i, j, k] = dt * force + alphark[m] * dw[i, j, k]

		momm = momm_1 + betark[m] * dw[i, j, k]

		# Update wind.
		wast = momm / rhom
		w[i, j, k] = wast
	end

	return
=======
        force = -fluxdiff + volforce

        # Interpolate densities.
        rhom_1 =
            (
                jac[i, j, k + 1] * rhoold[i, j, k] +
                jac[i, j, k] * rhoold[i, j, k + 1]
            ) / (jac[i, j, k] + jac[i, j, k + 1])
        rhom =
            (
                jac[i, j, k + 1] * rho[i, j, k] +
                jac[i, j, k] * rho[i, j, k + 1]
            ) / (jac[i, j, k] + jac[i, j, k + 1])
        rhobaredgeu =
            (
                jac[i, j, k + 1] * rhobar[i, j, k] +
                jac[i, j, k] * rhobar[i, j, k + 1]
            ) / (jac[i, j, k] + jac[i, j, k + 1])
        rhom_1 += rhobaredgeu
        rhom += rhobaredgeu

        wm_1 = w[i, j, k]
        momm_1 = rhom_1 * wm_1

        dw[i, j, k] = dt * force + alphark[m] * dw[i, j, k]

        momm = momm_1 + betark[m] * dw[i, j, k]

        # Update wind.
        wast = momm / rhom
        w[i, j, k] = wast
    end

    return
>>>>>>> f0d2b4ec
end

function update!(
	state::State,
	dt::AbstractFloat,
	variable::W,
	side::RHS,
	integration::Explicit,
)
    (; g_ndim) = state.constants
    (; zz_size, nzz, ko, i0, i1, j0, j1, k0, k1) = state.domain
    (; jac) = state.grid
    (; rhobar) = state.atmosphere
    (; rhopold) = state.variables.backups
    (; rho, w, pip) = state.variables.predictands

    kmin = ko == 0 ? k0 : k0 - 1
    kmax = ko + nzz == zz_size ? k1 - 1 : k1

    @ivy for k in kmin:kmax, j in j0:j1, i in i0:i1
        rhoc = rho[i, j, k]
        rhou = rho[i, j, k + 1]
        rhoedgeu =
            (
                jac[i, j, k + 1] * rho[i, j, k] +
                jac[i, j, k] * rho[i, j, k + 1]
            ) / (jac[i, j, k] + jac[i, j, k + 1])

<<<<<<< HEAD
		rhoc += rhostrattfc[i, j, k]
		rhou += rhostrattfc[i, j, k+1]
		rhoedgeu +=
			(
				jac[i, j, k+1] * rhostrattfc[i, j, k] +
				jac[i, j, k] * rhostrattfc[i, j, k+1]
			) / (jac[i, j, k] + jac[i, j, k+1])
=======
        rhoc += rhobar[i, j, k]
        rhou += rhobar[i, j, k + 1]
        rhoedgeu +=
            (
                jac[i, j, k + 1] * rhobar[i, j, k] +
                jac[i, j, k] * rhobar[i, j, k + 1]
            ) / (jac[i, j, k] + jac[i, j, k + 1])
>>>>>>> f0d2b4ec

        gradient = compute_pressure_gradient(state, pip, i, j, k, W())

        force = compute_volume_force(state, i, j, k, W())

		b =
			-g_ndim * (
				jac[i, j, k+1] * rhopold[i, j, k] / rhoc / jac[i, j, k] +
				jac[i, j, k] * rhopold[i, j, k+1] / rhou / jac[i, j, k+1]
			) / (jac[i, j, k] + jac[i, j, k+1])

        jpedgeu = compute_compressible_wind_factor(state, i, j, k, W())

		w[i, j, k] += dt * (b - gradient + force / rhoedgeu) * jpedgeu
	end

	return
end

function update!(
	state::State,
	dt::AbstractFloat,
	variable::W,
	side::RHS,
	integration::Implicit,
	rayleigh_factor::AbstractFloat,
)
    (; use_sponge) = state.namelists.sponge
    (; g_ndim) = state.constants
    (; zz_size, nzz, ko, i0, i1, j0, j1, k0, k1) = state.domain
    (; jac, met) = state.grid
    (; rhobar, n2) = state.atmosphere
    (; betar) = state.sponge
    (; rho, rhop, u, v, w, pip) = state.variables.predictands

    kmin = ko == 0 ? k0 : k0 - 1
    kmax = ko + nzz == zz_size ? k1 - 1 : k1

    @ivy for k in kmin:kmax, j in j0:j1, i in i0:i1
        rhoc = rho[i, j, k]
        rhou = rho[i, j, k + 1]
        rhoedgeu =
            (
                jac[i, j, k + 1] * rho[i, j, k] +
                jac[i, j, k] * rho[i, j, k + 1]
            ) / (jac[i, j, k] + jac[i, j, k + 1])

<<<<<<< HEAD
		rhoc += rhostrattfc[i, j, k]
		rhou += rhostrattfc[i, j, k+1]
		rhoedgeu +=
			(
				jac[i, j, k+1] * rhostrattfc[i, j, k] +
				jac[i, j, k] * rhostrattfc[i, j, k+1]
			) / (jac[i, j, k] + jac[i, j, k+1])
=======
        rhoc += rhobar[i, j, k]
        rhou += rhobar[i, j, k + 1]
        rhoedgeu +=
            (
                jac[i, j, k + 1] * rhobar[i, j, k] +
                jac[i, j, k] * rhobar[i, j, k + 1]
            ) / (jac[i, j, k] + jac[i, j, k + 1])
>>>>>>> f0d2b4ec

        gradient = compute_pressure_gradient(state, pip, i, j, k, W())

        force = compute_volume_force(state, i, j, k, W())

<<<<<<< HEAD
		bvsstratedgeu =
			(
				jac[i, j, k+1] * bvsstrattfc[i, j, k] +
				jac[i, j, k] * bvsstrattfc[i, j, k+1]
			) / (jac[i, j, k] + jac[i, j, k+1])
=======
        n2edgeu =
            (jac[i, j, k + 1] * n2[i, j, k] + jac[i, j, k] * n2[i, j, k + 1]) /
            (jac[i, j, k] + jac[i, j, k + 1])
>>>>>>> f0d2b4ec

		factor = 1.0

        if use_sponge
            factor +=
                dt * (
                    jac[i, j, k + 1] * betar[i, j, k] +
                    jac[i, j, k] * betar[i, j, k + 1]
                ) / (jac[i, j, k] + jac[i, j, k + 1]) * rayleigh_factor
        end

		# Buoyancy is predicted after momentum in implicit steps.
		b =
			-g_ndim * (
				jac[i, j, k+1] * rhop[i, j, k] / rhoc / jac[i, j, k] +
				jac[i, j, k] * rhop[i, j, k+1] / rhou / jac[i, j, k+1]
			) / (jac[i, j, k] + jac[i, j, k+1])

        jpedger = compute_compressible_wind_factor(state, i, j, k, U())
        jpedgel = compute_compressible_wind_factor(state, i - 1, j, k, U())
        jpedgef = compute_compressible_wind_factor(state, i, j, k, V())
        jpedgeb = compute_compressible_wind_factor(state, i, j - 1, k, V())
        jpuedger = compute_compressible_wind_factor(state, i, j, k + 1, U())
        jpuedgel = compute_compressible_wind_factor(state, i - 1, j, k + 1, U())
        jpuedgef = compute_compressible_wind_factor(state, i, j, k + 1, V())
        jpuedgeb = compute_compressible_wind_factor(state, i, j - 1, k + 1, V())

		uc = 0.5 * (u[i, j, k] / jpedger + u[i-1, j, k] / jpedgel)
		uu = 0.5 * (u[i, j, k+1] / jpuedger + u[i-1, j, k+1] / jpuedgel)
		vc = 0.5 * (v[i, j, k] / jpedgef + v[i, j-1, k] / jpedgeb)
		vu = 0.5 * (v[i, j, k+1] / jpuedgef + v[i, j-1, k+1] / jpuedgeb)

        jpedgeu = compute_compressible_wind_factor(state, i, j, k, W())
        fw = compute_buoyancy_factor(state, i, j, k, W())

<<<<<<< HEAD
		w[i, j, k] =
			1.0 / (factor + fw * bvsstratedgeu * dt^2.0) * (
				w[i, j, k] - dt * gradient * jpedgeu +
				dt * b * jpedgeu +
				dt * force / rhoedgeu * jpedgeu +
				jpedgeu *
				fw *
				bvsstratedgeu *
				dt^2.0 *
				(
					jac[i, j, k+1] *
					(met[i, j, k, 1, 3] * uc + met[i, j, k, 2, 3] * vc) +
					jac[i, j, k] *
					(met[i, j, k+1, 1, 3] * uu + met[i, j, k+1, 2, 3] * vu)
				) / (jac[i, j, k] + jac[i, j, k+1])
			)
	end

	return
=======
        w[i, j, k] =
            1.0 / (factor + fw * n2edgeu * dt^2.0) * (
                w[i, j, k] - dt * gradient * jpedgeu +
                dt * b * jpedgeu +
                dt * force / rhoedgeu * jpedgeu +
                jpedgeu *
                fw *
                n2edgeu *
                dt^2.0 *
                (
                    jac[i, j, k + 1] *
                    (met[i, j, k, 1, 3] * uc + met[i, j, k, 2, 3] * vc) +
                    jac[i, j, k] *
                    (met[i, j, k + 1, 1, 3] * uu + met[i, j, k + 1, 2, 3] * vu)
                ) / (jac[i, j, k] + jac[i, j, k + 1])
            )
    end

    return
>>>>>>> f0d2b4ec
end

function update!(state::State, dt::AbstractFloat, variable::PiP)
	(; model) = state.namelists.setting
	update!(state, dt, variable, model)
	return
end

function update!(
	state::State,
	dt::AbstractFloat,
	variable::PiP,
	model::AbstractModel,
)
	return
end

function update!(
	state::State,
	dt::AbstractFloat,
	variable::PiP,
	model::Compressible,
)
	(; gamma, rsp, pref) = state.constants
	(; i0, i1, j0, j1, k0, k1) = state.domain
	(; dx, dy, dz, jac) = state.grid
	(; uold, vold, wold) = state.variables.backups
	(; pip, p) = state.variables.predictands

    @ivy for k in k0:k1, j in j0:j1, i in i0:i1
        fl = uold[i - 1, j, k]
        fr = uold[i, j, k]
        gb = vold[i, j - 1, k]
        gf = vold[i, j, k]
        hd = wold[i, j, k - 1]
        hu = wold[i, j, k]

		fluxdiff = (fr - fl) / dx + (gf - gb) / dy + (hu - hd) / dz
		fluxdiff /= jac[i, j, k]

        heating = compute_volume_force(state, i, j, k, P())

		dpdpi =
			1 / (gamma - 1) * (rsp / pref)^(1 - gamma) * p[i, j, k]^(2 - gamma)

        pip[i, j, k] -= dt * (fluxdiff - heating) / dpdpi
    end

	return
end

function update!(state::State, dt::AbstractFloat, m::Integer, variable::P)
	(; model) = state.namelists.setting
	update!(state, dt, m, variable, model)
	return
end

function update!(
	state::State,
	dt::AbstractFloat,
	m::Integer,
	variable::P,
	model::AbstractModel,
)
	return
end

function update!(
	state::State,
	dt::AbstractFloat,
	m::Integer,
	variable::P,
	model::Compressible,
)
	(; i0, i1, j0, j1, k0, k1) = state.domain
	(; dx, dy, dz, jac) = state.grid
	(; alphark, betark) = state.time
	(; dp) = state.variables.increments
	(; phip) = state.variables.fluxes
	(; p) = state.variables.predictands

	if m == 1
		dp .= 0.0
	end

    @ivy for k in k0:k1, j in j0:j1, i in i0:i1
        fl = phip[i - 1, j, k, 1]
        fr = phip[i, j, k, 1]
        gb = phip[i, j - 1, k, 2]
        gf = phip[i, j, k, 2]
        hd = phip[i, j, k - 1, 3]
        hu = phip[i, j, k, 3]

		fluxdiff = (fr - fl) / dx + (gf - gb) / dy + (hu - hd) / dz
		fluxdiff /= jac[i, j, k]

        heating = compute_volume_force(state, i, j, k, P())

        f = -fluxdiff + heating

		dp[i, j, k] = dt * f + alphark[m] * dp[i, j, k]
		p[i, j, k] += betark[m] * dp[i, j, k]
	end

	return
end

function update!(
<<<<<<< HEAD
	state::State,
	dt::AbstractFloat,
	m::Integer,
	tracersetup::NoTracer,
=======
    state::State,
    dt::AbstractFloat,
    m::Integer,
    tracer_setup::NoTracer,
>>>>>>> f0d2b4ec
)
	return
end

function update!(
<<<<<<< HEAD
	state::State,
	dt::AbstractFloat,
	m::Integer,
	tracersetup::AbstractTracer,
=======
    state::State,
    dt::AbstractFloat,
    m::Integer,
    tracer_setup::AbstractTracer,
>>>>>>> f0d2b4ec
)
    (; i0, i1, j0, j1, k0, k1) = state.domain
    (; dx, dy, dz, jac) = state.grid
    (; alphark, betark) = state.time
    (; tracerincrements, tracerpredictands, tracerfluxes) = state.tracer
    (; test_case) = state.namelists.setting

    @ivy for (fd, field) in enumerate(fieldnames(TracerPredictands))
        if m == 1
            getfield(tracerincrements, fd) .= 0.0
        end

		for k in k0:k1, j in j0:j1, i in i0:i1
			fl = getfield(tracerfluxes, fd)[i-1, j, k, 1]
			fr = getfield(tracerfluxes, fd)[i, j, k, 1]
			gb = getfield(tracerfluxes, fd)[i, j-1, k, 2]
			gf = getfield(tracerfluxes, fd)[i, j, k, 2]
			hd = getfield(tracerfluxes, fd)[i, j, k-1, 3]
			hu = getfield(tracerfluxes, fd)[i, j, k, 3]

			fluxdiff = (fr - fl) / dx + (gf - gb) / dy + (hu - hd) / dz
			fluxdiff /= jac[i, j, k]

            force = compute_volume_force(state, i, j, k, Chi(), test_case)
            f = -fluxdiff + force

			getfield(tracerincrements, fd)[i, j, k] =
				dt * f + alphark[m] * getfield(tracerincrements, fd)[i, j, k]
			getfield(tracerpredictands, fd)[i, j, k] +=
				betark[m] * getfield(tracerincrements, fd)[i, j, k]
		end
	end

	return
end

function update!(state::State, dt::AbstractFloat, m::Integer, icesetup::IceOn)
	(; i0, i1, j0, j1, k0, k1) = state.domain
	(; dx, dy, dz, jac) = state.grid
	(; alphark, betark) = state.time
	(; iceincrements, icepredictands, icefluxes) = state.ice

	for (fd, field) in enumerate(fieldnames(IcePredictands))
		if m == 1
			getfield(iceincrements, fd) .= 0.0
		end

		for k in k0:k1, j in j0:j1, i in i0:i1
			fl = getfield(icefluxes, fd)[i-1, j, k, 1]
			fr = getfield(icefluxes, fd)[i, j, k, 1]
			gb = getfield(icefluxes, fd)[i, j-1, k, 2]
			gf = getfield(icefluxes, fd)[i, j, k, 2]
			hd = getfield(icefluxes, fd)[i, j, k-1, 3]
			hu = getfield(icefluxes, fd)[i, j, k, 3]

			fluxdiff = (fr - fl) / dx + (gf - gb) / dy + (hu - hd) / dz
			fluxdiff /= jac[i, j, k]

			f = -fluxdiff

			getfield(iceincrements, fd)[i, j, k] =
				dt * f + alphark[m] * getfield(iceincrements, fd)[i, j, k]
			getfield(icepredictands, fd)[i, j, k] +=
				betark[m] * getfield(iceincrements, fd)[i, j, k]
		end
	end

	return
end

function update!(state::State, dt::AbstractFloat, m::Integer, icesetup::IceOn, update_type::IceUpdateAdv)
	(; i0, i1, j0, j1, k0, k1) = state.domain
	(; dx, dy, dz, jac) = state.grid
	(; alphark, betark) = state.time
	(; iceincrements, icepredictands, icefluxes) = state.ice

	for (fd, field) in enumerate(fieldnames(IcePredictands))
		if m == 1
			getfield(iceincrements, fd) .= 0.0
		end

		for k in k0:k1, j in j0:j1, i in i0:i1
			fl = getfield(icefluxes, fd)[i-1, j, k, 1]
			fr = getfield(icefluxes, fd)[i, j, k, 1]
			gb = getfield(icefluxes, fd)[i, j-1, k, 2]
			gf = getfield(icefluxes, fd)[i, j, k, 2]
			hd = getfield(icefluxes, fd)[i, j, k-1, 3]
			hu = getfield(icefluxes, fd)[i, j, k, 3]

			fluxdiff = (fr - fl) / dx + (gf - gb) / dy + (hu - hd) / dz
			fluxdiff /= jac[i, j, k]

			f = -fluxdiff

			getfield(ncies, fd)[i, j, k] =
				dt * f + alphark[m] * getfield(ncies, fd)[i, j, k]
			getfield(icepredictands, fd)[i, j, k] +=
				betark[m] * getfield(ncies, fd)[i, j, k]
		end
	end

	return
end

function update!(state::State, dt::AbstractFloat, m::Integer, update_type::IceUpdatePhy, cloudcover::CloudCoverOff)
	(; i0, i1, j0, j1, k0, k1) = state.domain
	(; alphark, betark) = state.time
	(; iceincrements, icepredictands, icesource, icefluxes) = state.ice

	for (fd, field) in enumerate(fieldnames(IcePredictands))
		if m == 1
			getfield(iceincrements, fd) .= 0.0
		end

		for k in k0:k1, j in j0:j1, i in i0:i1

			f = getfield(icesource, fd)[i, j, k]

			getfield(iceincrements, fd)[i, j, k] =
				dt * f + alphark[m] * getfield(iceincrements, fd)[i, j, k]
			getfield(icepredictands, fd)[i, j, k] +=
				betark[m] * getfield(iceincrements, fd)[i, j, k]
		end
	end

	return
end

function update!(state::State, dt::AbstractFloat, m::Integer, update_type::IceUpdatePhy, cloudcover::CloudCoverOn)
	(; i0, i1, j0, j1, k0, k1) = state.domain
	#(; dx, dy, dz, jac) = state.grid
	(; alphark, betark) = state.time
	(; iceincrements, icepredictands, icesource) = state.ice
	(; sgsincrements, sgspredictands, sgstendencies) = state.ice
	(;
		i02, j02, k02,
		i12, j12, k12,
	) = state.ice.subgrid
	(; parameterized_nucleation, parameterized_sgs_q) = state.namelists.ice

	for (fd, field) in enumerate(fieldnames(IcePredictands))

		if parameterized_nucleation==true && fd==1 # skip n_ice_sgs
			continue
		end

		if m == 1
			getfield(iceincrements, fd) .= 0.0
		end

		for k in k0:k1, j in j0:j1, i in i0:i1

			f = getfield(icesource, fd)[i, j, k]

			getfield(iceincrements, fd)[i, j, k] =
				dt * f + alphark[m] * getfield(iceincrements, fd)[i, j, k]
			getfield(icepredictands, fd)[i, j, k] +=
				betark[m] * getfield(iceincrements, fd)[i, j, k]
		end
	end

	for (fd, field) in enumerate(fieldnames(SgsPredictands))

		if parameterized_sgs_q || (parameterized_nucleation==true && fd==1)
			continue
		end

		if m == 1
			getfield(sgsincrements, fd) .= 0.0
		end

		for k in k02:k12, j in j02:j12, i in i02:i12

			f = getfield(sgstendencies, fd)[i, j, k]

			getfield(sgsincrements, fd)[i, j, k] =
				dt * f + alphark[m] * getfield(sgsincrements, fd)[i, j, k]
			getfield(sgspredictands, fd)[i, j, k] +=
				betark[m] * getfield(sgsincrements, fd)[i, j, k]
		end
	end

	return
end

<|MERGE_RESOLUTION|>--- conflicted
+++ resolved
@@ -431,17 +431,10 @@
 
 ```julia
 update!(
-<<<<<<< HEAD
-	state::State,
-	dt::AbstractFloat,
-	m::Integer,
-	tracersetup::AbstractTracer,
-=======
     state::State,
     dt::AbstractFloat,
     m::Integer,
     tracer_setup::AbstractTracer,
->>>>>>> f0d2b4ec
 )
 ```
 
@@ -555,19 +548,6 @@
 	variable::RhoP,
 	side::LHS,
 )
-<<<<<<< HEAD
-	(; i0, i1, j0, j1, k0, k1) = state.domain
-	(; dx, dy, dz, jac) = state.grid
-	(; thetastrattfc) = state.atmosphere
-	(; alphark, betark) = state.time
-	(; drhop) = state.variables.increments
-	(; phirhop) = state.variables.fluxes
-	(; rhop) = state.variables.predictands
-
-	if m == 1
-		drhop .= 0.0
-	end
-=======
     (; i0, i1, j0, j1, k0, k1) = state.domain
     (; dx, dy, dz, jac) = state.grid
     (; thetabar) = state.atmosphere
@@ -576,10 +556,9 @@
     (; phirhop) = state.variables.fluxes
     (; rhop) = state.variables.predictands
 
-    if m == 1
-        drhop .= 0.0
-    end
->>>>>>> f0d2b4ec
+	if m == 1
+		drhop .= 0.0
+	end
 
     @ivy for k in k0:k1, j in j0:j1, i in i0:i1
         fl = phirhop[i - 1, j, k, 1]
@@ -629,13 +608,8 @@
         fb = compute_buoyancy_factor(state, i, j, k, RhoP())
         buoy -= dt * fb * n2[i, j, k] * wvrt
 
-<<<<<<< HEAD
-		rhop[i, j, k] = -buoy * (rho[i, j, k] + rhostrattfc[i, j, k]) / g_ndim
-	end
-=======
         rhop[i, j, k] = -buoy * (rho[i, j, k] + rhobar[i, j, k]) / g_ndim
     end
->>>>>>> f0d2b4ec
 
 	return
 end
@@ -735,13 +709,8 @@
                 )
             )
 
-<<<<<<< HEAD
-		rhop[i, j, k] = -b * (rho[i, j, k] + rhostrattfc[i, j, k]) / g_ndim
-	end
-=======
         rhop[i, j, k] = -b * (rho[i, j, k] + rhobar[i, j, k]) / g_ndim
     end
->>>>>>> f0d2b4ec
 
 	return
 end
@@ -803,21 +772,12 @@
 		# Compute force.
 		force = -fluxdiff + volforce
 
-<<<<<<< HEAD
-		# Interpolate density.
-		rhom_1 = 0.5 * (rhoold[i, j, k] + rhoold[i+1, j, k])
-		rhom = 0.5 * (rho[i, j, k] + rho[i+1, j, k])
-		rhostratedger = 0.5 * (rhostrattfc[i, j, k] + rhostrattfc[i+1, j, k])
-		rhom_1 += rhostratedger
-		rhom += rhostratedger
-=======
         # Interpolate density.
         rhom_1 = 0.5 * (rhoold[i, j, k] + rhoold[i + 1, j, k])
         rhom = 0.5 * (rho[i, j, k] + rho[i + 1, j, k])
         rhobaredger = 0.5 * (rhobar[i, j, k] + rhobar[i + 1, j, k])
         rhom_1 += rhobaredger
         rhom += rhobaredger
->>>>>>> f0d2b4ec
 
 		# Set velocity and momentum at previous time.
 		um_1 = u[i, j, k]
@@ -844,15 +804,9 @@
 	side::RHS,
 	integration::Explicit,
 )
-<<<<<<< HEAD
-	(; i0, i1, j0, j1, k0, k1) = state.domain
-	(; rhostrattfc) = state.atmosphere
-	(; rho, u, pip) = state.variables.predictands
-=======
     (; i0, i1, j0, j1, k0, k1) = state.domain
     (; rhobar) = state.atmosphere
     (; rho, u, pip) = state.variables.predictands
->>>>>>> f0d2b4ec
 
     @ivy for k in k0:k1, j in j0:j1, i in (i0 - 1):i1
         rhoedger = 0.5 * (rho[i, j, k] + rho[i + 1, j, k])
@@ -943,7 +897,6 @@
 
     @ivy for k in k0:k1, j in (j0 - 1):j1, i in i0:i1
 
-<<<<<<< HEAD
 		# Compute meridional momentum flux divergence.
 		fr = phiv[i, j, k, 1]
 		fl = phiv[i-1, j, k, 1]
@@ -957,27 +910,6 @@
 		jacedgef = 0.5 * (jac[i, j, k] + jac[i, j+1, k])
 		fluxdiff /= jacedgef
 
-		# Explicit integration of Coriolis force in TFC.
-		vold[i, j, k] = v[i, j, k]
-		if k == k1 && ko + nzz != sizezz
-			vold[i, j, k+1] = v[i, j, k+1]
-		end
-		uc = 0.5 * (uold[i, j, k] + uold[i-1, j, k])
-		uf = 0.5 * (uold[i, j+1, k] + uold[i-1, j+1, k])
-=======
-        # Compute meridional momentum flux divergence.
-        fr = phiv[i, j, k, 1]
-        fl = phiv[i - 1, j, k, 1]
-        gf = phiv[i, j, k, 2]
-        gb = phiv[i, j - 1, k, 2]
-        hu = phiv[i, j, k, 3]
-        hd = phiv[i, j, k - 1, 3]
-        fluxdiff = (fr - fl) / dx + (gf - gb) / dy + (hu - hd) / dz
-
-        # Adjust meridional momentum flux divergence.
-        jacedgef = 0.5 * (jac[i, j, k] + jac[i, j + 1, k])
-        fluxdiff /= jacedgef
-
         # Explicit integration of Coriolis force in TFC.
         vold[i, j, k] = v[i, j, k]
         if k == k1 && ko + nzz != zz_size
@@ -985,7 +917,6 @@
         end
         uc = 0.5 * (uold[i, j, k] + uold[i - 1, j, k])
         uf = 0.5 * (uold[i, j + 1, k] + uold[i - 1, j + 1, k])
->>>>>>> f0d2b4ec
 
         volforce =
             -0.5 *
@@ -997,21 +928,12 @@
 
 		force = -fluxdiff + volforce
 
-<<<<<<< HEAD
-		# Interpolate density.
-		rhom_1 = 0.5 * (rhoold[i, j, k] + rhoold[i, j+1, k])
-		rhom = 0.5 * (rho[i, j, k] + rho[i, j+1, k])
-		rhostratedgef = 0.5 * (rhostrattfc[i, j, k] + rhostrattfc[i, j+1, k])
-		rhom_1 += rhostratedgef
-		rhom += rhostratedgef
-=======
         # Interpolate density.
         rhom_1 = 0.5 * (rhoold[i, j, k] + rhoold[i, j + 1, k])
         rhom = 0.5 * (rho[i, j, k] + rho[i, j + 1, k])
         rhobaredgef = 0.5 * (rhobar[i, j, k] + rhobar[i, j + 1, k])
         rhom_1 += rhobaredgef
         rhom += rhobaredgef
->>>>>>> f0d2b4ec
 
 		vm_1 = v[i, j, k]
 		momm_1 = rhom_1 * vm_1
@@ -1035,15 +957,9 @@
 	side::RHS,
 	integration::Explicit,
 )
-<<<<<<< HEAD
-	(; i0, i1, j0, j1, k0, k1) = state.domain
-	(; rhostrattfc) = state.atmosphere
-	(; rho, v, pip) = state.variables.predictands
-=======
     (; i0, i1, j0, j1, k0, k1) = state.domain
     (; rhobar) = state.atmosphere
     (; rho, v, pip) = state.variables.predictands
->>>>>>> f0d2b4ec
 
     @ivy for k in k0:k1, j in (j0 - 1):j1, i in i0:i1
         rhoedgef = 0.5 * (rho[i, j, k] + rho[i, j + 1, k])
@@ -1231,43 +1147,7 @@
                 uu
             ) / (jac[i, j, k] + jac[i, j, k + 1])
 
-<<<<<<< HEAD
 		force = -fluxdiff + volforce
-
-		# Interpolate densities.
-		rhom_1 =
-			(
-				jac[i, j, k+1] * rhoold[i, j, k] +
-				jac[i, j, k] * rhoold[i, j, k+1]
-			) / (jac[i, j, k] + jac[i, j, k+1])
-		rhom =
-			(
-				jac[i, j, k+1] * rho[i, j, k] +
-				jac[i, j, k] * rho[i, j, k+1]
-			) / (jac[i, j, k] + jac[i, j, k+1])
-		rhostratedgeu =
-			(
-				jac[i, j, k+1] * rhostrattfc[i, j, k] +
-				jac[i, j, k] * rhostrattfc[i, j, k+1]
-			) / (jac[i, j, k] + jac[i, j, k+1])
-		rhom_1 += rhostratedgeu
-		rhom += rhostratedgeu
-
-		wm_1 = w[i, j, k]
-		momm_1 = rhom_1 * wm_1
-
-		dw[i, j, k] = dt * force + alphark[m] * dw[i, j, k]
-
-		momm = momm_1 + betark[m] * dw[i, j, k]
-
-		# Update wind.
-		wast = momm / rhom
-		w[i, j, k] = wast
-	end
-
-	return
-=======
-        force = -fluxdiff + volforce
 
         # Interpolate densities.
         rhom_1 =
@@ -1288,20 +1168,19 @@
         rhom_1 += rhobaredgeu
         rhom += rhobaredgeu
 
-        wm_1 = w[i, j, k]
-        momm_1 = rhom_1 * wm_1
-
-        dw[i, j, k] = dt * force + alphark[m] * dw[i, j, k]
-
-        momm = momm_1 + betark[m] * dw[i, j, k]
-
-        # Update wind.
-        wast = momm / rhom
-        w[i, j, k] = wast
-    end
-
-    return
->>>>>>> f0d2b4ec
+		wm_1 = w[i, j, k]
+		momm_1 = rhom_1 * wm_1
+
+		dw[i, j, k] = dt * force + alphark[m] * dw[i, j, k]
+
+		momm = momm_1 + betark[m] * dw[i, j, k]
+
+		# Update wind.
+		wast = momm / rhom
+		w[i, j, k] = wast
+	end
+
+	return
 end
 
 function update!(
@@ -1330,15 +1209,6 @@
                 jac[i, j, k] * rho[i, j, k + 1]
             ) / (jac[i, j, k] + jac[i, j, k + 1])
 
-<<<<<<< HEAD
-		rhoc += rhostrattfc[i, j, k]
-		rhou += rhostrattfc[i, j, k+1]
-		rhoedgeu +=
-			(
-				jac[i, j, k+1] * rhostrattfc[i, j, k] +
-				jac[i, j, k] * rhostrattfc[i, j, k+1]
-			) / (jac[i, j, k] + jac[i, j, k+1])
-=======
         rhoc += rhobar[i, j, k]
         rhou += rhobar[i, j, k + 1]
         rhoedgeu +=
@@ -1346,7 +1216,6 @@
                 jac[i, j, k + 1] * rhobar[i, j, k] +
                 jac[i, j, k] * rhobar[i, j, k + 1]
             ) / (jac[i, j, k] + jac[i, j, k + 1])
->>>>>>> f0d2b4ec
 
         gradient = compute_pressure_gradient(state, pip, i, j, k, W())
 
@@ -1394,15 +1263,6 @@
                 jac[i, j, k] * rho[i, j, k + 1]
             ) / (jac[i, j, k] + jac[i, j, k + 1])
 
-<<<<<<< HEAD
-		rhoc += rhostrattfc[i, j, k]
-		rhou += rhostrattfc[i, j, k+1]
-		rhoedgeu +=
-			(
-				jac[i, j, k+1] * rhostrattfc[i, j, k] +
-				jac[i, j, k] * rhostrattfc[i, j, k+1]
-			) / (jac[i, j, k] + jac[i, j, k+1])
-=======
         rhoc += rhobar[i, j, k]
         rhou += rhobar[i, j, k + 1]
         rhoedgeu +=
@@ -1410,23 +1270,14 @@
                 jac[i, j, k + 1] * rhobar[i, j, k] +
                 jac[i, j, k] * rhobar[i, j, k + 1]
             ) / (jac[i, j, k] + jac[i, j, k + 1])
->>>>>>> f0d2b4ec
 
         gradient = compute_pressure_gradient(state, pip, i, j, k, W())
 
         force = compute_volume_force(state, i, j, k, W())
 
-<<<<<<< HEAD
-		bvsstratedgeu =
-			(
-				jac[i, j, k+1] * bvsstrattfc[i, j, k] +
-				jac[i, j, k] * bvsstrattfc[i, j, k+1]
-			) / (jac[i, j, k] + jac[i, j, k+1])
-=======
         n2edgeu =
             (jac[i, j, k + 1] * n2[i, j, k] + jac[i, j, k] * n2[i, j, k + 1]) /
             (jac[i, j, k] + jac[i, j, k + 1])
->>>>>>> f0d2b4ec
 
 		factor = 1.0
 
@@ -1462,27 +1313,6 @@
         jpedgeu = compute_compressible_wind_factor(state, i, j, k, W())
         fw = compute_buoyancy_factor(state, i, j, k, W())
 
-<<<<<<< HEAD
-		w[i, j, k] =
-			1.0 / (factor + fw * bvsstratedgeu * dt^2.0) * (
-				w[i, j, k] - dt * gradient * jpedgeu +
-				dt * b * jpedgeu +
-				dt * force / rhoedgeu * jpedgeu +
-				jpedgeu *
-				fw *
-				bvsstratedgeu *
-				dt^2.0 *
-				(
-					jac[i, j, k+1] *
-					(met[i, j, k, 1, 3] * uc + met[i, j, k, 2, 3] * vc) +
-					jac[i, j, k] *
-					(met[i, j, k+1, 1, 3] * uu + met[i, j, k+1, 2, 3] * vu)
-				) / (jac[i, j, k] + jac[i, j, k+1])
-			)
-	end
-
-	return
-=======
         w[i, j, k] =
             1.0 / (factor + fw * n2edgeu * dt^2.0) * (
                 w[i, j, k] - dt * gradient * jpedgeu +
@@ -1501,8 +1331,7 @@
             )
     end
 
-    return
->>>>>>> f0d2b4ec
+	return
 end
 
 function update!(state::State, dt::AbstractFloat, variable::PiP)
@@ -1611,33 +1440,19 @@
 end
 
 function update!(
-<<<<<<< HEAD
-	state::State,
-	dt::AbstractFloat,
-	m::Integer,
-	tracersetup::NoTracer,
-=======
     state::State,
     dt::AbstractFloat,
     m::Integer,
     tracer_setup::NoTracer,
->>>>>>> f0d2b4ec
-)
-	return
-end
-
-function update!(
-<<<<<<< HEAD
-	state::State,
-	dt::AbstractFloat,
-	m::Integer,
-	tracersetup::AbstractTracer,
-=======
+)
+	return
+end
+
+function update!(
     state::State,
     dt::AbstractFloat,
     m::Integer,
     tracer_setup::AbstractTracer,
->>>>>>> f0d2b4ec
 )
     (; i0, i1, j0, j1, k0, k1) = state.domain
     (; dx, dy, dz, jac) = state.grid
