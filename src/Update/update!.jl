"""
```julia
update!(state::State, dt::AbstractFloat, m::Integer, variable::Rho)
```

Update the density if the atmosphere is not Boussinesq by dispatching to the appropriate method.

```julia
update!(
    state::State,
    dt::AbstractFloat,
    m::Integer,
    variable::Rho,
    model::Boussinesq,
)
```

Return in Boussinesq mode (the density is constant).

```julia
update!(
    state::State,
    dt::AbstractFloat,
    m::Integer,
    variable::Rho,
    model::AbstractModel,
)
```

Update the density with a Runge-Kutta step on the left-hand side of the equation (the right-hand side is zero).

The update is given by

```math
\\begin{align*}
    q^\\rho & \\rightarrow - \\frac{\\Delta t}{J} \\left(\\frac{\\mathcal{F}^{\\rho, \\widehat{x}}_{i + 1 / 2} - \\mathcal{F}^{\\rho, \\widehat{x}}_{i - 1 / 2}}{\\Delta \\widehat{x}} + \\frac{\\mathcal{F}^{\\rho, \\widehat{y}}_{j + 1 / 2} - \\mathcal{F}^{\\rho, \\widehat{y}}_{j - 1 / 2}}{\\Delta \\widehat{y}} + \\frac{\\mathcal{F}^{\\rho, \\widehat{z}}_{k + 1 / 2} - \\mathcal{F}^{\\rho, \\widehat{z}}_{k - 1 / 2}}{\\Delta \\widehat{z}}\\right) + \\alpha_\\mathrm{RK} q^\\rho,\\\\
    \\rho & \\rightarrow \\rho + \\beta_\\mathrm{RK} q^\\rho,
\\end{align*}
```

where ``\\Delta t`` is the time step given as input to this method.

```julia
update!(state::State, dt::AbstractFloat, m::Integer, variable::RhoP, side::LHS)
```

Update the density fluctuations with a Runge-Kutta step on the left-hand-side of the equation.

The update is given by

```math
\\begin{align*}
    q^{\\rho'} & \\rightarrow - \\frac{\\Delta t}{J} \\left(\\frac{\\mathcal{F}^{\\rho', \\widehat{x}}_{i + 1 / 2} - \\mathcal{F}^{\\rho', \\widehat{x}}_{i - 1 / 2}}{\\Delta \\widehat{x}} + \\frac{\\mathcal{F}^{\\rho', \\widehat{y}}_{j + 1 / 2} - \\mathcal{F}^{\\rho', \\widehat{y}}_{j - 1 / 2}}{\\Delta \\widehat{y}} + \\frac{\\mathcal{F}^{\\rho', \\widehat{z}}_{k + 1 / 2} - \\mathcal{F}^{\\rho', \\widehat{z}}_{k - 1 / 2}}{\\Delta \\widehat{z}}\\right) + \\alpha_\\mathrm{RK} q^{\\rho'},\\\\
    \\rho' & \\rightarrow \\rho' + \\beta_\\mathrm{RK} q^{\\rho'}
\\end{align*}
```

in Boussinesq/pseudo-incompressible mode and

```math
\\begin{align*}
    q^{\\rho'} & \\rightarrow \\Delta t \\left[- \\frac{1}{J} \\left(\\frac{\\mathcal{F}^{\\rho', \\widehat{x}}_{i + 1 / 2} - \\mathcal{F}^{\\rho', \\widehat{x}}_{i - 1 / 2}}{\\Delta \\widehat{x}} + \\frac{\\mathcal{F}^{\\rho', \\widehat{y}}_{j + 1 / 2} - \\mathcal{F}^{\\rho', \\widehat{y}}_{j - 1 / 2}}{\\Delta \\widehat{y}} + \\frac{\\mathcal{F}^{\\rho', \\widehat{z}}_{k + 1 / 2} - \\mathcal{F}^{\\rho', \\widehat{z}}_{k - 1 / 2}}{\\Delta \\widehat{z}}\\right) + \\frac{F^P}{\\overline{\\theta}}\\right] + \\alpha_\\mathrm{RK} q^{\\rho'},\\\\
    \\rho' & \\rightarrow \\rho' + \\beta_\\mathrm{RK} q^{\\rho'}
\\end{align*}
```

in compressible mode.

```julia
update!(
    state::State,
    dt::AbstractFloat,
    variable::RhoP,
    side::RHS,
    integration::Explicit,
)
```

Update the density fluctuations with an explicit Euler step the on right-hand side of the equation, without the Rayleigh-damping term.

The update is given by

```math
\\rho' \\rightarrow - \\frac{\\rho}{g} \\left(b' - \\Delta t N^2 \\frac{\\overline{\\rho}}{\\rho} w\\right)
```

in Boussinesq/pseudo-incompressible mode and

```math
\\rho' \\rightarrow - \\frac{\\rho}{g} \\left[b' - \\Delta t N^2 \\frac{P / \\overline{\\theta}}{\\rho} \\left(\\frac{W_{k + 1 / 2}}{\\left(J P\\right)_{k + 1 / 2}}\\right)\\right]
```

in compressible mode, where ``b' = - g \\rho' / \\rho``.

```julia
update!(
    state::State,
    dt::AbstractFloat,
    variable::RhoP,
    side::RHS,
    integration::Implicit,
    rayleigh_factor::AbstractFloat,
)
```

Update the density fluctuations with an implicit Euler step on the right-hand side of the equation.

The update is given by

```math
\\begin{align*}
    \\rho' & \\rightarrow - \\frac{\\rho}{g} \\left[1 + \\beta_\\mathrm{R} \\Delta t + \\frac{\\overline{\\rho}}{\\rho} \\left(N \\Delta t\\right)^2\\right]^{- 1}\\\\
    & \\quad \\times \\left\\{- \\frac{\\overline{\\rho}}{\\rho} N^2 \\Delta t J \\left[\\widehat{w}_\\mathrm{old} + \\Delta t \\left(- \\left(c_p \\frac{P_{k + 1 / 2}}{\\rho_{k + 1 / 2}} \\mathcal{P}_{k + 1 / 2}^{\\rho \\widehat{w}}\\right) + \\left(\\frac{F_{k + 1 / 2}^{\\rho \\widehat{w}}}{\\rho_{k + 1 / 2}}\\right)\\right)\\right] + \\left(1 + \\beta_\\mathrm{R} \\Delta t\\right) b'\\right.\\\\
    & \\qquad \\quad + \\left.\\frac{\\overline{\\rho}}{\\rho} N^2 \\Delta t J \\left(1 + \\beta_\\mathrm{R} \\Delta t\\right) \\left(G^{13} u + G^{23} v\\right)\\vphantom{\\left[\\left(\\frac{F_{k + 1 / 2}^{\\rho \\widehat{w}}}{\\rho_{k + 1 / 2}}\\right)\\right]}\\right\\},
\\end{align*}
```

in Boussinesq/pseudo-incompressible mode and

```math
\\begin{align*}
    \\rho' & \\rightarrow - \\frac{\\rho}{g} \\left[1 + \\beta_\\mathrm{R} \\Delta t + \\frac{P / \\overline{\\theta}}{\\rho} \\left(N \\Delta t\\right)^2\\right]^{- 1}\\\\
    & \\quad \\times \\left\\{- \\frac{P / \\overline{\\theta}}{\\rho} N^2 \\Delta t J \\left[\\left(\\frac{\\widehat{W}_{\\mathrm{old}, k + 1 / 2}}{\\left(J P\\right)_{k + 1 / 2}}\\right) + \\Delta t \\left(- \\left(c_p \\frac{P_{k + 1 / 2}}{\\rho_{k + 1 / 2}} \\mathcal{P}_{k + 1 / 2}^{\\rho \\widehat{w}}\\right) + \\left(\\frac{F_{k + 1 / 2}^{\\rho \\widehat{w}}}{\\rho_{k + 1 / 2}}\\right)\\right)\\right]\\right.\\\\
    & \\qquad \\quad + \\left(1 + \\beta_\\mathrm{R} \\Delta t\\right) b' + \\frac{P / \\overline{\\theta}}{\\rho} N^2 \\Delta t J \\left(1 + \\beta_\\mathrm{R} \\Delta t\\right)\\\\
    & \\qquad \\quad \\times \\left.\\left[G^{13} \\left(\\frac{U_{i + 1 / 2}}{\\left(J P\\right)_{i + 1 / 2}}\\right) + G^{23} \\left(\\frac{V_{j + 1 / 2}}{\\left(J P\\right)_{j + 1 / 2}}\\right)\\right]\\right\\},
\\end{align*}
```

in compressible mode, where ``\\widehat{w}_\\mathrm{old}`` is the transformed vertical wind stored in `state.variables.backups`.

```julia
update!(state::State, dt::AbstractFloat, m::Integer, variable::U, side::LHS)
```

Update the zonal momentum with a Runge-Kutta step on the left-hand side of the equation.

The update is given by

```math
\\begin{align*}
    q^{\\rho u}_{i + 1 / 2} & \\rightarrow \\Delta t \\left[- \\frac{1}{J_{i + 1 / 2}} \\left(\\frac{\\mathcal{F}^{\\rho u, \\widehat{x}}_{i + 1} - \\mathcal{F}^{\\rho u, \\widehat{x}}}{\\Delta \\widehat{x}} + \\frac{\\mathcal{F}^{\\rho u, \\widehat{y}}_{i + 1 / 2, j + 1 / 2} - \\mathcal{F}^{\\rho u, \\widehat{y}}_{i + 1 / 2, j - 1 / 2}}{\\Delta \\widehat{y}}\\right.\\right.\\\\
    & \\qquad \\qquad \\qquad \\qquad + \\left.\\left.\\frac{\\mathcal{F}^{\\rho u, \\widehat{z}}_{i + 1 / 2, k + 1 / 2} - \\mathcal{F}^{\\rho u, \\widehat{z}}_{i + 1 / 2, k - 1 / 2}}{\\Delta \\widehat{z}}\\right) + f \\left(\\rho_\\mathrm{old} v\\right)_{i + 1 / 2}\\right] + \\alpha_\\mathrm{RK} q^{\\rho u}_{i + 1 / 2},\\\\
    u_{i + 1 / 2} & \\rightarrow \\rho_{i + 1 / 2}^{- 1} \\left(\\rho_{\\mathrm{old}, i + 1 / 2} u_{i + 1 / 2} + \\beta_\\mathrm{RK} q^{\\rho u}_{i + 1 / 2}\\right),
\\end{align*}
```

where ``\\rho_\\mathrm{old}`` is the density stored in `state.variables.backups`.

```julia
update!(
    state::State,
    dt::AbstractFloat,
    variable::U,
    side::RHS,
    integration::Explicit,
)
```

Update the zonal wind with an explicit Euler step on the right-hand side of the equation, without the Rayleigh-damping term.

The update is given by

```math
u_{i + 1 / 2} \\rightarrow u_{i + 1 / 2} + \\Delta t \\left(- c_p \\frac{P_{i + 1 / 2}}{\\rho_{i + 1 / 2}} \\mathcal{P}_{i + 1 / 2}^{\\rho u} + \\frac{F_{i + 1 / 2}^{\\rho u}}{\\rho_{i + 1 / 2}}\\right)
```

in Boussinesq/pseudo-incompressible mode and

```math
U_{i + 1 / 2} \\rightarrow U_{i + 1 / 2} + \\Delta t \\left(J P\\right)_{i + 1 / 2} \\left(- c_p \\frac{P_{i + 1 / 2}}{\\rho_{i + 1 / 2}} \\mathcal{P}_{i + 1 / 2}^{\\rho u} + \\frac{F_{i + 1 / 2}^{\\rho u}}{\\rho_{i + 1 / 2}}\\right)
```

in compressible mode.

```julia
update!(
    state::State,
    dt::AbstractFloat,
    variable::U,
    side::RHS,
    integration::Implicit,
    rayleigh_factor::AbstractFloat,
)
```

Update the zonal wind with an implicit Euler step on the right-hand side of the equation.

The update is given by

```math
u_{i + 1 / 2} \\rightarrow \\left(1 + \\beta_{\\mathrm{R}, i + 1 / 2} \\Delta t\\right)^{- 1} \\left[u_{i + 1 / 2} + \\Delta t \\left(- c_p \\frac{P_{i + 1 / 2}}{\\rho_{i + 1 / 2}} \\mathcal{P}_{i + 1 / 2}^{\\rho u} + \\frac{F_{i + 1 / 2}^{\\rho u}}{\\rho_{i + 1 / 2}}\\right)\\right]
```

in Boussinesq/pseudo-incompressible mode and

```math
U_{i + 1 / 2} \\rightarrow \\left(1 + \\beta_{\\mathrm{R}, i + 1 / 2} \\Delta t\\right)^{- 1} \\left[U_{i + 1 / 2} + \\Delta t \\left(J P\\right)_{i + 1 / 2} \\left(- c_p \\frac{P_{i + 1 / 2}}{\\rho_{i + 1 / 2}} \\mathcal{P}_{i + 1 / 2}^{\\rho u} + \\frac{F_{i + 1 / 2}^{\\rho u}}{\\rho_{i + 1 / 2}}\\right)\\right]
```

in compressible mode.

```julia
update!(state::State, dt::AbstractFloat, m::Integer, variable::V, side::LHS)
```

Update the meridional momentum with a Runge-Kutta step on the left-hand side of the equation.

The update is given by

```math
\\begin{align*}
    q^{\\rho v}_{j + 1 / 2} & \\rightarrow \\Delta t \\left[- \\frac{1}{J_{j + 1 / 2}} \\left(\\frac{\\mathcal{F}^{\\rho v, \\widehat{x}}_{i + 1 / 2, j + 1 / 2} - \\mathcal{F}^{\\rho v, \\widehat{x}}_{i - 1 / 2, j + 1 / 2}}{\\Delta \\widehat{x}} + \\frac{\\mathcal{F}^{\\rho v, \\widehat{y}}_{j + 1} - \\mathcal{F}^{\\rho v, \\widehat{y}}}{\\Delta \\widehat{y}}\\right.\\right.\\\\
    & \\qquad \\qquad \\qquad \\qquad + \\left.\\left.\\frac{\\mathcal{F}^{\\rho v, \\widehat{z}}_{j + 1 / 2, k + 1 / 2} - \\mathcal{F}^{\\rho v, \\widehat{z}}_{j + 1 / 2, k - 1 / 2}}{\\Delta \\widehat{z}}\\right) - f \\left(\\rho_\\mathrm{old} u_\\mathrm{old}\\right)_{j + 1 / 2}\\right] + \\alpha_\\mathrm{RK} q^{\\rho v}_{j + 1 / 2},\\\\
    v_{j + 1 / 2} & \\rightarrow \\rho_{j + 1 / 2}^{- 1} \\left(\\rho_{\\mathrm{old}, j + 1 / 2} v_{j + 1 / 2} + \\beta_\\mathrm{RK} q^{\\rho v}_{j + 1 / 2}\\right),
\\end{align*}
```

where ``\\rho_\\mathrm{old}`` and ``u_{\\mathrm{old}, i + 1 / 2}`` are the density and zonal wind stored in `state.variables.backups`.

```julia
update!(
    state::State,
    dt::AbstractFloat,
    variable::V,
    side::RHS,
    integration::Explicit,
)
```

Update the meridional wind with an explicit Euler step on the right-hand side of the equation, without the Rayleigh-damping term.

The update is given by

```math
v_{i + 1 / 2} \\rightarrow v_{j + 1 / 2} + \\Delta t \\left(- c_p \\frac{P_{j + 1 / 2}}{\\rho_{j + 1 / 2}} \\mathcal{P}_{j + 1 / 2}^{\\rho v} + \\frac{F_{j + 1 / 2}^{\\rho v}}{\\rho_{j + 1 / 2}}\\right)
```

in Boussinesq/pseudo-incompressible mode and

```math
V_{j + 1 / 2} \\rightarrow V_{j + 1 / 2} + \\Delta t \\left(J P\\right)_{j + 1 / 2} \\left(- c_p \\frac{P_{j + 1 / 2}}{\\rho_{j + 1 / 2}} \\mathcal{P}_{j + 1 / 2}^{\\rho v} + \\frac{F_{j + 1 / 2}^{\\rho v}}{\\rho_{j + 1 / 2}}\\right)
```

in compressible mode.

```julia
update!(
    state::State,
    dt::AbstractFloat,
    variable::V,
    side::RHS,
    integration::Implicit,
    rayleigh_factor::AbstractFloat,
)
```

Update the meridional wind with an implicit Euler step on the right-hand side of the equation.

The update is given by

```math
v_{j + 1 / 2} \\rightarrow \\left(1 + \\beta_{\\mathrm{R}, j + 1 / 2} \\Delta t\\right)^{- 1} \\left[v_{j + 1 / 2} + \\Delta t \\left(- c_p \\frac{P_{j + 1 / 2}}{\\rho_{j + 1 / 2}} \\mathcal{P}_{j + 1 / 2}^{\\rho v} + \\frac{F_{j + 1 / 2}^{\\rho v}}{\\rho_{j + 1 / 2}}\\right)\\right]
```

in Boussinesq/pseudo-incompressible mode and

```math
V_{j + 1 / 2} \\rightarrow \\left(1 + \\beta_{\\mathrm{R}, j + 1 / 2} \\Delta t\\right)^{- 1} \\left[V_{j + 1 / 2} + \\Delta t \\left(J P\\right)_{j + 1 / 2} \\left(- c_p \\frac{P_{j + 1 / 2}}{\\rho_{j + 1 / 2}} \\mathcal{P}_{j + 1 / 2}^{\\rho v} + \\frac{F_{j + 1 / 2}^{\\rho v}}{\\rho_{j + 1 / 2}}\\right)\\right]
```

in compressible mode.

```julia
update!(state::State, dt::AbstractFloat, m::Integer, variable::W, side::LHS)
```

Update the transformed vertical momentum with a Runge-Kutta step on the left-hand side of the equation.

The update is given by

```math
\\begin{align*}
    q^{\\rho \\widehat{w}}_{k + 1 / 2} & \\rightarrow \\Delta t \\left\\{- \\left[G^{13} \\left(\\frac{1}{J_{i + 1 / 2}} \\left(\\frac{\\mathcal{F}^{\\rho u, \\widehat{x}}_{i + 1} - \\mathcal{F}^{\\rho u, \\widehat{x}}}{\\Delta \\widehat{x}} + \\frac{\\mathcal{F}^{\\rho u, \\widehat{y}}_{i + 1 / 2, j + 1 / 2} - \\mathcal{F}^{\\rho u, \\widehat{y}}_{i + 1 / 2, j - 1 / 2}}{\\Delta \\widehat{y}}\\right.\\right.\\right.\\right.\\\\
    & \\qquad \\qquad \\qquad \\qquad \\qquad \\qquad + \\left.\\left.\\left.\\frac{\\mathcal{F}^{\\rho u, \\widehat{z}}_{i + 1 / 2, k + 1 / 2} - \\mathcal{F}^{\\rho u, \\widehat{z}}_{i + 1 / 2, k - 1 / 2}}{\\Delta \\widehat{z}}\\right)\\right)\\right]_{k + 1 / 2}\\\\
    & \\qquad \\qquad - \\left[G^{23} \\left(\\frac{1}{J_{j + 1 / 2}} \\left(\\frac{\\mathcal{F}^{\\rho v, \\widehat{x}}_{i + 1 / 2, j + 1 / 2} - \\mathcal{F}^{\\rho v, \\widehat{x}}_{i - 1 / 2, j + 1 / 2}}{\\Delta \\widehat{x}} + \\frac{\\mathcal{F}^{\\rho v, \\widehat{y}}_{j + 1} - \\mathcal{F}^{\\rho v, \\widehat{y}}}{\\Delta \\widehat{y}}\\right.\\right.\\right.\\\\
    & \\qquad \\qquad \\qquad \\qquad \\qquad \\qquad + \\left.\\left.\\left.\\frac{\\mathcal{F}^{\\rho v, \\widehat{z}}_{j + 1 / 2, k + 1 / 2} - \\mathcal{F}^{\\rho v, \\widehat{z}}_{j + 1 / 2, k - 1 / 2}}{\\Delta \\widehat{z}}\\right)\\right)\\right]_{k + 1 / 2}\\\\
    & \\qquad \\qquad - \\frac{1}{J_{k + 1 / 2}^2} \\left(\\frac{\\mathcal{F}^{\\rho w, \\widehat{x}}_{i + 1 / 2, k + 1 / 2} - \\mathcal{F}^{\\rho w, \\widehat{x}}_{i - 1 / 2, k + 1 / 2}}{\\Delta \\widehat{x}} + \\frac{\\mathcal{F}^{\\rho w, \\widehat{y}}_{j + 1 / 2, k + 1 / 2} - \\mathcal{F}^{\\rho w, \\widehat{y}}_{j - 1 / 2, k + 1 / 2}}{\\Delta \\widehat{y}}\\right.\\\\
    & \\qquad \\qquad \\qquad \\qquad \\quad + \\left.\\frac{\\mathcal{F}^{\\rho w, \\widehat{z}}_{k + 1} - \\mathcal{F}^{\\rho w, \\widehat{z}}}{\\Delta \\widehat{z}}\\right)\\\\
    & \\qquad \\qquad + \\left.G^{13} f \\left(\\rho_\\mathrm{old} v_\\mathrm{old}\\right)_{k + 1 / 2} - G^{23} f \\left(\\rho_\\mathrm{old} u_\\mathrm{old}\\right)_{k + 1 / 2}\\vphantom{- \\frac{1}{J^2} \\left(\\frac{\\mathcal{F}^{\\rho w, \\widehat{z}}_{k + 1} - \\mathcal{F}^{\\rho w, \\widehat{z}}}{\\Delta \\widehat{z}}\\right)}\\right\\} + \\alpha_\\mathrm{RK} q^{\\rho \\widehat{w}}_{k + 1 / 2},\\\\
    \\widehat{w}_{k + 1 / 2} & \\rightarrow \\rho_{k + 1 / 2}^{- 1} \\left(\\rho_{\\mathrm{old}, k + 1 / 2} \\widehat{w}_{k + 1 / 2} + \\beta_\\mathrm{RK} q^{\\rho \\widehat{w}}_{k + 1 / 2}\\right),
\\end{align*}
```

where ``\\rho_\\mathrm{old}``, ``u_{\\mathrm{old}, i + 1 / 2}`` and ``v_{\\mathrm{old}, j + 1 / 2}`` are the density, zonal wind and meridional wind stored in `state.variables.backups`.

```julia
update!(
    state::State,
    dt::AbstractFloat,
    variable::W,
    side::RHS,
    integration::Explicit,
)
```

Update the transformed vertical wind with an explicit Euler step on the right-hand side of the equation, without the Rayleigh-damping term.

The update is given by

```math
\\widehat{w}_{k + 1 / 2} \\rightarrow \\widehat{w}_{k + 1 / 2} + \\Delta t \\left[- c_p \\frac{P_{k + 1 / 2}}{\\rho_{k + 1 / 2}} \\mathcal{P}_{k + 1 / 2}^{\\rho \\widehat{w}} + \\left(\\frac{b'_\\mathrm{old}}{J}\\right)_{k + 1 / 2} + \\frac{F_{k + 1 / 2}^{\\rho \\widehat{w}}}{\\rho_{k + 1 / 2}}\\right]
```

in Boussinesq/pseudo-incompressible mode and

```math
\\widehat{W}_{k + 1 / 2} \\rightarrow \\widehat{W}_{k + 1 / 2} + \\Delta t \\left(J P\\right)_{k + 1 / 2} \\left[- c_p \\frac{P_{k + 1 / 2}}{\\rho_{k + 1 / 2}} \\mathcal{P}_{k + 1 / 2}^{\\rho \\widehat{w}} + \\left(\\frac{b'_\\mathrm{old}}{J}\\right)_{k + 1 / 2} + \\frac{F_{k + 1 / 2}^{\\rho \\widehat{w}}}{\\rho_{k + 1 / 2}}\\right]
```

in compressible mode, where ``b'_\\mathrm{old} = - g \\rho'_\\mathrm{old} / \\rho``, with ``\\rho'_\\mathrm{old}`` being the density fluctuations stored in `state.variables.backups`.

```julia
update!(
    state::State,
    dt::AbstractFloat,
    variable::W,
    side::RHS,
    integration::Implicit,
    rayleigh_factor::AbstractFloat,
)
```

Update the transformed vertical wind with an implicit Euler step on the right-hand side of the equation.

The update is given by

```math
\\begin{align*}
    \\widehat{w}_{k + 1 / 2} & \\rightarrow \\left[1 + \\beta_{\\mathrm{R}, k + 1 / 2} \\Delta t + \\frac{\\overline{\\rho}_{k + 1 / 2}}{\\rho_{k + 1 / 2}} N^2_{k + 1 / 2} \\left(\\Delta t\\right)^2\\right]^{- 1}\\\\
    & \\quad \\times \\left\\{\\widehat{w}_{k + 1 / 2} + \\Delta t \\left(- c_p \\frac{P_{k + 1 / 2}}{\\rho_{k + 1 / 2}} \\mathcal{P}_{k + 1 / 2}^{\\rho \\widehat{w}} + \\left(\\frac{b'}{J}\\right)_{k + 1 / 2} + \\frac{F_{k + 1 / 2}^{\\rho \\widehat{w}}}{\\rho_{k + 1 / 2}}\\right)\\right.\\\\
    & \\qquad \\quad + \\left.\\frac{\\overline{\\rho}_{k + 1 / 2}}{\\rho_{k + 1 / 2}} N^2_{k + 1 / 2} \\left(\\Delta t\\right)^2 \\left[\\left(G^{13} u\\right)_{k + 1 / 2} + \\left(G^{2 3} v\\right)_{k + 1 / 2}\\right]\\vphantom{\\left(\\frac{F_{k + 1 / 2}^{\\rho \\widehat{w}}}{\\rho_{k + 1 / 2}}\\right)}\\right\\}
\\end{align*}
```

in Boussinesq/pseudo-incompressible mode and

```math
\\begin{align*}
    \\widehat{W}_{k + 1 / 2} & \\rightarrow \\left[1 + \\beta_{\\mathrm{R}, k + 1 / 2} \\Delta t + \\frac{\\left(P / \\overline{\\theta}\\right)_{k + 1 / 2}}{\\rho_{k + 1 / 2}} N^2_{k + 1 / 2} \\left(\\Delta t\\right)^2\\right]^{- 1}\\\\
    & \\quad \\times \\left\\{\\widehat{W}_{k + 1 / 2} + \\Delta t \\left(J P\\right)_{k + 1 / 2} \\left(- c_p \\frac{P_{k + 1 / 2}}{\\rho_{k + 1 / 2}} \\mathcal{P}_{k + 1 / 2}^{\\rho \\widehat{w}} + \\left(\\frac{b'}{J}\\right)_{k + 1 / 2} + \\frac{F_{k + 1 / 2}^{\\rho \\widehat{w}}}{\\rho_{k + 1 / 2}}\\right)\\right.\\\\
    & \\qquad \\quad + \\left(J P\\right)_{k + 1 / 2} \\frac{\\left(P / \\overline{\\theta}\\right)_{k + 1 / 2}}{\\rho_{k + 1 / 2}} N^2_{k + 1 / 2} \\left(\\Delta t\\right)^2\\\\
    & \\qquad \\quad \\times \\left.\\left[\\left(G^{13} \\left(\\frac{U_{i + 1 / 2}}{\\left(J P\\right)_{i + 1 / 2}}\\right)\\right)_{k + 1 / 2} + \\left(G^{2 3} \\left(\\frac{V_{j + 1 / 2}}{\\left(J P\\right)_{j + 1 / 2}}\\right)\\right)_{k + 1 / 2}\\right]\\vphantom{\\left(\\frac{F_{k + 1 / 2}^{\\rho \\widehat{w}}}{\\rho_{k + 1 / 2}}\\right)}\\right\\}
\\end{align*}
```

in compressible mode.

```julia
update!(state::State, dt::AbstractFloat, variable::PiP)
```

Update the Exner-pressure if the atmosphere is compressible by dispatching to the appropriate method.

```julia
update!(state::State, dt::AbstractFloat, variable::PiP, model::AbstractModel)
```

Return in non-compressible modes.

```julia
update!(state::State, dt::AbstractFloat, variable::PiP, model::Compressible)
```

Update the Exner-pressure such that it is synchronized with the updated mass-weighted potential temperature.

The update is given by

```math
\\begin{align*}
    \\pi' & \\rightarrow \\pi' + \\Delta t \\left(\\frac{\\partial \\pi'}{\\partial P}\\right) \\left[- \\frac{1}{J} \\left(\\frac{U_{\\mathrm{old}, i + 1 / 2} - U_{\\mathrm{old}, i - 1 / 2}}{\\Delta \\widehat{x}} + \\frac{V_{\\mathrm{old}, j + 1 / 2} - V_{\\mathrm{old}, j - 1 / 2}}{\\Delta \\widehat{y}}\\right.\\right.\\\\
    & \\qquad \\qquad \\qquad \\qquad \\qquad \\qquad + \\left.\\left.\\frac{\\widehat{W}_{\\mathrm{old}, k + 1 / 2} - \\widehat{W}_{\\mathrm{old}, k - 1 / 2}}{\\Delta \\widehat{z}}\\right) + F^P\\right],
\\end{align*}
```

where ``U_{\\mathrm{old}, i + 1 / 2}``, ``V_{\\mathrm{old}, j + 1 / 2}`` and ``\\widehat{W}_{\\mathrm{old}, k + 1 / 2}`` are the transformed wind components (including the factor ``J P``) stored in `state.variables.backups`.

```julia
update!(state::State, dt::AbstractFloat, m::Integer, variable::P)
```

Update the mass-weighted potential temperature if the atmosphere is compressible by dispatching to the appropriate method.

```julia
update!(
    state::State,
    dt::AbstractFloat,
    m::Integer,
    variable::P,
    model::AbstractModel,
)
```

Return in non-compressible modes.

```julia
update!(
    state::State,
    dt::AbstractFloat,
    m::Integer,
    variable::P,
    model::Compressible,
)
```

Update the mass-weighted potential temperature with a Runge-Kutta step on the left-hand side of the equation (the right-hand side is zero).

The update is given by

```math
\\begin{align*}
    q^P & \\rightarrow \\Delta t \\left[- \\frac{1}{J} \\left(\\frac{\\mathcal{F}^{P, \\widehat{x}}_{i + 1 / 2} - \\mathcal{F}^{P, \\widehat{x}}_{i - 1 / 2}}{\\Delta \\widehat{x}} + \\frac{\\mathcal{F}^{P, \\widehat{y}}_{j + 1 / 2} - \\mathcal{F}^{P, \\widehat{y}}_{j - 1 / 2}}{\\Delta \\widehat{y}} + \\frac{\\mathcal{F}^{P, \\widehat{z}}_{k + 1 / 2} - \\mathcal{F}^{P, \\widehat{z}}_{k - 1 / 2}}{\\Delta \\widehat{z}}\\right) + F^P\\right] + \\alpha_\\mathrm{RK} q^P,\\\\
    P & \\rightarrow P + \\beta_\\mathrm{RK} q^P.
\\end{align*}
```

```julia
update!(state::State, dt::AbstractFloat, m::Integer, tracer_setup::NoTracer)
```

Return for configurations without tracer transport.

```julia
update!(
    state::State,
    dt::AbstractFloat,
    m::Integer,
    tracer_setup::AbstractTracer,
)
```

Update the tracers with a Runge-Kutta step on the left-hand sides of the equations with WKB right-hand side terms according to namelists configuration.

The update is given by

```math
\\begin{align*}
    q^{\\rho \\chi} & \\rightarrow \\Delta t \\left[- \\frac{1}{J} \\left(\\frac{\\mathcal{F}^{\\rho \\chi, \\widehat{x}}_{i + 1 / 2} - \\mathcal{F}^{\\rho \\chi, \\widehat{x}}_{i - 1 / 2}}{\\Delta \\widehat{x}} + \\frac{\\mathcal{F}^{\\rho \\chi, \\widehat{y}}_{j + 1 / 2} - \\mathcal{F}^{\\rho \\chi, \\widehat{y}}_{j - 1 / 2}}{\\Delta \\widehat{y}} + \\frac{\\mathcal{F}^{\\rho \\chi, \\widehat{z}}_{k + 1 / 2} - \\mathcal{F}^{\\rho \\chi, \\widehat{z}}_{k - 1 / 2}}{\\Delta \\widehat{z}}\\right) + F^{\\rho \\chi}\\right] + \\alpha_\\mathrm{RK} q^{\\rho \\chi},\\\\
    \\left(\\rho \\chi\\right) & \\rightarrow \\left(\\rho \\chi\\right) + \\beta_\\mathrm{RK} q^{\\rho \\chi}.
\\end{align*}
```

# Arguments

  - `state`: Model state.

  - `dt`: Time step.

  - `m`: Runge-Kutta-stage index.

  - `variable`: Variable to update.

  - `model`: Dynamic equations.

  - `side`: Side of the equation.

  - `integration`: Type of the Euler step.

  - `rayleigh_factor`: Factor by which the Rayleigh-damping coefficient is multiplied.

  - `tracer_setup`: General tracer-transport configuration.

# See also

  - [`PinCFlow.Update.compute_volume_force`](@ref)

  - [`PinCFlow.Update.compute_compressible_wind_factor`](@ref)

  - [`PinCFlow.Update.compute_vertical_wind`](@ref)

  - [`PinCFlow.Update.compute_buoyancy_factor`](@ref)

  - [`PinCFlow.Update.compute_pressure_gradient`](@ref)

  - [`PinCFlow.Update.transform`](@ref)

  - [`PinCFlow.Update.conductive_heating`](@ref)
"""
function update! end

function update!(state::State, dt::AbstractFloat, m::Integer, variable::Rho)
    (; model) = state.namelists.setting
    update!(state, dt, m, variable, model)
    return
end

function update!(
    state::State,
    dt::AbstractFloat,
    m::Integer,
    variable::Rho,
    model::Boussinesq,
)
    return
end

function update!(
    state::State,
    dt::AbstractFloat,
    m::Integer,
    variable::Rho,
    model::AbstractModel,
)
    (; i0, i1, j0, j1, k0, k1) = state.domain
    (; dx, dy, dz, jac) = state.grid
    (; alphark, betark) = state.time
    (; drho) = state.variables.increments
    (; phirho) = state.variables.fluxes
    (; rho) = state.variables.predictands

    if m == 1
        drho .= 0.0
    end

    @ivy for k in k0:k1, j in j0:j1, i in i0:i1
        fl = phirho[i - 1, j, k, 1]
        fr = phirho[i, j, k, 1]
        gb = phirho[i, j - 1, k, 2]
        gf = phirho[i, j, k, 2]
        hd = phirho[i, j, k - 1, 3]
        hu = phirho[i, j, k, 3]

        fluxdiff = (fr - fl) / dx + (gf - gb) / dy + (hu - hd) / dz
        fluxdiff /= jac[i, j, k]

        f = -fluxdiff

        drho[i, j, k] = dt * f + alphark[m] * drho[i, j, k]
        rho[i, j, k] += betark[m] * drho[i, j, k]
    end

    return
end

function update!(
    state::State,
    dt::AbstractFloat,
    m::Integer,
    variable::RhoP,
    side::LHS,
)
    (; i0, i1, j0, j1, k0, k1) = state.domain
    (; dx, dy, dz, jac) = state.grid
    (; thetabar) = state.atmosphere
    (; alphark, betark) = state.time
    (; drhop) = state.variables.increments
    (; phirhop) = state.variables.fluxes
    (; rhop) = state.variables.predictands

    if m == 1
        drhop .= 0.0
    end

    @ivy for k in k0:k1, j in j0:j1, i in i0:i1
        fl = phirhop[i - 1, j, k, 1]
        fr = phirhop[i, j, k, 1]
        gb = phirhop[i, j - 1, k, 2]
        gf = phirhop[i, j, k, 2]
        hd = phirhop[i, j, k - 1, 3]
        hu = phirhop[i, j, k, 3]

        fluxdiff = (fr - fl) / dx + (gf - gb) / dy + (hu - hd) / dz
        fluxdiff /= jac[i, j, k]

        heating = compute_volume_force(state, i, j, k, P())

        f = -fluxdiff - heating / thetabar[i, j, k]

        drhop[i, j, k] = dt * f + alphark[m] * drhop[i, j, k]
        rhop[i, j, k] += betark[m] * drhop[i, j, k]
    end

    return
end

function update!(
    state::State,
    dt::AbstractFloat,
    variable::RhoP,
    side::RHS,
    integration::Explicit,
)
    (; i0, i1, j0, j1, k0, k1) = state.domain
    (; g_ndim) = state.constants
    (; rhobar, n2) = state.atmosphere
    (; predictands) = state.variables
    (; rho, rhop) = predictands

    @ivy for k in k0:k1, j in j0:j1, i in i0:i1
        jpu = compute_compressible_wind_factor(state, i, j, k, W())
        jpd = compute_compressible_wind_factor(state, i, j, k - 1, W())
        wvrt =
            0.5 * (
                compute_vertical_wind(i, j, k, state) / jpu +
                compute_vertical_wind(i, j, k - 1, state) / jpd
            )

        buoy = -g_ndim * rhop[i, j, k] / (rho[i, j, k] + rhobar[i, j, k])
        fb = compute_buoyancy_factor(state, i, j, k, RhoP())
        buoy -= dt * fb * n2[i, j, k] * wvrt

        rhop[i, j, k] = -buoy * (rho[i, j, k] + rhobar[i, j, k]) / g_ndim
    end

    return
end

function update!(
    state::State,
    dt::AbstractFloat,
    variable::RhoP,
    side::RHS,
    integration::Implicit,
    rayleigh_factor::AbstractFloat,
)
    (; nbz) = state.namelists.domain
    (; zz_size, ko, i0, i1, j0, j1, k0, k1) = state.domain
    (; jac, met) = state.grid
<<<<<<< HEAD
=======
    (; use_sponge) = state.namelists.sponge
>>>>>>> 3eb7ad6d
    (; betar) = state.sponge
    (; g_ndim) = state.constants
    (; rhobar, n2) = state.atmosphere
    (; rho, rhop, u, v, pip) = state.variables.predictands
    (; wold) = state.variables.backups

    @ivy for k in k0:k1, j in j0:j1, i in i0:i1
        rhoc = rho[i, j, k] + rhobar[i, j, k]
        rhoedgeu =
            (
                jac[i, j, k + 1] * rho[i, j, k] +
                jac[i, j, k] * rho[i, j, k + 1]
            ) / (jac[i, j, k] + jac[i, j, k + 1])
        rhoedgeu +=
            (
                jac[i, j, k + 1] * rhobar[i, j, k] +
                jac[i, j, k] * rhobar[i, j, k + 1]
            ) / (jac[i, j, k] + jac[i, j, k + 1])
        rhoedged =
            (
                jac[i, j, k - 1] * rho[i, j, k] +
                jac[i, j, k] * rho[i, j, k - 1]
            ) / (jac[i, j, k] + jac[i, j, k - 1])
        rhoedged +=
            (
                jac[i, j, k - 1] * rhobar[i, j, k] +
                jac[i, j, k] * rhobar[i, j, k - 1]
            ) / (jac[i, j, k] + jac[i, j, k - 1])

        jpedgeu = compute_compressible_wind_factor(state, i, j, k, W())
        jpedged = compute_compressible_wind_factor(state, i, j, k - 1, W())
        w = 0.5 * (wold[i, j, k] / jpedgeu + wold[i, j, k - 1] / jpedged)

        lower_gradient = compute_pressure_gradient(state, pip, i, j, k - 1, W())
        lower_force = compute_volume_force(state, i, j, k - 1, W())
        upper_gradient = compute_pressure_gradient(state, pip, i, j, k, W())
        upper_force = compute_volume_force(state, i, j, k, W())

        if ko + k == k0
            lower_gradient = 0.0
            lower_force = 0.0
        elseif ko + k == zz_size - nbz
            upper_gradient = 0.0
            upper_force = 0.0
        end

        gradient = 0.5 * (lower_gradient + upper_gradient)
        force = 0.5 * (lower_force / rhoedged + upper_force / rhoedgeu) * rhoc

        factor = 1.0

<<<<<<< HEAD
        factor += dt * betar[i, j, k] * rayleigh_factor
=======
        if use_sponge
            factor += dt * betar[i, j, k] * rayleigh_factor
        end
>>>>>>> 3eb7ad6d

        b = -g_ndim * rhop[i, j, k] / (rho[i, j, k] + rhobar[i, j, k])
        jpedger = compute_compressible_wind_factor(state, i, j, k, U())
        jpedgel = compute_compressible_wind_factor(state, i - 1, j, k, U())
        jpedgef = compute_compressible_wind_factor(state, i, j, k, V())
        jpedgeb = compute_compressible_wind_factor(state, i, j - 1, k, V())
        fb = compute_buoyancy_factor(state, i, j, k, RhoP())
        b =
            1.0 / (factor + fb * n2[i, j, k] * dt^2.0) * (
                -fb *
                n2[i, j, k] *
                dt *
                jac[i, j, k] *
                (w + dt * (-gradient + force / rhoc)) +
                factor * b +
                fb *
                n2[i, j, k] *
                dt *
                jac[i, j, k] *
                factor *
                0.5 *
                (
                    met[i, j, k, 1, 3] *
                    (u[i, j, k] / jpedger + u[i - 1, j, k] / jpedgel) +
                    met[i, j, k, 2, 3] *
                    (v[i, j, k] / jpedgef + v[i, j - 1, k] / jpedgeb)
                )
            )

        rhop[i, j, k] = -b * (rho[i, j, k] + rhobar[i, j, k]) / g_ndim
    end

    return
end

function update!(
    state::State,
    dt::AbstractFloat,
    m::Integer,
    variable::U,
    side::LHS,
)
    (; coriolis_frequency) = state.namelists.atmosphere
    (; alphark, betark) = state.time
    (; tref) = state.constants
    (; zz_size, nzz, ko, i0, i1, j0, j1, k0, k1) = state.domain
    (; dx, dy, dz, jac) = state.grid
    (; rhobar) = state.atmosphere
    (; du) = state.variables.increments
    (; phiu) = state.variables.fluxes
    (; rhoold, uold) = state.variables.backups
    (; rho, u, v) = state.variables.predictands

    fc = coriolis_frequency * tref

    if m == 1
        du .= 0.0
    end

    @ivy for k in k0:k1, j in j0:j1, i in (i0 - 1):i1

        # Compute zonal momentum flux divergence.
        fr = phiu[i, j, k, 1]
        fl = phiu[i - 1, j, k, 1]
        gf = phiu[i, j, k, 2]
        gb = phiu[i, j - 1, k, 2]
        hu = phiu[i, j, k, 3]
        hd = phiu[i, j, k - 1, 3]
        fluxdiff = (fr - fl) / dx + (gf - gb) / dy + (hu - hd) / dz

        # Adjust zonal momentum flux divergence.
        jacedger = 0.5 * (jac[i, j, k] + jac[i + 1, j, k])
        fluxdiff /= jacedger

        # Explicit integration of Coriolis force in TFC.
        uold[i, j, k] = u[i, j, k]
        if k == k1 && ko + nzz != zz_size
            uold[i, j, k + 1] = u[i, j, k + 1]
        end
        vc = 0.5 * (v[i, j, k] + v[i, j - 1, k])
        vr = 0.5 * (v[i + 1, j, k] + v[i + 1, j - 1, k])
        volforce =
            0.5 *
            fc *
            (
                (rhoold[i, j, k] + rhobar[i, j, k]) * vc +
                (rhoold[i + 1, j, k] + rhobar[i + 1, j, k]) * vr
            )

        # Compute force.
        force = -fluxdiff + volforce

        # Interpolate density.
        rhom_1 = 0.5 * (rhoold[i, j, k] + rhoold[i + 1, j, k])
        rhom = 0.5 * (rho[i, j, k] + rho[i + 1, j, k])
        rhobaredger = 0.5 * (rhobar[i, j, k] + rhobar[i + 1, j, k])
        rhom_1 += rhobaredger
        rhom += rhobaredger

        # Set velocity and momentum at previous time.
        um_1 = u[i, j, k]
        momm_1 = rhom_1 * um_1

        # Compute tendency.
        du[i, j, k] = dt * force + alphark[m] * du[i, j, k]

        # Update momentum.
        momm = momm_1 + betark[m] * du[i, j, k]

        # Update wind.
        uast = momm / rhom
        u[i, j, k] = uast
    end

    return
end

function update!(
    state::State,
    dt::AbstractFloat,
    variable::U,
    side::RHS,
    integration::Explicit,
)
    (; i0, i1, j0, j1, k0, k1) = state.domain
    (; rhobar) = state.atmosphere
    (; rho, u, pip) = state.variables.predictands

    @ivy for k in k0:k1, j in j0:j1, i in (i0 - 1):i1
        rhoedger = 0.5 * (rho[i, j, k] + rho[i + 1, j, k])
        rhobaredger = 0.5 * (rhobar[i, j, k] + rhobar[i + 1, j, k])
        rhoedger += rhobaredger

        gradient = compute_pressure_gradient(state, pip, i, j, k, U())

        force = compute_volume_force(state, i, j, k, U())

        jpedger = compute_compressible_wind_factor(state, i, j, k, U())

        u[i, j, k] += dt * (-gradient + force / rhoedger) * jpedger
    end

    return
end

function update!(
    state::State,
    dt::AbstractFloat,
    variable::U,
    side::RHS,
    integration::Implicit,
    rayleigh_factor::AbstractFloat,
)
<<<<<<< HEAD
    (; damp_horizontal_wind_on_rhs) = state.namelists.sponge
=======
    (; use_sponge, damp_horizontal_wind_on_rhs) = state.namelists.sponge
>>>>>>> 3eb7ad6d
    (; zz_size, nzz, ko, i0, i1, j0, j1, k0, k1) = state.domain
    (; rhobar) = state.atmosphere
    (; betar) = state.sponge
    (; rho, u, pip) = state.variables.predictands

    kmin = k0
    kmax = ko + nzz == zz_size ? k1 : k1 + 1

    @ivy for k in kmin:kmax, j in j0:j1, i in (i0 - 1):i1
        rhoedger = 0.5 * (rho[i, j, k] + rho[i + 1, j, k])
        rhobaredger = 0.5 * (rhobar[i, j, k] + rhobar[i + 1, j, k])
        rhoedger += rhobaredger

        gradient = compute_pressure_gradient(state, pip, i, j, k, U())

        force = compute_volume_force(state, i, j, k, U())

        factor = 1.0

<<<<<<< HEAD
        if damp_horizontal_wind_on_rhs
=======
        if use_sponge && damp_horizontal_wind_on_rhs
>>>>>>> 3eb7ad6d
            factor +=
                dt *
                0.5 *
                (betar[i, j, k] + betar[i + 1, j, k]) *
                rayleigh_factor
        end

        jpedger = compute_compressible_wind_factor(state, i, j, k, U())

        u[i, j, k] =
            1.0 / factor *
            (u[i, j, k] + dt * (-gradient + force / rhoedger) * jpedger)
    end

    return
end

function update!(
    state::State,
    dt::AbstractFloat,
    m::Integer,
    variable::V,
    side::LHS,
)
    (; coriolis_frequency) = state.namelists.atmosphere
    (; alphark, betark) = state.time
    (; tref) = state.constants
    (; zz_size, nzz, ko, i0, i1, j0, j1, k0, k1) = state.domain
    (; dx, dy, dz, jac) = state.grid
    (; rhobar) = state.atmosphere
    (; dv) = state.variables.increments
    (; phiv) = state.variables.fluxes
    (; rhoold, uold, vold) = state.variables.backups
    (; rho, v) = state.variables.predictands

    fc = coriolis_frequency * tref

    if m == 1
        dv .= 0.0
    end

    @ivy for k in k0:k1, j in (j0 - 1):j1, i in i0:i1

        # Compute meridional momentum flux divergence.
        fr = phiv[i, j, k, 1]
        fl = phiv[i - 1, j, k, 1]
        gf = phiv[i, j, k, 2]
        gb = phiv[i, j - 1, k, 2]
        hu = phiv[i, j, k, 3]
        hd = phiv[i, j, k - 1, 3]
        fluxdiff = (fr - fl) / dx + (gf - gb) / dy + (hu - hd) / dz

        # Adjust meridional momentum flux divergence.
        jacedgef = 0.5 * (jac[i, j, k] + jac[i, j + 1, k])
        fluxdiff /= jacedgef

        # Explicit integration of Coriolis force in TFC.
        vold[i, j, k] = v[i, j, k]
        if k == k1 && ko + nzz != zz_size
            vold[i, j, k + 1] = v[i, j, k + 1]
        end
        uc = 0.5 * (uold[i, j, k] + uold[i - 1, j, k])
        uf = 0.5 * (uold[i, j + 1, k] + uold[i - 1, j + 1, k])

        volforce =
            -0.5 *
            fc *
            (
                (rhoold[i, j, k] + rhobar[i, j, k]) * uc +
                (rhoold[i, j + 1, k] + rhobar[i, j + 1, k]) * uf
            )

        force = -fluxdiff + volforce

        # Interpolate density.
        rhom_1 = 0.5 * (rhoold[i, j, k] + rhoold[i, j + 1, k])
        rhom = 0.5 * (rho[i, j, k] + rho[i, j + 1, k])
        rhobaredgef = 0.5 * (rhobar[i, j, k] + rhobar[i, j + 1, k])
        rhom_1 += rhobaredgef
        rhom += rhobaredgef

        vm_1 = v[i, j, k]
        momm_1 = rhom_1 * vm_1

        dv[i, j, k] = dt * force + alphark[m] * dv[i, j, k]

        momm = momm_1 + betark[m] * dv[i, j, k]

        # Update wind.
        vast = momm / rhom
        v[i, j, k] = vast
    end

    return
end

function update!(
    state::State,
    dt::AbstractFloat,
    variable::V,
    side::RHS,
    integration::Explicit,
)
    (; i0, i1, j0, j1, k0, k1) = state.domain
    (; rhobar) = state.atmosphere
    (; rho, v, pip) = state.variables.predictands

    @ivy for k in k0:k1, j in (j0 - 1):j1, i in i0:i1
        rhoedgef = 0.5 * (rho[i, j, k] + rho[i, j + 1, k])
        rhobaredgef = 0.5 * (rhobar[i, j, k] + rhobar[i, j + 1, k])
        rhoedgef += rhobaredgef

        gradient = compute_pressure_gradient(state, pip, i, j, k, V())

        force = compute_volume_force(state, i, j, k, V())

        jpedgef = compute_compressible_wind_factor(state, i, j, k, V())

        v[i, j, k] += dt * (-gradient + force / rhoedgef) * jpedgef
    end

    return
end

function update!(
    state::State,
    dt::AbstractFloat,
    variable::V,
    side::RHS,
    integration::Implicit,
    rayleigh_factor::AbstractFloat,
)
<<<<<<< HEAD
    (; damp_horizontal_wind_on_rhs) = state.namelists.sponge
=======
    (; use_sponge, damp_horizontal_wind_on_rhs) = state.namelists.sponge
>>>>>>> 3eb7ad6d
    (; zz_size, nzz, ko, i0, i1, j0, j1, k0, k1) = state.domain
    (; rhobar) = state.atmosphere
    (; betar) = state.sponge
    (; rho, v, pip) = state.variables.predictands

    kmin = k0
    kmax = ko + nzz == zz_size ? k1 : k1 + 1

    @ivy for k in kmin:kmax, j in (j0 - 1):j1, i in i0:i1
        rhoedgef = 0.5 * (rho[i, j, k] + rho[i, j + 1, k])
        rhobaredgef = 0.5 * (rhobar[i, j, k] + rhobar[i, j + 1, k])
        rhoedgef += rhobaredgef

        gradient = compute_pressure_gradient(state, pip, i, j, k, V())

        force = compute_volume_force(state, i, j, k, V())

        factor = 1.0

<<<<<<< HEAD
        if damp_horizontal_wind_on_rhs
=======
        if use_sponge && damp_horizontal_wind_on_rhs
>>>>>>> 3eb7ad6d
            factor +=
                dt *
                0.5 *
                (betar[i, j, k] + betar[i, j + 1, k]) *
                rayleigh_factor
        end

        jpedgef = compute_compressible_wind_factor(state, i, j, k, V())

        v[i, j, k] =
            1.0 / factor *
            (v[i, j, k] + dt * (-gradient + force / rhoedgef) * jpedgef)
    end

    return
end

function update!(
    state::State,
    dt::AbstractFloat,
    m::Integer,
    variable::W,
    side::LHS,
)
    (; coriolis_frequency) = state.namelists.atmosphere
    (; alphark, betark) = state.time
    (; tref) = state.constants
    (; zz_size, nzz, ko, i0, i1, j0, j1, k0, k1) = state.domain
    (; grid) = state
    (; dx, dy, dz, jac, met) = grid
    (; rhobar) = state.atmosphere
    (; dw) = state.variables.increments
    (; phiu, phiv, phiw) = state.variables.fluxes
    (; rhoold, uold, vold) = state.variables.backups
    (; rho, w) = state.variables.predictands

    fc = coriolis_frequency * tref

    # Initialize fields for transformation of momentum flux divergence.
    (fluxdiffu, fluxdiffv) = (zeros(2, 2) for i in 1:2)

    if m == 1
        dw .= 0.0
    end

    kmin = ko == 0 ? k0 : k0 - 1
    kmax = ko + nzz == zz_size ? k1 - 1 : k1

    @ivy for k in kmin:kmax, j in j0:j1, i in i0:i1
        # Compute vertical momentum flux divergence.
        fr = phiw[i, j, k, 1]
        fl = phiw[i - 1, j, k, 1]
        gf = phiw[i, j, k, 2]
        gb = phiw[i, j - 1, k, 2]
        hu = phiw[i, j, k, 3]
        hd = phiw[i, j, k - 1, 3]
        fluxdiff = (fr - fl) / dx + (gf - gb) / dy + (hu - hd) / dz

        # Adjust Cartesian vertical momentum flux divergence.
        jacedgeu =
            2.0 * jac[i, j, k] * jac[i, j, k + 1] /
            (jac[i, j, k] + jac[i, j, k + 1])
        fluxdiff /= jacedgeu

        # Compute zonal momentum flux divergences.
        for ll in 0:1, mm in 0:1
            fr = phiu[i - ll, j, k + mm, 1]
            fl = phiu[i - 1 - ll, j, k + mm, 1]
            gf = phiu[i - ll, j, k + mm, 2]
            gb = phiu[i - ll, j - 1, k + mm, 2]
            hu = phiu[i - ll, j, k + mm, 3]
            hd = phiu[i - ll, j, k - 1 + mm, 3]
            fluxdiffu[ll + 1, mm + 1] =
                (fr - fl) / dx + (gf - gb) / dy + (hu - hd) / dz
            jacedger =
                0.5 * (jac[i - ll, j, k + mm] + jac[i + 1 - ll, j, k + mm])
            fluxdiffu[ll + 1, mm + 1] /= jacedger
        end

        # Compute meridional momentum flux divergences.
        for ll in 0:1, mm in 0:1
            fr = phiv[i, j - ll, k + mm, 1]
            fl = phiv[i - 1, j - ll, k + mm, 1]
            gf = phiv[i, j - ll, k + mm, 2]
            gb = phiv[i, j - 1 - ll, k + mm, 2]
            hu = phiv[i, j - ll, k + mm, 3]
            hd = phiv[i, j - ll, k - 1 + mm, 3]
            fluxdiffv[ll + 1, mm + 1] =
                (fr - fl) / dx + (gf - gb) / dy + (hu - hd) / dz
            jacedgef =
                0.5 * (jac[i, j - ll, k + mm] + jac[i, j + 1 - ll, k + mm])
            fluxdiffv[ll + 1, mm + 1] /= jacedgef
        end

        # Compute transformed vertical momentum flux divergence.
        fluxdiff = transform(
            i,
            j,
            k,
            fluxdiffu[1, 1],
            fluxdiffu[1, 2],
            fluxdiffu[2, 1],
            fluxdiffu[2, 2],
            fluxdiffv[1, 1],
            fluxdiffv[1, 2],
            fluxdiffv[2, 1],
            fluxdiffv[2, 2],
            fluxdiff,
            Transformed(),
            state,
        )

        # Explicit integration of Coriolis force in TFC.
        vc = 0.5 * (vold[i, j, k] + vold[i, j - 1, k])
        vu = 0.5 * (vold[i, j, k + 1] + vold[i, j - 1, k + 1])
        uc = 0.5 * (uold[i, j, k] + uold[i - 1, j, k])
        uu = 0.5 * (uold[i, j, k + 1] + uold[i - 1, j, k + 1])

        volforce =
            fc * (
                jac[i, j, k + 1] *
                met[i, j, k, 1, 3] *
                (rhoold[i, j, k] + rhobar[i, j, k]) *
                vc +
                jac[i, j, k] *
                met[i, j, k + 1, 1, 3] *
                (rhoold[i, j, k + 1] + rhobar[i, j, k + 1]) *
                vu
            ) / (jac[i, j, k] + jac[i, j, k + 1]) -
            fc * (
                jac[i, j, k + 1] *
                met[i, j, k, 2, 3] *
                (rhoold[i, j, k] + rhobar[i, j, k]) *
                uc +
                jac[i, j, k] *
                met[i, j, k + 1, 2, 3] *
                (rhoold[i, j, k + 1] + rhobar[i, j, k + 1]) *
                uu
            ) / (jac[i, j, k] + jac[i, j, k + 1])

        force = -fluxdiff + volforce

        # Interpolate densities.
        rhom_1 =
            (
                jac[i, j, k + 1] * rhoold[i, j, k] +
                jac[i, j, k] * rhoold[i, j, k + 1]
            ) / (jac[i, j, k] + jac[i, j, k + 1])
        rhom =
            (
                jac[i, j, k + 1] * rho[i, j, k] +
                jac[i, j, k] * rho[i, j, k + 1]
            ) / (jac[i, j, k] + jac[i, j, k + 1])
        rhobaredgeu =
            (
                jac[i, j, k + 1] * rhobar[i, j, k] +
                jac[i, j, k] * rhobar[i, j, k + 1]
            ) / (jac[i, j, k] + jac[i, j, k + 1])
        rhom_1 += rhobaredgeu
        rhom += rhobaredgeu

        wm_1 = w[i, j, k]
        momm_1 = rhom_1 * wm_1

        dw[i, j, k] = dt * force + alphark[m] * dw[i, j, k]

        momm = momm_1 + betark[m] * dw[i, j, k]

        # Update wind.
        wast = momm / rhom
        w[i, j, k] = wast
    end

    return
end

function update!(
    state::State,
    dt::AbstractFloat,
    variable::W,
    side::RHS,
    integration::Explicit,
)
    (; g_ndim) = state.constants
    (; zz_size, nzz, ko, i0, i1, j0, j1, k0, k1) = state.domain
    (; jac) = state.grid
    (; rhobar) = state.atmosphere
    (; rhopold) = state.variables.backups
    (; rho, w, pip) = state.variables.predictands

    kmin = ko == 0 ? k0 : k0 - 1
    kmax = ko + nzz == zz_size ? k1 - 1 : k1

    @ivy for k in kmin:kmax, j in j0:j1, i in i0:i1
        rhoc = rho[i, j, k]
        rhou = rho[i, j, k + 1]
        rhoedgeu =
            (
                jac[i, j, k + 1] * rho[i, j, k] +
                jac[i, j, k] * rho[i, j, k + 1]
            ) / (jac[i, j, k] + jac[i, j, k + 1])

        rhoc += rhobar[i, j, k]
        rhou += rhobar[i, j, k + 1]
        rhoedgeu +=
            (
                jac[i, j, k + 1] * rhobar[i, j, k] +
                jac[i, j, k] * rhobar[i, j, k + 1]
            ) / (jac[i, j, k] + jac[i, j, k + 1])

        gradient = compute_pressure_gradient(state, pip, i, j, k, W())

        force = compute_volume_force(state, i, j, k, W())

        b =
            -g_ndim * (
                jac[i, j, k + 1] * rhopold[i, j, k] / rhoc / jac[i, j, k] +
                jac[i, j, k] * rhopold[i, j, k + 1] / rhou / jac[i, j, k + 1]
            ) / (jac[i, j, k] + jac[i, j, k + 1])

        jpedgeu = compute_compressible_wind_factor(state, i, j, k, W())

        w[i, j, k] += dt * (b - gradient + force / rhoedgeu) * jpedgeu
    end

    return
end

function update!(
    state::State,
    dt::AbstractFloat,
    variable::W,
    side::RHS,
    integration::Implicit,
    rayleigh_factor::AbstractFloat,
)
<<<<<<< HEAD
=======
    (; use_sponge) = state.namelists.sponge
>>>>>>> 3eb7ad6d
    (; g_ndim) = state.constants
    (; zz_size, nzz, ko, i0, i1, j0, j1, k0, k1) = state.domain
    (; jac, met) = state.grid
    (; rhobar, n2) = state.atmosphere
    (; betar) = state.sponge
    (; rho, rhop, u, v, w, pip) = state.variables.predictands

    kmin = ko == 0 ? k0 : k0 - 1
    kmax = ko + nzz == zz_size ? k1 - 1 : k1

    @ivy for k in kmin:kmax, j in j0:j1, i in i0:i1
        rhoc = rho[i, j, k]
        rhou = rho[i, j, k + 1]
        rhoedgeu =
            (
                jac[i, j, k + 1] * rho[i, j, k] +
                jac[i, j, k] * rho[i, j, k + 1]
            ) / (jac[i, j, k] + jac[i, j, k + 1])

        rhoc += rhobar[i, j, k]
        rhou += rhobar[i, j, k + 1]
        rhoedgeu +=
            (
                jac[i, j, k + 1] * rhobar[i, j, k] +
                jac[i, j, k] * rhobar[i, j, k + 1]
            ) / (jac[i, j, k] + jac[i, j, k + 1])

        gradient = compute_pressure_gradient(state, pip, i, j, k, W())

        force = compute_volume_force(state, i, j, k, W())

        n2edgeu =
            (jac[i, j, k + 1] * n2[i, j, k] + jac[i, j, k] * n2[i, j, k + 1]) /
            (jac[i, j, k] + jac[i, j, k + 1])

        factor = 1.0

<<<<<<< HEAD
        factor +=
            dt * (
                jac[i, j, k + 1] * betar[i, j, k] +
                jac[i, j, k] * betar[i, j, k + 1]
            ) / (jac[i, j, k] + jac[i, j, k + 1]) * rayleigh_factor
=======
        if use_sponge
            factor +=
                dt * (
                    jac[i, j, k + 1] * betar[i, j, k] +
                    jac[i, j, k] * betar[i, j, k + 1]
                ) / (jac[i, j, k] + jac[i, j, k + 1]) * rayleigh_factor
        end
>>>>>>> 3eb7ad6d

        # Buoyancy is predicted after momentum in implicit steps.
        b =
            -g_ndim * (
                jac[i, j, k + 1] * rhop[i, j, k] / rhoc / jac[i, j, k] +
                jac[i, j, k] * rhop[i, j, k + 1] / rhou / jac[i, j, k + 1]
            ) / (jac[i, j, k] + jac[i, j, k + 1])

        jpedger = compute_compressible_wind_factor(state, i, j, k, U())
        jpedgel = compute_compressible_wind_factor(state, i - 1, j, k, U())
        jpedgef = compute_compressible_wind_factor(state, i, j, k, V())
        jpedgeb = compute_compressible_wind_factor(state, i, j - 1, k, V())
        jpuedger = compute_compressible_wind_factor(state, i, j, k + 1, U())
        jpuedgel = compute_compressible_wind_factor(state, i - 1, j, k + 1, U())
        jpuedgef = compute_compressible_wind_factor(state, i, j, k + 1, V())
        jpuedgeb = compute_compressible_wind_factor(state, i, j - 1, k + 1, V())

        uc = 0.5 * (u[i, j, k] / jpedger + u[i - 1, j, k] / jpedgel)
        uu = 0.5 * (u[i, j, k + 1] / jpuedger + u[i - 1, j, k + 1] / jpuedgel)
        vc = 0.5 * (v[i, j, k] / jpedgef + v[i, j - 1, k] / jpedgeb)
        vu = 0.5 * (v[i, j, k + 1] / jpuedgef + v[i, j - 1, k + 1] / jpuedgeb)

        jpedgeu = compute_compressible_wind_factor(state, i, j, k, W())
        fw = compute_buoyancy_factor(state, i, j, k, W())

        w[i, j, k] =
            1.0 / (factor + fw * n2edgeu * dt^2.0) * (
                w[i, j, k] - dt * gradient * jpedgeu +
                dt * b * jpedgeu +
                dt * force / rhoedgeu * jpedgeu +
                jpedgeu *
                fw *
                n2edgeu *
                dt^2.0 *
                (
                    jac[i, j, k + 1] *
                    (met[i, j, k, 1, 3] * uc + met[i, j, k, 2, 3] * vc) +
                    jac[i, j, k] *
                    (met[i, j, k + 1, 1, 3] * uu + met[i, j, k + 1, 2, 3] * vu)
                ) / (jac[i, j, k] + jac[i, j, k + 1])
            )
    end

    return
end

function update!(state::State, dt::AbstractFloat, variable::PiP)
    (; model) = state.namelists.setting
    update!(state, dt, variable, model)
    return
end

function update!(
    state::State,
    dt::AbstractFloat,
    variable::PiP,
    model::AbstractModel,
)
    return
end

function update!(
    state::State,
    dt::AbstractFloat,
    variable::PiP,
    model::Compressible,
)
    (; gamma, rsp, pref) = state.constants
    (; i0, i1, j0, j1, k0, k1) = state.domain
    (; dx, dy, dz, jac) = state.grid
    (; uold, vold, wold) = state.variables.backups
    (; pip, p) = state.variables.predictands

    @ivy for k in k0:k1, j in j0:j1, i in i0:i1
        fl = uold[i - 1, j, k]
        fr = uold[i, j, k]
        gb = vold[i, j - 1, k]
        gf = vold[i, j, k]
        hd = wold[i, j, k - 1]
        hu = wold[i, j, k]

        fluxdiff = (fr - fl) / dx + (gf - gb) / dy + (hu - hd) / dz
        fluxdiff /= jac[i, j, k]

        heating = compute_volume_force(state, i, j, k, P())

        dpdpi =
            1 / (gamma - 1) * (rsp / pref)^(1 - gamma) * p[i, j, k]^(2 - gamma)

        pip[i, j, k] -= dt * (fluxdiff - heating) / dpdpi
    end

    return
end

function update!(state::State, dt::AbstractFloat, m::Integer, variable::P)
    (; model) = state.namelists.setting
    update!(state, dt, m, variable, model)
    return
end

function update!(
    state::State,
    dt::AbstractFloat,
    m::Integer,
    variable::P,
    model::AbstractModel,
)
    return
end

function update!(
    state::State,
    dt::AbstractFloat,
    m::Integer,
    variable::P,
    model::Compressible,
)
    (; i0, i1, j0, j1, k0, k1) = state.domain
    (; dx, dy, dz, jac) = state.grid
    (; alphark, betark) = state.time
    (; dp) = state.variables.increments
    (; phip) = state.variables.fluxes
    (; p) = state.variables.predictands

    if m == 1
        dp .= 0.0
    end

    @ivy for k in k0:k1, j in j0:j1, i in i0:i1
        fl = phip[i - 1, j, k, 1]
        fr = phip[i, j, k, 1]
        gb = phip[i, j - 1, k, 2]
        gf = phip[i, j, k, 2]
        hd = phip[i, j, k - 1, 3]
        hu = phip[i, j, k, 3]

        fluxdiff = (fr - fl) / dx + (gf - gb) / dy + (hu - hd) / dz
        fluxdiff /= jac[i, j, k]

        heating = compute_volume_force(state, i, j, k, P())

        f = -fluxdiff + heating

        dp[i, j, k] = dt * f + alphark[m] * dp[i, j, k]
        p[i, j, k] += betark[m] * dp[i, j, k]
    end

    return
end

function update!(
    state::State,
    dt::AbstractFloat,
    m::Integer,
    tracer_setup::NoTracer,
)
    return
end

function update!(
    state::State,
    dt::AbstractFloat,
    m::Integer,
    tracer_setup::AbstractTracer,
)
    (; i0, i1, j0, j1, k0, k1) = state.domain
    (; dx, dy, dz, jac) = state.grid
    (; alphark, betark) = state.time
    (; tracerincrements, tracerpredictands, tracerfluxes) = state.tracer
    (; test_case) = state.namelists.setting

    @ivy for field in 1:fieldcount(TracerPredictands)
        if m == 1
            getfield(tracerincrements, field) .= 0.0
        end

        flr = getfield(tracerfluxes, field)[:, :, :, 1]
        gbf = getfield(tracerfluxes, field)[:, :, :, 2]
        hdu = getfield(tracerfluxes, field)[:, :, :, 3]
        chi = getfield(tracerpredictands, field)[:, :, :]
        dchi = getfield(tracerincrements, field)[:, :, :]
        for k in k0:k1, j in j0:j1, i in i0:i1
            fl = flr[i - 1, j, k]
            fr = flr[i, j, k]
            gb = gbf[i, j - 1, k]
            gf = gbf[i, j, k]
            hd = hdu[i, j, k - 1]
            hu = hdu[i, j, k]

            fluxdiff = (fr - fl) / dx + (gf - gb) / dy + (hu - hd) / dz
            fluxdiff /= jac[i, j, k]

            force = compute_volume_force(state, i, j, k, Chi(), test_case)
            f = -fluxdiff + force

            dchi[i, j, k] = dt * f + alphark[m] * dchi[i, j, k]
            chi[i, j, k] += betark[m] * dchi[i, j, k]
        end
    end

    return
end<|MERGE_RESOLUTION|>--- conflicted
+++ resolved
@@ -625,10 +625,6 @@
     (; nbz) = state.namelists.domain
     (; zz_size, ko, i0, i1, j0, j1, k0, k1) = state.domain
     (; jac, met) = state.grid
-<<<<<<< HEAD
-=======
-    (; use_sponge) = state.namelists.sponge
->>>>>>> 3eb7ad6d
     (; betar) = state.sponge
     (; g_ndim) = state.constants
     (; rhobar, n2) = state.atmosphere
@@ -680,13 +676,7 @@
 
         factor = 1.0
 
-<<<<<<< HEAD
         factor += dt * betar[i, j, k] * rayleigh_factor
-=======
-        if use_sponge
-            factor += dt * betar[i, j, k] * rayleigh_factor
-        end
->>>>>>> 3eb7ad6d
 
         b = -g_ndim * rhop[i, j, k] / (rho[i, j, k] + rhobar[i, j, k])
         jpedger = compute_compressible_wind_factor(state, i, j, k, U())
@@ -840,11 +830,7 @@
     integration::Implicit,
     rayleigh_factor::AbstractFloat,
 )
-<<<<<<< HEAD
     (; damp_horizontal_wind_on_rhs) = state.namelists.sponge
-=======
-    (; use_sponge, damp_horizontal_wind_on_rhs) = state.namelists.sponge
->>>>>>> 3eb7ad6d
     (; zz_size, nzz, ko, i0, i1, j0, j1, k0, k1) = state.domain
     (; rhobar) = state.atmosphere
     (; betar) = state.sponge
@@ -864,11 +850,7 @@
 
         factor = 1.0
 
-<<<<<<< HEAD
         if damp_horizontal_wind_on_rhs
-=======
-        if use_sponge && damp_horizontal_wind_on_rhs
->>>>>>> 3eb7ad6d
             factor +=
                 dt *
                 0.5 *
@@ -1001,11 +983,7 @@
     integration::Implicit,
     rayleigh_factor::AbstractFloat,
 )
-<<<<<<< HEAD
     (; damp_horizontal_wind_on_rhs) = state.namelists.sponge
-=======
-    (; use_sponge, damp_horizontal_wind_on_rhs) = state.namelists.sponge
->>>>>>> 3eb7ad6d
     (; zz_size, nzz, ko, i0, i1, j0, j1, k0, k1) = state.domain
     (; rhobar) = state.atmosphere
     (; betar) = state.sponge
@@ -1025,11 +1003,7 @@
 
         factor = 1.0
 
-<<<<<<< HEAD
         if damp_horizontal_wind_on_rhs
-=======
-        if use_sponge && damp_horizontal_wind_on_rhs
->>>>>>> 3eb7ad6d
             factor +=
                 dt *
                 0.5 *
@@ -1266,10 +1240,6 @@
     integration::Implicit,
     rayleigh_factor::AbstractFloat,
 )
-<<<<<<< HEAD
-=======
-    (; use_sponge) = state.namelists.sponge
->>>>>>> 3eb7ad6d
     (; g_ndim) = state.constants
     (; zz_size, nzz, ko, i0, i1, j0, j1, k0, k1) = state.domain
     (; jac, met) = state.grid
@@ -1307,21 +1277,11 @@
 
         factor = 1.0
 
-<<<<<<< HEAD
         factor +=
             dt * (
                 jac[i, j, k + 1] * betar[i, j, k] +
                 jac[i, j, k] * betar[i, j, k + 1]
             ) / (jac[i, j, k] + jac[i, j, k + 1]) * rayleigh_factor
-=======
-        if use_sponge
-            factor +=
-                dt * (
-                    jac[i, j, k + 1] * betar[i, j, k] +
-                    jac[i, j, k] * betar[i, j, k + 1]
-                ) / (jac[i, j, k] + jac[i, j, k + 1]) * rayleigh_factor
-        end
->>>>>>> 3eb7ad6d
 
         # Buoyancy is predicted after momentum in implicit steps.
         b =
