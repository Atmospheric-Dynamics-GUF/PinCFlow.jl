--- conflicted
+++ resolved
@@ -19,19 +19,11 @@
 
 ```julia
 update!(
-<<<<<<< HEAD
-	state::State,
-	dt::AbstractFloat,
-	m::Integer,
-	variable::Rho,
-	model::AbstractModel,
-=======
     state::State,
     dt::AbstractFloat,
     m::Integer,
     variable::Rho,
     model::Union{PseudoIncompressible, Compressible},
->>>>>>> cf395edb
 )
 ```
 
@@ -405,19 +397,11 @@
 
 ```julia
 update!(
-<<<<<<< HEAD
-	state::State,
-	dt::AbstractFloat,
-	m::Integer,
-	variable::P,
-	model::AbstractModel,
-=======
     state::State,
     dt::AbstractFloat,
     m::Integer,
     variable::P,
     model::Union{Boussinesq, PseudoIncompressible},
->>>>>>> cf395edb
 )
 ```
 
@@ -504,15 +488,9 @@
 function update! end
 
 function update!(state::State, dt::AbstractFloat, m::Integer, variable::Rho)
-<<<<<<< HEAD
-	(; model) = state.namelists.setting
-	update!(state, dt, m, variable, model)
-	return
-=======
     (; model) = state.namelists.atmosphere
     update!(state, dt, m, variable, model)
     return
->>>>>>> cf395edb
 end
 
 function update!(
@@ -526,19 +504,11 @@
 end
 
 function update!(
-<<<<<<< HEAD
-	state::State,
-	dt::AbstractFloat,
-	m::Integer,
-	variable::Rho,
-	model::AbstractModel,
-=======
     state::State,
     dt::AbstractFloat,
     m::Integer,
     variable::Rho,
     model::Union{PseudoIncompressible, Compressible},
->>>>>>> cf395edb
 )
 	(; i0, i1, j0, j1, k0, k1) = state.domain
 	(; dx, dy, dz, jac) = state.grid
@@ -1366,18 +1336,6 @@
 end
 
 function update!(state::State, dt::AbstractFloat, variable::PiP)
-<<<<<<< HEAD
-	(; model) = state.namelists.setting
-	update!(state, dt, variable, model)
-	return
-end
-
-function update!(
-	state::State,
-	dt::AbstractFloat,
-	variable::PiP,
-	model::AbstractModel,
-=======
     (; model) = state.namelists.atmosphere
     update!(state, dt, variable, model)
     return
@@ -1388,7 +1346,6 @@
     dt::AbstractFloat,
     variable::PiP,
     model::Union{Boussinesq, PseudoIncompressible},
->>>>>>> cf395edb
 )
 	return
 end
@@ -1428,19 +1385,6 @@
 end
 
 function update!(state::State, dt::AbstractFloat, m::Integer, variable::P)
-<<<<<<< HEAD
-	(; model) = state.namelists.setting
-	update!(state, dt, m, variable, model)
-	return
-end
-
-function update!(
-	state::State,
-	dt::AbstractFloat,
-	m::Integer,
-	variable::P,
-	model::AbstractModel,
-=======
     (; model) = state.namelists.atmosphere
     update!(state, dt, m, variable, model)
     return
@@ -1452,7 +1396,6 @@
     m::Integer,
     variable::P,
     model::Union{Boussinesq, PseudoIncompressible},
->>>>>>> cf395edb
 )
 	return
 end
