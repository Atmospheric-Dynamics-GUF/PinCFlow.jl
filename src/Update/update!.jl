"""
```julia
update!(state::State, dt::AbstractFloat, m::Integer, variable::Rho)
```

Update the density if the atmosphere is not Boussinesq by dispatching to the appropriate method.

```julia
update!(
	state::State,
	dt::AbstractFloat,
	m::Integer,
	variable::Rho,
	model::Boussinesq,
)
```

Return in Boussinesq mode (the density is constant).

```julia
update!(
	state::State,
	dt::AbstractFloat,
	m::Integer,
	variable::Rho,
	model::AbstractModel,
)
```

Update the density with a Runge-Kutta step on the left-hand side of the equation (the right-hand side is zero).

```julia
update!(state::State, dt::AbstractFloat, m::Integer, variable::RhoP, side::LHS)
```

Update the density fluctuations with a Runge-Kutta step on the left-hand-side of the equation.

```julia
update!(
	state::State,
	dt::AbstractFloat,
	variable::RhoP,
	side::RHS,
	integration::Explicit,
)
```

Update the density fluctuations with an explicit Euler step the on right-hand side of the equation, without the Rayleigh-damping term.

```julia
update!(
	state::State,
	dt::AbstractFloat,
	variable::RhoP,
	side::RHS,
	integration::Implicit,
	rayleigh_factor::AbstractFloat,
)
```

Update the density fluctuations with an implicit Euler step on the right-hand side of the equation.

```julia
update!(state::State, dt::AbstractFloat, m::Integer, variable::U, side::LHS)
```

Update the zonal momentum with a Runge-Kutta step on the left-hand side of the equation.

```julia
update!(
	state::State,
	dt::AbstractFloat,
	variable::U,
	side::RHS,
	integration::Explicit,
)
```

Update the zonal wind with an explicit Euler step on the right-hand side of the equation, without the Rayleigh-damping term.

```julia
update!(
	state::State,
	dt::AbstractFloat,
	variable::U,
	side::RHS,
	integration::Implicit,
	rayleigh_factor::AbstractFloat,
)
```

Update the zonal wind with an implicit Euler step on the right-hand side of the equation.

```julia
update!(state::State, dt::AbstractFloat, m::Integer, variable::V, side::LHS)
```

Update the meridional momentum with a Runge-Kutta step on the left-hand side of the equation.

```julia
update!(
	state::State,
	dt::AbstractFloat,
	variable::V,
	side::RHS,
	integration::Explicit,
)
```

Update the meridional wind with an explicit Euler step on the right-hand side of the equation, without the Rayleigh-damping term.

```julia
update!(
	state::State,
	dt::AbstractFloat,
	variable::V,
	side::RHS,
	integration::Implicit,
	rayleigh_factor::AbstractFloat,
)
```

Update the meridional wind with an implicit Euler step on the right-hand side of the equation.

```julia
update!(state::State, dt::AbstractFloat, m::Integer, variable::W, side::LHS)
```

Update the transformed vertical momentum with a Runge-Kutta step on the left-hand side of the equation.

```julia
update!(
	state::State,
	dt::AbstractFloat,
	variable::W,
	side::RHS,
	integration::Explicit,
)
```

Update the transformed vertical wind with an explicit Euler step on the right-hand side of the equation, without the Rayleigh-damping term.

```julia
update!(
	state::State,
	dt::AbstractFloat,
	variable::W,
	side::RHS,
	integration::Implicit,
	rayleigh_factor::AbstractFloat,
)
```

Update the transformed vertical wind with an implicit Euler step on the right-hand side of the equation.

```julia
update!(state::State, dt::AbstractFloat, variable::PiP)
```

Update the Exner-pressure if the atmosphere is compressible by dispatching to the appropriate method.

```julia
update!(state::State, dt::AbstractFloat, variable::PiP, model::AbstractModel)
```

Return in non-compressible modes.

```julia
update!(state::State, dt::AbstractFloat, variable::PiP, model::Compressible)
```

Update the Exner-pressure such that it is synchronized with the updated mass-weighted potential temperature.

```julia
update!(state::State, dt::AbstractFloat, m::Integer, variable::P)
```

Update the mass-weighted potential temperature if the atmosphere is compressible by dispatching to the appropriate method.

```julia
update!(
	state::State,
	dt::AbstractFloat,
	m::Integer,
	variable::P,
	model::AbstractModel,
)
```

Return in non-compressible modes.

```julia
update!(
	state::State,
	dt::AbstractFloat,
	m::Integer,
	variable::P,
	model::Compressible,
)
```

Update the mass-weighted potential temperature with a Runge-Kutta step on the left-hand side of the equation (the right-hand side is zero).

```julia
update!(state::State, dt::AbstractFloat, m::Integer, tracersetup::NoTracer)
```

Return for configurations without tracer transport.

```julia
update!(
	state::State,
	dt::AbstractFloat,
	m::Integer,
	tracersetup::AbstractTracer,
)
```

<<<<<<< HEAD
Update the tracers with a Runge-Kutta step on the left-hand sides of the equations (as of now, the right-hand sides are still zero).

```julia
update!(state::State, dt::AbstractFloat, m::Integer, icesetup::AbstractIce)
```

Return for configurations without ice physics.

```julia
update!(state::State, dt::AbstractFloat, m::Integer, icesetup::IceOn)
```

Update the ice variables with a Runge-Kutta step on the left-hand sides of the equations (as of now, the right-hand sides are still zero).

```julia
update!(
	state::State,
	dt::AbstractFloat,
	m::Integer,
	turbulencesetup::NoTurbulence,
)
```

Return for configurations without turbulence physics.

```julia
update!(
	state::State,
	dt::AbstractFloat,
	m::Integer,
	turbulencesetup::AbstractTurbulence,
)
```

Update the turbulence variables with a Runge-Kutta step on the left-hand sides of the equations (as of now, the right-hand sides are still zero).
=======
Update the tracers with a Runge-Kutta step on the left-hand sides of the equations with WKB right-hand side terms according to namelists configuration.
>>>>>>> 2aee3f76

# Arguments

  - `state`: Model state.

  - `dt`: Time step.

  - `m`: Runge-Kutta-stage index.

  - `variable`: Variable to update.

  - `model`: Dynamic equations.

  - `side`: Side of the equation.

  - `integration`: Type of the Euler step.

  - `rayleigh_factor`: Factor by which the Rayleigh-damping coefficient is multiplied.

  - `tracersetup`: General tracer-transport configuration.

# See also

  - [`PinCFlow.Update.compute_volume_force`](@ref)

  - [`PinCFlow.Update.compute_compressible_wind_factor`](@ref)

  - [`PinCFlow.Update.compute_vertical_wind`](@ref)

  - [`PinCFlow.Update.compute_buoyancy_factor`](@ref)

  - [`PinCFlow.Update.compute_pressure_gradient`](@ref)

  - [`PinCFlow.Update.transform`](@ref)

  - [`PinCFlow.Update.conductive_heating`](@ref)
"""
function update! end

function update!(state::State, dt::AbstractFloat, m::Integer, variable::Rho)
	(; model) = state.namelists.setting
	update!(state, dt, m, variable, model)
	return
end

function update!(
	state::State,
	dt::AbstractFloat,
	m::Integer,
	variable::Rho,
	model::Boussinesq,
)
	return
end

function update!(
	state::State,
	dt::AbstractFloat,
	m::Integer,
	variable::Rho,
	model::AbstractModel,
)
<<<<<<< HEAD
	(; i0, i1, j0, j1, k0, k1) = state.domain
	(; dx, dy, dz, jac) = state.grid
	(; alphark, betark) = state.time
	(; drho) = state.variables.increments
	(; phirho) = state.variables.fluxes
	(; rho) = state.variables.predictands

	if m == 1
		drho .= 0.0
	end

	for k in k0:k1, j in j0:j1, i in i0:i1
		fl = phirho[i-1, j, k, 1]
		fr = phirho[i, j, k, 1]
		gb = phirho[i, j-1, k, 2]
		gf = phirho[i, j, k, 2]
		hd = phirho[i, j, k-1, 3]
		hu = phirho[i, j, k, 3]

		fluxdiff = (fr - fl) / dx + (gf - gb) / dy + (hu - hd) / dz
		fluxdiff /= jac[i, j, k]

		f = -fluxdiff

		drho[i, j, k] = dt * f + alphark[m] * drho[i, j, k]
		rho[i, j, k] += betark[m] * drho[i, j, k]
	end

	return
=======
    (; i0, i1, j0, j1, k0, k1) = state.domain
    (; dx, dy, dz, jac) = state.grid
    (; alphark, betark) = state.time
    (; drho) = state.variables.increments
    (; phirho) = state.variables.fluxes
    (; rho) = state.variables.predictands

    if m == 1
        drho .= 0.0
    end

    @ivy for k in k0:k1, j in j0:j1, i in i0:i1
        fl = phirho[i - 1, j, k, 1]
        fr = phirho[i, j, k, 1]
        gb = phirho[i, j - 1, k, 2]
        gf = phirho[i, j, k, 2]
        hd = phirho[i, j, k - 1, 3]
        hu = phirho[i, j, k, 3]

        fluxdiff = (fr - fl) / dx + (gf - gb) / dy + (hu - hd) / dz
        fluxdiff /= jac[i, j, k]

        f = -fluxdiff

        drho[i, j, k] = dt * f + alphark[m] * drho[i, j, k]
        rho[i, j, k] += betark[m] * drho[i, j, k]
    end

    return
>>>>>>> 2aee3f76
end

function update!(
	state::State,
	dt::AbstractFloat,
	m::Integer,
	variable::RhoP,
	side::LHS,
)
<<<<<<< HEAD
	(; i0, i1, j0, j1, k0, k1) = state.domain
	(; dx, dy, dz, jac) = state.grid
	(; thetastrattfc) = state.atmosphere
	(; alphark, betark) = state.time
	(; drhop) = state.variables.increments
	(; phirhop) = state.variables.fluxes
	(; rhop) = state.variables.predictands

	if m == 1
		drhop .= 0.0
	end

	for k in k0:k1, j in j0:j1, i in i0:i1
		fl = phirhop[i-1, j, k, 1]
		fr = phirhop[i, j, k, 1]
		gb = phirhop[i, j-1, k, 2]
		gf = phirhop[i, j, k, 2]
		hd = phirhop[i, j, k-1, 3]
		hu = phirhop[i, j, k, 3]

		fluxdiff = (fr - fl) / dx + (gf - gb) / dy + (hu - hd) / dz
		fluxdiff /= jac[i, j, k]

		heating = compute_volume_force(state, (i, j, k), P())

		f = -fluxdiff + heating / thetastrattfc[i, j, k]

		drhop[i, j, k] = dt * f + alphark[m] * drhop[i, j, k]
		rhop[i, j, k] += betark[m] * drhop[i, j, k]
	end

	return
=======
    (; i0, i1, j0, j1, k0, k1) = state.domain
    (; dx, dy, dz, jac) = state.grid
    (; thetastrattfc) = state.atmosphere
    (; alphark, betark) = state.time
    (; drhop) = state.variables.increments
    (; phirhop) = state.variables.fluxes
    (; rhop) = state.variables.predictands

    if m == 1
        drhop .= 0.0
    end

    @ivy for k in k0:k1, j in j0:j1, i in i0:i1
        fl = phirhop[i - 1, j, k, 1]
        fr = phirhop[i, j, k, 1]
        gb = phirhop[i, j - 1, k, 2]
        gf = phirhop[i, j, k, 2]
        hd = phirhop[i, j, k - 1, 3]
        hu = phirhop[i, j, k, 3]

        fluxdiff = (fr - fl) / dx + (gf - gb) / dy + (hu - hd) / dz
        fluxdiff /= jac[i, j, k]

        heating = compute_volume_force(state, i, j, k, P())

        f = -fluxdiff - heating / thetastrattfc[i, j, k]

        drhop[i, j, k] = dt * f + alphark[m] * drhop[i, j, k]
        rhop[i, j, k] += betark[m] * drhop[i, j, k]
    end

    return
>>>>>>> 2aee3f76
end

function update!(
	state::State,
	dt::AbstractFloat,
	variable::RhoP,
	side::RHS,
	integration::Explicit,
)
<<<<<<< HEAD
	(; i0, i1, j0, j1, k0, k1) = state.domain
	(; grid) = state
	(; g_ndim) = state.constants
	(; rhostrattfc, bvsstrattfc) = state.atmosphere
	(; predictands) = state.variables
	(; rho, rhop) = predictands

	for k in k0:k1, j in j0:j1, i in i0:i1
		jpu = compute_compressible_wind_factor(state, (i, j, k), W())
		jpd = compute_compressible_wind_factor(state, (i, j, k - 1), W())
		wvrt =
			0.5 * (
				compute_vertical_wind(i, j, k, predictands, grid) / jpu +
				compute_vertical_wind(i, j, k - 1, predictands, grid) / jpd
			)

		buoy = -g_ndim * rhop[i, j, k] / (rho[i, j, k] + rhostrattfc[i, j, k])
		fb = compute_compressible_buoyancy_factor(state, (i, j, k), RhoP())
		buoy -= dt * fb * bvsstrattfc[i, j, k] * wvrt

		rhop[i, j, k] = -buoy * (rho[i, j, k] + rhostrattfc[i, j, k]) / g_ndim
	end

	return
=======
    (; i0, i1, j0, j1, k0, k1) = state.domain
    (; g_ndim) = state.constants
    (; rhostrattfc, bvsstrattfc) = state.atmosphere
    (; predictands) = state.variables
    (; rho, rhop) = predictands

    @ivy for k in k0:k1, j in j0:j1, i in i0:i1
        jpu = compute_compressible_wind_factor(state, i, j, k, W())
        jpd = compute_compressible_wind_factor(state, i, j, k - 1, W())
        wvrt =
            0.5 * (
                compute_vertical_wind(i, j, k, state) / jpu +
                compute_vertical_wind(i, j, k - 1, state) / jpd
            )

        buoy = -g_ndim * rhop[i, j, k] / (rho[i, j, k] + rhostrattfc[i, j, k])
        fb = compute_buoyancy_factor(state, i, j, k, RhoP())
        buoy -= dt * fb * bvsstrattfc[i, j, k] * wvrt

        rhop[i, j, k] = -buoy * (rho[i, j, k] + rhostrattfc[i, j, k]) / g_ndim
    end

    return
>>>>>>> 2aee3f76
end

function update!(
	state::State,
	dt::AbstractFloat,
	variable::RhoP,
	side::RHS,
	integration::Implicit,
	rayleigh_factor::AbstractFloat,
)
<<<<<<< HEAD
	(; nbz) = state.namelists.domain
	(; sizezz, ko, i0, i1, j0, j1, k0, k1) = state.domain
	(; zboundaries) = state.namelists.setting
	(; jac, met) = state.grid
	(; spongelayer) = state.namelists.sponge
	(; kr_sp_w_tfc) = state.sponge
	(; g_ndim) = state.constants
	(; rhostrattfc, bvsstrattfc) = state.atmosphere
	(; rho, rhop, u, v, pip) = state.variables.predictands
	(; wold) = state.variables.backups

	for k in k0:k1, j in j0:j1, i in i0:i1
		rhoc = rho[i, j, k] + rhostrattfc[i, j, k]
		rhoedgeu =
			(
				jac[i, j, k+1] * rho[i, j, k] +
				jac[i, j, k] * rho[i, j, k+1]
			) / (jac[i, j, k] + jac[i, j, k+1])
		rhoedgeu +=
			(
				jac[i, j, k+1] * rhostrattfc[i, j, k] +
				jac[i, j, k] * rhostrattfc[i, j, k+1]
			) / (jac[i, j, k] + jac[i, j, k+1])
		rhoedged =
			(
				jac[i, j, k-1] * rho[i, j, k] +
				jac[i, j, k] * rho[i, j, k-1]
			) / (jac[i, j, k] + jac[i, j, k-1])
		rhoedged +=
			(
				jac[i, j, k-1] * rhostrattfc[i, j, k] +
				jac[i, j, k] * rhostrattfc[i, j, k-1]
			) / (jac[i, j, k] + jac[i, j, k-1])

		jpedgeu = compute_compressible_wind_factor(state, (i, j, k), W())
		jpedged = compute_compressible_wind_factor(state, (i, j, k - 1), W())
		w = 0.5 * (wold[i, j, k] / jpedgeu + wold[i, j, k-1] / jpedged)

		lower_gradient =
			compute_pressure_gradient(state, pip, (i, j, k - 1), W())
		lower_force = compute_volume_force(state, (i, j, k - 1), W())
		upper_gradient = compute_pressure_gradient(state, pip, (i, j, k), W())
		upper_force = compute_volume_force(state, (i, j, k), W())

		if ko + k == k0 && zboundaries == SolidWallBoundaries()
			lower_gradient = 0.0
			lower_force = 0.0
		elseif ko + k == sizezz - nbz && zboundaries == SolidWallBoundaries()
			upper_gradient = 0.0
			upper_force = 0.0
		end

		gradient = 0.5 * (lower_gradient + upper_gradient)
		force = 0.5 * (lower_force / rhoedged + upper_force / rhoedgeu) * rhoc

		factor = 1.0

		if spongelayer
			factor += dt * kr_sp_w_tfc[i, j, k] * rayleigh_factor
		end

		b = -g_ndim * rhop[i, j, k] / (rho[i, j, k] + rhostrattfc[i, j, k])
		jpedger = compute_compressible_wind_factor(state, (i, j, k), U())
		jpedgel = compute_compressible_wind_factor(state, (i - 1, j, k), U())
		jpedgef = compute_compressible_wind_factor(state, (i, j, k), V())
		jpedgeb = compute_compressible_wind_factor(state, (i, j - 1, k), V())
		fb = compute_compressible_buoyancy_factor(state, (i, j, k), RhoP())
		b =
			1.0 / (factor + fb * bvsstrattfc[i, j, k] * dt^2.0) * (
				-fb *
				bvsstrattfc[i, j, k] *
				dt *
				jac[i, j, k] *
				(w + dt * (-gradient + force / rhoc)) +
				factor * b +
				fb *
				bvsstrattfc[i, j, k] *
				dt *
				jac[i, j, k] *
				factor *
				0.5 *
				(
					met[i, j, k, 1, 3] *
					(u[i, j, k] / jpedger + u[i-1, j, k] / jpedgel) +
					met[i, j, k, 2, 3] *
					(v[i, j, k] / jpedgef + v[i, j-1, k] / jpedgeb)
				)
			)

		rhop[i, j, k] = -b * (rho[i, j, k] + rhostrattfc[i, j, k]) / g_ndim
	end

	return
=======
    (; nbz) = state.namelists.domain
    (; sizezz, ko, i0, i1, j0, j1, k0, k1) = state.domain
    (; jac, met) = state.grid
    (; spongelayer) = state.namelists.sponge
    (; betar) = state.sponge
    (; g_ndim) = state.constants
    (; rhostrattfc, bvsstrattfc) = state.atmosphere
    (; rho, rhop, u, v, pip) = state.variables.predictands
    (; wold) = state.variables.backups

    @ivy for k in k0:k1, j in j0:j1, i in i0:i1
        rhoc = rho[i, j, k] + rhostrattfc[i, j, k]
        rhoedgeu =
            (
                jac[i, j, k + 1] * rho[i, j, k] +
                jac[i, j, k] * rho[i, j, k + 1]
            ) / (jac[i, j, k] + jac[i, j, k + 1])
        rhoedgeu +=
            (
                jac[i, j, k + 1] * rhostrattfc[i, j, k] +
                jac[i, j, k] * rhostrattfc[i, j, k + 1]
            ) / (jac[i, j, k] + jac[i, j, k + 1])
        rhoedged =
            (
                jac[i, j, k - 1] * rho[i, j, k] +
                jac[i, j, k] * rho[i, j, k - 1]
            ) / (jac[i, j, k] + jac[i, j, k - 1])
        rhoedged +=
            (
                jac[i, j, k - 1] * rhostrattfc[i, j, k] +
                jac[i, j, k] * rhostrattfc[i, j, k - 1]
            ) / (jac[i, j, k] + jac[i, j, k - 1])

        jpedgeu = compute_compressible_wind_factor(state, i, j, k, W())
        jpedged = compute_compressible_wind_factor(state, i, j, k - 1, W())
        w = 0.5 * (wold[i, j, k] / jpedgeu + wold[i, j, k - 1] / jpedged)

        lower_gradient = compute_pressure_gradient(state, pip, i, j, k - 1, W())
        lower_force = compute_volume_force(state, i, j, k - 1, W())
        upper_gradient = compute_pressure_gradient(state, pip, i, j, k, W())
        upper_force = compute_volume_force(state, i, j, k, W())

        if ko + k == k0
            lower_gradient = 0.0
            lower_force = 0.0
        elseif ko + k == sizezz - nbz
            upper_gradient = 0.0
            upper_force = 0.0
        end

        gradient = 0.5 * (lower_gradient + upper_gradient)
        force = 0.5 * (lower_force / rhoedged + upper_force / rhoedgeu) * rhoc

        factor = 1.0

        if spongelayer
            factor += dt * betar[i, j, k] * rayleigh_factor
        end

        b = -g_ndim * rhop[i, j, k] / (rho[i, j, k] + rhostrattfc[i, j, k])
        jpedger = compute_compressible_wind_factor(state, i, j, k, U())
        jpedgel = compute_compressible_wind_factor(state, i - 1, j, k, U())
        jpedgef = compute_compressible_wind_factor(state, i, j, k, V())
        jpedgeb = compute_compressible_wind_factor(state, i, j - 1, k, V())
        fb = compute_buoyancy_factor(state, i, j, k, RhoP())
        b =
            1.0 / (factor + fb * bvsstrattfc[i, j, k] * dt^2.0) * (
                -fb *
                bvsstrattfc[i, j, k] *
                dt *
                jac[i, j, k] *
                (w + dt * (-gradient + force / rhoc)) +
                factor * b +
                fb *
                bvsstrattfc[i, j, k] *
                dt *
                jac[i, j, k] *
                factor *
                0.5 *
                (
                    met[i, j, k, 1, 3] *
                    (u[i, j, k] / jpedger + u[i - 1, j, k] / jpedgel) +
                    met[i, j, k, 2, 3] *
                    (v[i, j, k] / jpedgef + v[i, j - 1, k] / jpedgeb)
                )
            )

        rhop[i, j, k] = -b * (rho[i, j, k] + rhostrattfc[i, j, k]) / g_ndim
    end

    return
>>>>>>> 2aee3f76
end

function update!(
	state::State,
	dt::AbstractFloat,
	m::Integer,
	variable::U,
	side::LHS,
)
<<<<<<< HEAD
	(; alphark, betark) = state.time
	(; sizezz, nzz, ko, i0, i1, j0, j1, k0, k1) = state.domain
	(; dx, dy, dz, jac) = state.grid
	(; rhostrattfc, fc) = state.atmosphere
	(; du) = state.variables.increments
	(; phiu) = state.variables.fluxes
	(; rhoold, uold) = state.variables.backups
	(; rho, u, v) = state.variables.predictands

	if m == 1
		du .= 0.0
	end

	for k in k0:k1, j in j0:j1, i in (i0-1):i1

		# Compute zonal momentum flux divergence.
		fr = phiu[i, j, k, 1]
		fl = phiu[i-1, j, k, 1]
		gf = phiu[i, j, k, 2]
		gb = phiu[i, j-1, k, 2]
		hu = phiu[i, j, k, 3]
		hd = phiu[i, j, k-1, 3]
		fluxdiff = (fr - fl) / dx + (gf - gb) / dy + (hu - hd) / dz

		# Adjust zonal momentum flux divergence.
		jacedger = 0.5 * (jac[i, j, k] + jac[i+1, j, k])
		fluxdiff /= jacedger

		# Explicit integration of Coriolis force in TFC.
		uold[i, j, k] = u[i, j, k]
		if k == k1 && ko + nzz != sizezz
			uold[i, j, k+1] = u[i, j, k+1]
		end
		vc = 0.5 * (v[i, j, k] + v[i, j-1, k])
		vr = 0.5 * (v[i+1, j, k] + v[i+1, j-1, k])
		volforce =
			0.5 *
			fc[j] *
			(
				(rhoold[i, j, k] + rhostrattfc[i, j, k]) * vc +
				(rhoold[i+1, j, k] + rhostrattfc[i+1, j, k]) * vr
			)

		# Compute force.
		force = -fluxdiff + volforce

		# Interpolate density.
		rhom_1 = 0.5 * (rhoold[i, j, k] + rhoold[i+1, j, k])
		rhom = 0.5 * (rho[i, j, k] + rho[i+1, j, k])
		rhostratedger = 0.5 * (rhostrattfc[i, j, k] + rhostrattfc[i+1, j, k])
		rhom_1 += rhostratedger
		rhom += rhostratedger

		# Set velocity and momentum at previous time.
		um_1 = u[i, j, k]
		momm_1 = rhom_1 * um_1

		# Compute tendency.
		du[i, j, k] = dt * force + alphark[m] * du[i, j, k]

		# Update momentum.
		momm = momm_1 + betark[m] * du[i, j, k]

		# Update wind.
		uast = momm / rhom
		u[i, j, k] = uast
	end

	# Return.
	return
=======
    (; coriolis_frequency) = state.namelists.atmosphere
    (; alphark, betark) = state.time
    (; tref) = state.constants
    (; sizezz, nzz, ko, i0, i1, j0, j1, k0, k1) = state.domain
    (; dx, dy, dz, jac) = state.grid
    (; rhostrattfc) = state.atmosphere
    (; du) = state.variables.increments
    (; phiu) = state.variables.fluxes
    (; rhoold, uold) = state.variables.backups
    (; rho, u, v) = state.variables.predictands

    fc = coriolis_frequency * tref

    if m == 1
        du .= 0.0
    end

    @ivy for k in k0:k1, j in j0:j1, i in (i0 - 1):i1

        # Compute zonal momentum flux divergence.
        fr = phiu[i, j, k, 1]
        fl = phiu[i - 1, j, k, 1]
        gf = phiu[i, j, k, 2]
        gb = phiu[i, j - 1, k, 2]
        hu = phiu[i, j, k, 3]
        hd = phiu[i, j, k - 1, 3]
        fluxdiff = (fr - fl) / dx + (gf - gb) / dy + (hu - hd) / dz

        # Adjust zonal momentum flux divergence.
        jacedger = 0.5 * (jac[i, j, k] + jac[i + 1, j, k])
        fluxdiff /= jacedger

        # Explicit integration of Coriolis force in TFC.
        uold[i, j, k] = u[i, j, k]
        if k == k1 && ko + nzz != sizezz
            uold[i, j, k + 1] = u[i, j, k + 1]
        end
        vc = 0.5 * (v[i, j, k] + v[i, j - 1, k])
        vr = 0.5 * (v[i + 1, j, k] + v[i + 1, j - 1, k])
        volforce =
            0.5 *
            fc *
            (
                (rhoold[i, j, k] + rhostrattfc[i, j, k]) * vc +
                (rhoold[i + 1, j, k] + rhostrattfc[i + 1, j, k]) * vr
            )

        # Compute force.
        force = -fluxdiff + volforce

        # Interpolate density.
        rhom_1 = 0.5 * (rhoold[i, j, k] + rhoold[i + 1, j, k])
        rhom = 0.5 * (rho[i, j, k] + rho[i + 1, j, k])
        rhostratedger = 0.5 * (rhostrattfc[i, j, k] + rhostrattfc[i + 1, j, k])
        rhom_1 += rhostratedger
        rhom += rhostratedger

        # Set velocity and momentum at previous time.
        um_1 = u[i, j, k]
        momm_1 = rhom_1 * um_1

        # Compute tendency.
        du[i, j, k] = dt * force + alphark[m] * du[i, j, k]

        # Update momentum.
        momm = momm_1 + betark[m] * du[i, j, k]

        # Update wind.
        uast = momm / rhom
        u[i, j, k] = uast
    end

    return
>>>>>>> 2aee3f76
end

function update!(
	state::State,
	dt::AbstractFloat,
	variable::U,
	side::RHS,
	integration::Explicit,
)
	(; i0, i1, j0, j1, k0, k1) = state.domain
	(; rhostrattfc) = state.atmosphere
	(; rho, u, pip) = state.variables.predictands

<<<<<<< HEAD
	for k in k0:k1, j in j0:j1, i in (i0-1):i1
		rhoedger = 0.5 * (rho[i, j, k] + rho[i+1, j, k])
		rhostratedger = 0.5 * (rhostrattfc[i, j, k] + rhostrattfc[i+1, j, k])
		rhoedger += rhostratedger

		gradient = compute_pressure_gradient(state, pip, (i, j, k), U())

		force = compute_volume_force(state, (i, j, k), U())

		jpedger = compute_compressible_wind_factor(state, (i, j, k), U())
=======
    @ivy for k in k0:k1, j in j0:j1, i in (i0 - 1):i1
        rhoedger = 0.5 * (rho[i, j, k] + rho[i + 1, j, k])
        rhostratedger = 0.5 * (rhostrattfc[i, j, k] + rhostrattfc[i + 1, j, k])
        rhoedger += rhostratedger

        gradient = compute_pressure_gradient(state, pip, i, j, k, U())

        force = compute_volume_force(state, i, j, k, U())

        jpedger = compute_compressible_wind_factor(state, i, j, k, U())
>>>>>>> 2aee3f76

		u[i, j, k] += dt * (-gradient + force / rhoedger) * jpedger
	end

	return
end

function update!(
	state::State,
	dt::AbstractFloat,
	variable::U,
	side::RHS,
	integration::Implicit,
	rayleigh_factor::AbstractFloat,
)
<<<<<<< HEAD
	(; spongelayer, sponge_uv) = state.namelists.sponge
	(; sizezz, nzz, ko, i0, i1, j0, j1, k0, k1) = state.domain
	(; rhostrattfc) = state.atmosphere
	(; kr_sp_tfc) = state.sponge
	(; rho, u, pip) = state.variables.predictands

	kz0 = k0
	kz1 = ko + nzz == sizezz ? k1 : k1 + 1

	for k in kz0:kz1, j in j0:j1, i in (i0-1):i1
		rhoedger = 0.5 * (rho[i, j, k] + rho[i+1, j, k])
		rhostratedger = 0.5 * (rhostrattfc[i, j, k] + rhostrattfc[i+1, j, k])
		rhoedger += rhostratedger

		gradient = compute_pressure_gradient(state, pip, (i, j, k), U())

		force = compute_volume_force(state, (i, j, k), U())
=======
    (; spongelayer, sponge_uv) = state.namelists.sponge
    (; sizezz, nzz, ko, i0, i1, j0, j1, k0, k1) = state.domain
    (; rhostrattfc) = state.atmosphere
    (; betar) = state.sponge
    (; rho, u, pip) = state.variables.predictands

    kmin = k0
    kmax = ko + nzz == sizezz ? k1 : k1 + 1

    @ivy for k in kmin:kmax, j in j0:j1, i in (i0 - 1):i1
        rhoedger = 0.5 * (rho[i, j, k] + rho[i + 1, j, k])
        rhostratedger = 0.5 * (rhostrattfc[i, j, k] + rhostrattfc[i + 1, j, k])
        rhoedger += rhostratedger

        gradient = compute_pressure_gradient(state, pip, i, j, k, U())

        force = compute_volume_force(state, i, j, k, U())
>>>>>>> 2aee3f76

		factor = 1.0

<<<<<<< HEAD
		if spongelayer && sponge_uv
			factor +=
				dt *
				0.5 *
				(kr_sp_tfc[i, j, k] + kr_sp_tfc[i+1, j, k]) *
				rayleigh_factor
		end

		jpedger = compute_compressible_wind_factor(state, (i, j, k), U())
=======
        if spongelayer && sponge_uv
            factor +=
                dt *
                0.5 *
                (betar[i, j, k] + betar[i + 1, j, k]) *
                rayleigh_factor
        end

        jpedger = compute_compressible_wind_factor(state, i, j, k, U())
>>>>>>> 2aee3f76

		u[i, j, k] =
			1.0 / factor *
			(u[i, j, k] + dt * (-gradient + force / rhoedger) * jpedger)
	end

	return
end

function update!(
	state::State,
	dt::AbstractFloat,
	m::Integer,
	variable::V,
	side::LHS,
)
<<<<<<< HEAD
	(; alphark, betark) = state.time
	(; sizezz, nzz, ko, i0, i1, j0, j1, k0, k1) = state.domain
	(; dx, dy, dz, jac) = state.grid
	(; rhostrattfc, fc) = state.atmosphere
	(; dv) = state.variables.increments
	(; phiv) = state.variables.fluxes
	(; rhoold, uold, vold) = state.variables.backups
	(; rho, v) = state.variables.predictands

	if m == 1
		dv .= 0.0
	end

	for k in k0:k1, j in (j0-1):j1, i in i0:i1

		# Compute meridional momentum flux divergence.
		fr = phiv[i, j, k, 1]
		fl = phiv[i-1, j, k, 1]
		gf = phiv[i, j, k, 2]
		gb = phiv[i, j-1, k, 2]
		hu = phiv[i, j, k, 3]
		hd = phiv[i, j, k-1, 3]
		fluxdiff = (fr - fl) / dx + (gf - gb) / dy + (hu - hd) / dz

		# Adjust meridional momentum flux divergence.
		jacedgef = 0.5 * (jac[i, j, k] + jac[i, j+1, k])
		fluxdiff /= jacedgef

		# Explicit integration of Coriolis force in TFC.
		vold[i, j, k] = v[i, j, k]
		if k == k1 && ko + nzz != sizezz
			vold[i, j, k+1] = v[i, j, k+1]
		end
		uc = 0.5 * (uold[i, j, k] + uold[i-1, j, k])
		uf = 0.5 * (uold[i, j+1, k] + uold[i-1, j+1, k])

		volforce =
			-0.5 * (
				fc[j] * (rhoold[i, j, k] + rhostrattfc[i, j, k]) * uc +
				fc[j+1] *
				(rhoold[i, j+1, k] + rhostrattfc[i, j+1, k]) *
				uf
			)

		force = -fluxdiff + volforce

		# Interpolate density.
		rhom_1 = 0.5 * (rhoold[i, j, k] + rhoold[i, j+1, k])
		rhom = 0.5 * (rho[i, j, k] + rho[i, j+1, k])
		rhostratedgef = 0.5 * (rhostrattfc[i, j, k] + rhostrattfc[i, j+1, k])
		rhom_1 += rhostratedgef
		rhom += rhostratedgef

		vm_1 = v[i, j, k]
		momm_1 = rhom_1 * vm_1

		dv[i, j, k] = dt * force + alphark[m] * dv[i, j, k]

		momm = momm_1 + betark[m] * dv[i, j, k]

		# Update wind.
		vast = momm / rhom
		v[i, j, k] = vast
	end

	# Return.
	return
=======
    (; coriolis_frequency) = state.namelists.atmosphere
    (; alphark, betark) = state.time
    (; tref) = state.constants
    (; sizezz, nzz, ko, i0, i1, j0, j1, k0, k1) = state.domain
    (; dx, dy, dz, jac) = state.grid
    (; rhostrattfc) = state.atmosphere
    (; dv) = state.variables.increments
    (; phiv) = state.variables.fluxes
    (; rhoold, uold, vold) = state.variables.backups
    (; rho, v) = state.variables.predictands

    fc = coriolis_frequency * tref

    if m == 1
        dv .= 0.0
    end

    @ivy for k in k0:k1, j in (j0 - 1):j1, i in i0:i1

        # Compute meridional momentum flux divergence.
        fr = phiv[i, j, k, 1]
        fl = phiv[i - 1, j, k, 1]
        gf = phiv[i, j, k, 2]
        gb = phiv[i, j - 1, k, 2]
        hu = phiv[i, j, k, 3]
        hd = phiv[i, j, k - 1, 3]
        fluxdiff = (fr - fl) / dx + (gf - gb) / dy + (hu - hd) / dz

        # Adjust meridional momentum flux divergence.
        jacedgef = 0.5 * (jac[i, j, k] + jac[i, j + 1, k])
        fluxdiff /= jacedgef

        # Explicit integration of Coriolis force in TFC.
        vold[i, j, k] = v[i, j, k]
        if k == k1 && ko + nzz != sizezz
            vold[i, j, k + 1] = v[i, j, k + 1]
        end
        uc = 0.5 * (uold[i, j, k] + uold[i - 1, j, k])
        uf = 0.5 * (uold[i, j + 1, k] + uold[i - 1, j + 1, k])

        volforce =
            -0.5 *
            fc *
            (
                (rhoold[i, j, k] + rhostrattfc[i, j, k]) * uc +
                (rhoold[i, j + 1, k] + rhostrattfc[i, j + 1, k]) * uf
            )

        force = -fluxdiff + volforce

        # Interpolate density.
        rhom_1 = 0.5 * (rhoold[i, j, k] + rhoold[i, j + 1, k])
        rhom = 0.5 * (rho[i, j, k] + rho[i, j + 1, k])
        rhostratedgef = 0.5 * (rhostrattfc[i, j, k] + rhostrattfc[i, j + 1, k])
        rhom_1 += rhostratedgef
        rhom += rhostratedgef

        vm_1 = v[i, j, k]
        momm_1 = rhom_1 * vm_1

        dv[i, j, k] = dt * force + alphark[m] * dv[i, j, k]

        momm = momm_1 + betark[m] * dv[i, j, k]

        # Update wind.
        vast = momm / rhom
        v[i, j, k] = vast
    end

    return
>>>>>>> 2aee3f76
end

function update!(
	state::State,
	dt::AbstractFloat,
	variable::V,
	side::RHS,
	integration::Explicit,
)
	(; i0, i1, j0, j1, k0, k1) = state.domain
	(; rhostrattfc) = state.atmosphere
	(; rho, v, pip) = state.variables.predictands

<<<<<<< HEAD
	for k in k0:k1, j in (j0-1):j1, i in i0:i1
		rhoedgef = 0.5 * (rho[i, j, k] + rho[i, j+1, k])
		rhostratedgef = 0.5 * (rhostrattfc[i, j, k] + rhostrattfc[i, j+1, k])
		rhoedgef += rhostratedgef

		gradient = compute_pressure_gradient(state, pip, (i, j, k), V())

		force = compute_volume_force(state, (i, j, k), V())

		jpedgef = compute_compressible_wind_factor(state, (i, j, k), V())
=======
    @ivy for k in k0:k1, j in (j0 - 1):j1, i in i0:i1
        rhoedgef = 0.5 * (rho[i, j, k] + rho[i, j + 1, k])
        rhostratedgef = 0.5 * (rhostrattfc[i, j, k] + rhostrattfc[i, j + 1, k])
        rhoedgef += rhostratedgef

        gradient = compute_pressure_gradient(state, pip, i, j, k, V())

        force = compute_volume_force(state, i, j, k, V())

        jpedgef = compute_compressible_wind_factor(state, i, j, k, V())
>>>>>>> 2aee3f76

		v[i, j, k] += dt * (-gradient + force / rhoedgef) * jpedgef
	end

	return
end

function update!(
	state::State,
	dt::AbstractFloat,
	variable::V,
	side::RHS,
	integration::Implicit,
	rayleigh_factor::AbstractFloat,
)
<<<<<<< HEAD
	(; spongelayer, sponge_uv) = state.namelists.sponge
	(; sizezz, nzz, ko, i0, i1, j0, j1, k0, k1) = state.domain
	(; rhostrattfc) = state.atmosphere
	(; kr_sp_tfc) = state.sponge
	(; rho, v, pip) = state.variables.predictands

	kz0 = k0
	kz1 = ko + nzz == sizezz ? k1 : k1 + 1

	for k in kz0:kz1, j in (j0-1):j1, i in i0:i1
		rhoedgef = 0.5 * (rho[i, j, k] + rho[i, j+1, k])
		rhostratedgef = 0.5 * (rhostrattfc[i, j, k] + rhostrattfc[i, j+1, k])
		rhoedgef += rhostratedgef

		gradient = compute_pressure_gradient(state, pip, (i, j, k), V())

		force = compute_volume_force(state, (i, j, k), V())
=======
    (; spongelayer, sponge_uv) = state.namelists.sponge
    (; sizezz, nzz, ko, i0, i1, j0, j1, k0, k1) = state.domain
    (; rhostrattfc) = state.atmosphere
    (; betar) = state.sponge
    (; rho, v, pip) = state.variables.predictands

    kmin = k0
    kmax = ko + nzz == sizezz ? k1 : k1 + 1

    @ivy for k in kmin:kmax, j in (j0 - 1):j1, i in i0:i1
        rhoedgef = 0.5 * (rho[i, j, k] + rho[i, j + 1, k])
        rhostratedgef = 0.5 * (rhostrattfc[i, j, k] + rhostrattfc[i, j + 1, k])
        rhoedgef += rhostratedgef

        gradient = compute_pressure_gradient(state, pip, i, j, k, V())

        force = compute_volume_force(state, i, j, k, V())
>>>>>>> 2aee3f76

		factor = 1.0

<<<<<<< HEAD
		if spongelayer && sponge_uv
			factor +=
				dt *
				0.5 *
				(kr_sp_tfc[i, j, k] + kr_sp_tfc[i, j+1, k]) *
				rayleigh_factor
		end

		jpedgef = compute_compressible_wind_factor(state, (i, j, k), V())
=======
        if spongelayer && sponge_uv
            factor +=
                dt *
                0.5 *
                (betar[i, j, k] + betar[i, j + 1, k]) *
                rayleigh_factor
        end

        jpedgef = compute_compressible_wind_factor(state, i, j, k, V())
>>>>>>> 2aee3f76

		v[i, j, k] =
			1.0 / factor *
			(v[i, j, k] + dt * (-gradient + force / rhoedgef) * jpedgef)
	end

	return
end

function update!(
	state::State,
	dt::AbstractFloat,
	m::Integer,
	variable::W,
	side::LHS,
)
<<<<<<< HEAD
	(; zboundaries) = state.namelists.setting
	(; alphark, betark) = state.time
	(; sizezz, nzz, ko, i0, i1, j0, j1, k0, k1) = state.domain
	(; grid) = state
	(; dx, dy, dz, jac, met) = grid
	(; rhostrattfc, fc) = state.atmosphere
	(; dw) = state.variables.increments
	(; phiu, phiv, phiw) = state.variables.fluxes
	(; rhoold, uold, vold) = state.variables.backups
	(; rho, w) = state.variables.predictands

	# Initialize fields for transformation of momentum flux divergence.
	(fluxdiffu, fluxdiffv) = (zeros(2, 2) for i in 1:2)

	if m == 1
		dw .= 0.0
	end

	if zboundaries != SolidWallBoundaries()
		error("Error in update!: Unknown case zBoundary!")
	end

	kz0 = ko == 0 ? k0 : k0 - 1
	kz1 = ko + nzz == sizezz ? k1 - 1 : k1

	for k in kz0:kz1, j in j0:j1, i in i0:i1
		# Compute vertical momentum flux divergence.
		fr = phiw[i, j, k, 1]
		fl = phiw[i-1, j, k, 1]
		gf = phiw[i, j, k, 2]
		gb = phiw[i, j-1, k, 2]
		hu = phiw[i, j, k, 3]
		hd = phiw[i, j, k-1, 3]
		fluxdiff = (fr - fl) / dx + (gf - gb) / dy + (hu - hd) / dz

		# Adjust Cartesian vertical momentum flux divergence.
		jacedgeu =
			2.0 * jac[i, j, k] * jac[i, j, k+1] /
			(jac[i, j, k] + jac[i, j, k+1])
		fluxdiff /= jacedgeu

		# Compute zonal momentum flux divergences.
		for ll in 0:1, mm in 0:1
			fr                    = phiu[i-ll, j, k+mm, 1]
			fl                    = phiu[i-1-ll, j, k+mm, 1]
			gf                    = phiu[i-ll, j, k+mm, 2]
			gb                    = phiu[i-ll, j-1, k+mm, 2]
			hu                    = phiu[i-ll, j, k+mm, 3]
			hd                    = phiu[i-ll, j, k-1+mm, 3]
			fluxdiffu[ll+1, mm+1] =
			(fr - fl) / dx + (gf - gb) / dy + (hu - hd) / dz
			jacedger              =
			0.5 * (jac[i-ll, j, k+mm] + jac[i+1-ll, j, k+mm])
			fluxdiffu[ll+1, mm+1] /= jacedger
		end

		# Compute meridional momentum flux divergences.
		for ll in 0:1, mm in 0:1
			fr                    = phiv[i, j-ll, k+mm, 1]
			fl                    = phiv[i-1, j-ll, k+mm, 1]
			gf                    = phiv[i, j-ll, k+mm, 2]
			gb                    = phiv[i, j-1-ll, k+mm, 2]
			hu                    = phiv[i, j-ll, k+mm, 3]
			hd                    = phiv[i, j-ll, k-1+mm, 3]
			fluxdiffv[ll+1, mm+1] =
			(fr - fl) / dx + (gf - gb) / dy + (hu - hd) / dz
			jacedgef              =
			0.5 * (jac[i, j-ll, k+mm] + jac[i, j+1-ll, k+mm])
			fluxdiffv[ll+1, mm+1] /= jacedgef
		end

		# Compute transformed vertical momentum flux divergence.
		fluxdiff = transform(
			i,
			j,
			k,
			fluxdiffu[1, 1],
			fluxdiffu[1, 2],
			fluxdiffu[2, 1],
			fluxdiffu[2, 2],
			fluxdiffv[1, 1],
			fluxdiffv[1, 2],
			fluxdiffv[2, 1],
			fluxdiffv[2, 2],
			fluxdiff,
			Transformed(),
			grid,
		)

		# Explicit integration of Coriolis force in TFC.
		vc = 0.5 * (vold[i, j, k] + vold[i, j-1, k])
		vu = 0.5 * (vold[i, j, k+1] + vold[i, j-1, k+1])
		uc = 0.5 * (uold[i, j, k] + uold[i-1, j, k])
		uu = 0.5 * (uold[i, j, k+1] + uold[i-1, j, k+1])

		volforce =
			fc[j] * (
				jac[i, j, k+1] *
				met[i, j, k, 1, 3] *
				(rhoold[i, j, k] + rhostrattfc[i, j, k]) *
				vc +
				jac[i, j, k] *
				met[i, j, k+1, 1, 3] *
				(rhoold[i, j, k+1] + rhostrattfc[i, j, k+1]) *
				vu
			) / (jac[i, j, k] + jac[i, j, k+1]) -
			fc[j] * (
				jac[i, j, k+1] *
				met[i, j, k, 2, 3] *
				(rhoold[i, j, k] + rhostrattfc[i, j, k]) *
				uc +
				jac[i, j, k] *
				met[i, j, k+1, 2, 3] *
				(rhoold[i, j, k+1] + rhostrattfc[i, j, k+1]) *
				uu
			) / (jac[i, j, k] + jac[i, j, k+1])

		force = -fluxdiff + volforce

		# Interpolate densities.
		rhom_1 =
			(
				jac[i, j, k+1] * rhoold[i, j, k] +
				jac[i, j, k] * rhoold[i, j, k+1]
			) / (jac[i, j, k] + jac[i, j, k+1])
		rhom =
			(
				jac[i, j, k+1] * rho[i, j, k] +
				jac[i, j, k] * rho[i, j, k+1]
			) / (jac[i, j, k] + jac[i, j, k+1])
		rhostratedgeu =
			(
				jac[i, j, k+1] * rhostrattfc[i, j, k] +
				jac[i, j, k] * rhostrattfc[i, j, k+1]
			) / (jac[i, j, k] + jac[i, j, k+1])
		rhom_1 += rhostratedgeu
		rhom += rhostratedgeu

		wm_1 = w[i, j, k]
		momm_1 = rhom_1 * wm_1

		dw[i, j, k] = dt * force + alphark[m] * dw[i, j, k]

		momm = momm_1 + betark[m] * dw[i, j, k]

		# Update wind.
		wast = momm / rhom
		w[i, j, k] = wast
	end

	return
=======
    (; coriolis_frequency) = state.namelists.atmosphere
    (; alphark, betark) = state.time
    (; tref) = state.constants
    (; sizezz, nzz, ko, i0, i1, j0, j1, k0, k1) = state.domain
    (; grid) = state
    (; dx, dy, dz, jac, met) = grid
    (; rhostrattfc) = state.atmosphere
    (; dw) = state.variables.increments
    (; phiu, phiv, phiw) = state.variables.fluxes
    (; rhoold, uold, vold) = state.variables.backups
    (; rho, w) = state.variables.predictands

    fc = coriolis_frequency * tref

    # Initialize fields for transformation of momentum flux divergence.
    (fluxdiffu, fluxdiffv) = (zeros(2, 2) for i in 1:2)

    if m == 1
        dw .= 0.0
    end

    kmin = ko == 0 ? k0 : k0 - 1
    kmax = ko + nzz == sizezz ? k1 - 1 : k1

    @ivy for k in kmin:kmax, j in j0:j1, i in i0:i1
        # Compute vertical momentum flux divergence.
        fr = phiw[i, j, k, 1]
        fl = phiw[i - 1, j, k, 1]
        gf = phiw[i, j, k, 2]
        gb = phiw[i, j - 1, k, 2]
        hu = phiw[i, j, k, 3]
        hd = phiw[i, j, k - 1, 3]
        fluxdiff = (fr - fl) / dx + (gf - gb) / dy + (hu - hd) / dz

        # Adjust Cartesian vertical momentum flux divergence.
        jacedgeu =
            2.0 * jac[i, j, k] * jac[i, j, k + 1] /
            (jac[i, j, k] + jac[i, j, k + 1])
        fluxdiff /= jacedgeu

        # Compute zonal momentum flux divergences.
        for ll in 0:1, mm in 0:1
            fr = phiu[i - ll, j, k + mm, 1]
            fl = phiu[i - 1 - ll, j, k + mm, 1]
            gf = phiu[i - ll, j, k + mm, 2]
            gb = phiu[i - ll, j - 1, k + mm, 2]
            hu = phiu[i - ll, j, k + mm, 3]
            hd = phiu[i - ll, j, k - 1 + mm, 3]
            fluxdiffu[ll + 1, mm + 1] =
                (fr - fl) / dx + (gf - gb) / dy + (hu - hd) / dz
            jacedger =
                0.5 * (jac[i - ll, j, k + mm] + jac[i + 1 - ll, j, k + mm])
            fluxdiffu[ll + 1, mm + 1] /= jacedger
        end

        # Compute meridional momentum flux divergences.
        for ll in 0:1, mm in 0:1
            fr = phiv[i, j - ll, k + mm, 1]
            fl = phiv[i - 1, j - ll, k + mm, 1]
            gf = phiv[i, j - ll, k + mm, 2]
            gb = phiv[i, j - 1 - ll, k + mm, 2]
            hu = phiv[i, j - ll, k + mm, 3]
            hd = phiv[i, j - ll, k - 1 + mm, 3]
            fluxdiffv[ll + 1, mm + 1] =
                (fr - fl) / dx + (gf - gb) / dy + (hu - hd) / dz
            jacedgef =
                0.5 * (jac[i, j - ll, k + mm] + jac[i, j + 1 - ll, k + mm])
            fluxdiffv[ll + 1, mm + 1] /= jacedgef
        end

        # Compute transformed vertical momentum flux divergence.
        fluxdiff = transform(
            i,
            j,
            k,
            fluxdiffu[1, 1],
            fluxdiffu[1, 2],
            fluxdiffu[2, 1],
            fluxdiffu[2, 2],
            fluxdiffv[1, 1],
            fluxdiffv[1, 2],
            fluxdiffv[2, 1],
            fluxdiffv[2, 2],
            fluxdiff,
            Transformed(),
            state,
        )

        # Explicit integration of Coriolis force in TFC.
        vc = 0.5 * (vold[i, j, k] + vold[i, j - 1, k])
        vu = 0.5 * (vold[i, j, k + 1] + vold[i, j - 1, k + 1])
        uc = 0.5 * (uold[i, j, k] + uold[i - 1, j, k])
        uu = 0.5 * (uold[i, j, k + 1] + uold[i - 1, j, k + 1])

        volforce =
            fc * (
                jac[i, j, k + 1] *
                met[i, j, k, 1, 3] *
                (rhoold[i, j, k] + rhostrattfc[i, j, k]) *
                vc +
                jac[i, j, k] *
                met[i, j, k + 1, 1, 3] *
                (rhoold[i, j, k + 1] + rhostrattfc[i, j, k + 1]) *
                vu
            ) / (jac[i, j, k] + jac[i, j, k + 1]) -
            fc * (
                jac[i, j, k + 1] *
                met[i, j, k, 2, 3] *
                (rhoold[i, j, k] + rhostrattfc[i, j, k]) *
                uc +
                jac[i, j, k] *
                met[i, j, k + 1, 2, 3] *
                (rhoold[i, j, k + 1] + rhostrattfc[i, j, k + 1]) *
                uu
            ) / (jac[i, j, k] + jac[i, j, k + 1])

        force = -fluxdiff + volforce

        # Interpolate densities.
        rhom_1 =
            (
                jac[i, j, k + 1] * rhoold[i, j, k] +
                jac[i, j, k] * rhoold[i, j, k + 1]
            ) / (jac[i, j, k] + jac[i, j, k + 1])
        rhom =
            (
                jac[i, j, k + 1] * rho[i, j, k] +
                jac[i, j, k] * rho[i, j, k + 1]
            ) / (jac[i, j, k] + jac[i, j, k + 1])
        rhostratedgeu =
            (
                jac[i, j, k + 1] * rhostrattfc[i, j, k] +
                jac[i, j, k] * rhostrattfc[i, j, k + 1]
            ) / (jac[i, j, k] + jac[i, j, k + 1])
        rhom_1 += rhostratedgeu
        rhom += rhostratedgeu

        wm_1 = w[i, j, k]
        momm_1 = rhom_1 * wm_1

        dw[i, j, k] = dt * force + alphark[m] * dw[i, j, k]

        momm = momm_1 + betark[m] * dw[i, j, k]

        # Update wind.
        wast = momm / rhom
        w[i, j, k] = wast
    end

    return
>>>>>>> 2aee3f76
end

function update!(
	state::State,
	dt::AbstractFloat,
	variable::W,
	side::RHS,
	integration::Explicit,
)
<<<<<<< HEAD
	(; zboundaries) = state.namelists.setting
	(; g_ndim) = state.constants
	(; sizezz, nzz, ko, i0, i1, j0, j1, k0, k1) = state.domain
	(; jac) = state.grid
	(; rhostrattfc) = state.atmosphere
	(; rhopold) = state.variables.backups
	(; rho, w, pip) = state.variables.predictands

	if zboundaries != SolidWallBoundaries()
		error("Error in update!: Unknown zboundaries!")
	end

	kz0 = ko == 0 ? k0 : k0 - 1
	kz1 = ko + nzz == sizezz ? k1 - 1 : k1

	for k in kz0:kz1, j in j0:j1, i in i0:i1
		rhoc = rho[i, j, k]
		rhou = rho[i, j, k+1]
		rhoedgeu =
			(
				jac[i, j, k+1] * rho[i, j, k] +
				jac[i, j, k] * rho[i, j, k+1]
			) / (jac[i, j, k] + jac[i, j, k+1])

		rhoc += rhostrattfc[i, j, k]
		rhou += rhostrattfc[i, j, k+1]
		rhoedgeu +=
			(
				jac[i, j, k+1] * rhostrattfc[i, j, k] +
				jac[i, j, k] * rhostrattfc[i, j, k+1]
			) / (jac[i, j, k] + jac[i, j, k+1])

		gradient = compute_pressure_gradient(state, pip, (i, j, k), W())

		force = compute_volume_force(state, (i, j, k), W())

		b =
			-g_ndim * (
				jac[i, j, k+1] * rhopold[i, j, k] / rhoc / jac[i, j, k] +
				jac[i, j, k] * rhopold[i, j, k+1] / rhou / jac[i, j, k+1]
			) / (jac[i, j, k] + jac[i, j, k+1])

		jpedgeu = compute_compressible_wind_factor(state, (i, j, k), W())

		w[i, j, k] += dt * (b - gradient + force / rhoedgeu) * jpedgeu
	end

	return
=======
    (; g_ndim) = state.constants
    (; sizezz, nzz, ko, i0, i1, j0, j1, k0, k1) = state.domain
    (; jac) = state.grid
    (; rhostrattfc) = state.atmosphere
    (; rhopold) = state.variables.backups
    (; rho, w, pip) = state.variables.predictands

    kmin = ko == 0 ? k0 : k0 - 1
    kmax = ko + nzz == sizezz ? k1 - 1 : k1

    @ivy for k in kmin:kmax, j in j0:j1, i in i0:i1
        rhoc = rho[i, j, k]
        rhou = rho[i, j, k + 1]
        rhoedgeu =
            (
                jac[i, j, k + 1] * rho[i, j, k] +
                jac[i, j, k] * rho[i, j, k + 1]
            ) / (jac[i, j, k] + jac[i, j, k + 1])

        rhoc += rhostrattfc[i, j, k]
        rhou += rhostrattfc[i, j, k + 1]
        rhoedgeu +=
            (
                jac[i, j, k + 1] * rhostrattfc[i, j, k] +
                jac[i, j, k] * rhostrattfc[i, j, k + 1]
            ) / (jac[i, j, k] + jac[i, j, k + 1])

        gradient = compute_pressure_gradient(state, pip, i, j, k, W())

        force = compute_volume_force(state, i, j, k, W())

        b =
            -g_ndim * (
                jac[i, j, k + 1] * rhopold[i, j, k] / rhoc / jac[i, j, k] +
                jac[i, j, k] * rhopold[i, j, k + 1] / rhou / jac[i, j, k + 1]
            ) / (jac[i, j, k] + jac[i, j, k + 1])

        jpedgeu = compute_compressible_wind_factor(state, i, j, k, W())

        w[i, j, k] += dt * (b - gradient + force / rhoedgeu) * jpedgeu
    end

    return
>>>>>>> 2aee3f76
end

function update!(
	state::State,
	dt::AbstractFloat,
	variable::W,
	side::RHS,
	integration::Implicit,
	rayleigh_factor::AbstractFloat,
)
<<<<<<< HEAD
	(; spongelayer) = state.namelists.sponge
	(; zboundaries) = state.namelists.setting
	(; g_ndim) = state.constants
	(; sizezz, nzz, ko, i0, i1, j0, j1, k0, k1) = state.domain
	(; jac, met) = state.grid
	(; rhostrattfc, bvsstrattfc) = state.atmosphere
	(; kr_sp_w_tfc) = state.sponge
	(; rho, rhop, u, v, w, pip) = state.variables.predictands

	if zboundaries != SolidWallBoundaries()
		error("Error in update!: Unknown zboundaries!")
	end

	kz0 = ko == 0 ? k0 : k0 - 1
	kz1 = ko + nzz == sizezz ? k1 - 1 : k1

	for k in kz0:kz1, j in j0:j1, i in i0:i1
		rhoc = rho[i, j, k]
		rhou = rho[i, j, k+1]
		rhoedgeu =
			(
				jac[i, j, k+1] * rho[i, j, k] +
				jac[i, j, k] * rho[i, j, k+1]
			) / (jac[i, j, k] + jac[i, j, k+1])

		rhoc += rhostrattfc[i, j, k]
		rhou += rhostrattfc[i, j, k+1]
		rhoedgeu +=
			(
				jac[i, j, k+1] * rhostrattfc[i, j, k] +
				jac[i, j, k] * rhostrattfc[i, j, k+1]
			) / (jac[i, j, k] + jac[i, j, k+1])

		gradient = compute_pressure_gradient(state, pip, (i, j, k), W())

		force = compute_volume_force(state, (i, j, k), W())

		bvsstratedgeu =
			(
				jac[i, j, k+1] * bvsstrattfc[i, j, k] +
				jac[i, j, k] * bvsstrattfc[i, j, k+1]
			) / (jac[i, j, k] + jac[i, j, k+1])

		factor = 1.0

		if spongelayer
			factor +=
				dt * (
					jac[i, j, k+1] * kr_sp_w_tfc[i, j, k] +
					jac[i, j, k] * kr_sp_w_tfc[i, j, k+1]
				) / (jac[i, j, k] + jac[i, j, k+1]) * rayleigh_factor
		end

		# Buoyancy is predicted after momentum in implicit steps.
		b =
			-g_ndim * (
				jac[i, j, k+1] * rhop[i, j, k] / rhoc / jac[i, j, k] +
				jac[i, j, k] * rhop[i, j, k+1] / rhou / jac[i, j, k+1]
			) / (jac[i, j, k] + jac[i, j, k+1])

		jpedger = compute_compressible_wind_factor(state, (i, j, k), U())
		jpedgel = compute_compressible_wind_factor(state, (i - 1, j, k), U())
		jpedgef = compute_compressible_wind_factor(state, (i, j, k), V())
		jpedgeb = compute_compressible_wind_factor(state, (i, j - 1, k), V())
		jpuedger = compute_compressible_wind_factor(state, (i, j, k + 1), U())
		jpuedgel =
			compute_compressible_wind_factor(state, (i - 1, j, k + 1), U())
		jpuedgef = compute_compressible_wind_factor(state, (i, j, k + 1), V())
		jpuedgeb =
			compute_compressible_wind_factor(state, (i, j - 1, k + 1), V())

		uc = 0.5 * (u[i, j, k] / jpedger + u[i-1, j, k] / jpedgel)
		uu = 0.5 * (u[i, j, k+1] / jpuedger + u[i-1, j, k+1] / jpuedgel)
		vc = 0.5 * (v[i, j, k] / jpedgef + v[i, j-1, k] / jpedgeb)
		vu = 0.5 * (v[i, j, k+1] / jpuedgef + v[i, j-1, k+1] / jpuedgeb)

		jpedgeu = compute_compressible_wind_factor(state, (i, j, k), W())
		fw = compute_compressible_buoyancy_factor(state, (i, j, k), W())

		w[i, j, k] =
			1.0 / (factor + fw * bvsstratedgeu * dt^2.0) * (
				w[i, j, k] - dt * gradient * jpedgeu +
				dt * b * jpedgeu +
				dt * force / rhoedgeu * jpedgeu +
				jpedgeu *
				fw *
				bvsstratedgeu *
				dt^2.0 *
				(
					jac[i, j, k+1] *
					(met[i, j, k, 1, 3] * uc + met[i, j, k, 2, 3] * vc) +
					jac[i, j, k] *
					(met[i, j, k+1, 1, 3] * uu + met[i, j, k+1, 2, 3] * vu)
				) / (jac[i, j, k] + jac[i, j, k+1])
			)
	end

	return
=======
    (; spongelayer) = state.namelists.sponge
    (; g_ndim) = state.constants
    (; sizezz, nzz, ko, i0, i1, j0, j1, k0, k1) = state.domain
    (; jac, met) = state.grid
    (; rhostrattfc, bvsstrattfc) = state.atmosphere
    (; betar) = state.sponge
    (; rho, rhop, u, v, w, pip) = state.variables.predictands

    kmin = ko == 0 ? k0 : k0 - 1
    kmax = ko + nzz == sizezz ? k1 - 1 : k1

    @ivy for k in kmin:kmax, j in j0:j1, i in i0:i1
        rhoc = rho[i, j, k]
        rhou = rho[i, j, k + 1]
        rhoedgeu =
            (
                jac[i, j, k + 1] * rho[i, j, k] +
                jac[i, j, k] * rho[i, j, k + 1]
            ) / (jac[i, j, k] + jac[i, j, k + 1])

        rhoc += rhostrattfc[i, j, k]
        rhou += rhostrattfc[i, j, k + 1]
        rhoedgeu +=
            (
                jac[i, j, k + 1] * rhostrattfc[i, j, k] +
                jac[i, j, k] * rhostrattfc[i, j, k + 1]
            ) / (jac[i, j, k] + jac[i, j, k + 1])

        gradient = compute_pressure_gradient(state, pip, i, j, k, W())

        force = compute_volume_force(state, i, j, k, W())

        bvsstratedgeu =
            (
                jac[i, j, k + 1] * bvsstrattfc[i, j, k] +
                jac[i, j, k] * bvsstrattfc[i, j, k + 1]
            ) / (jac[i, j, k] + jac[i, j, k + 1])

        factor = 1.0

        if spongelayer
            factor +=
                dt * (
                    jac[i, j, k + 1] * betar[i, j, k] +
                    jac[i, j, k] * betar[i, j, k + 1]
                ) / (jac[i, j, k] + jac[i, j, k + 1]) * rayleigh_factor
        end

        # Buoyancy is predicted after momentum in implicit steps.
        b =
            -g_ndim * (
                jac[i, j, k + 1] * rhop[i, j, k] / rhoc / jac[i, j, k] +
                jac[i, j, k] * rhop[i, j, k + 1] / rhou / jac[i, j, k + 1]
            ) / (jac[i, j, k] + jac[i, j, k + 1])

        jpedger = compute_compressible_wind_factor(state, i, j, k, U())
        jpedgel = compute_compressible_wind_factor(state, i - 1, j, k, U())
        jpedgef = compute_compressible_wind_factor(state, i, j, k, V())
        jpedgeb = compute_compressible_wind_factor(state, i, j - 1, k, V())
        jpuedger = compute_compressible_wind_factor(state, i, j, k + 1, U())
        jpuedgel = compute_compressible_wind_factor(state, i - 1, j, k + 1, U())
        jpuedgef = compute_compressible_wind_factor(state, i, j, k + 1, V())
        jpuedgeb = compute_compressible_wind_factor(state, i, j - 1, k + 1, V())

        uc = 0.5 * (u[i, j, k] / jpedger + u[i - 1, j, k] / jpedgel)
        uu = 0.5 * (u[i, j, k + 1] / jpuedger + u[i - 1, j, k + 1] / jpuedgel)
        vc = 0.5 * (v[i, j, k] / jpedgef + v[i, j - 1, k] / jpedgeb)
        vu = 0.5 * (v[i, j, k + 1] / jpuedgef + v[i, j - 1, k + 1] / jpuedgeb)

        jpedgeu = compute_compressible_wind_factor(state, i, j, k, W())
        fw = compute_buoyancy_factor(state, i, j, k, W())

        w[i, j, k] =
            1.0 / (factor + fw * bvsstratedgeu * dt^2.0) * (
                w[i, j, k] - dt * gradient * jpedgeu +
                dt * b * jpedgeu +
                dt * force / rhoedgeu * jpedgeu +
                jpedgeu *
                fw *
                bvsstratedgeu *
                dt^2.0 *
                (
                    jac[i, j, k + 1] *
                    (met[i, j, k, 1, 3] * uc + met[i, j, k, 2, 3] * vc) +
                    jac[i, j, k] *
                    (met[i, j, k + 1, 1, 3] * uu + met[i, j, k + 1, 2, 3] * vu)
                ) / (jac[i, j, k] + jac[i, j, k + 1])
            )
    end

    return
>>>>>>> 2aee3f76
end

function update!(state::State, dt::AbstractFloat, variable::PiP)
	(; model) = state.namelists.setting
	update!(state, dt, variable, model)
	return
end

function update!(
	state::State,
	dt::AbstractFloat,
	variable::PiP,
	model::AbstractModel,
)
	return
end

function update!(
	state::State,
	dt::AbstractFloat,
	variable::PiP,
	model::Compressible,
)
	(; gamma, rsp, pref) = state.constants
	(; i0, i1, j0, j1, k0, k1) = state.domain
	(; dx, dy, dz, jac) = state.grid
	(; uold, vold, wold) = state.variables.backups
	(; pip, p) = state.variables.predictands

<<<<<<< HEAD
	for k in k0:k1, j in j0:j1, i in i0:i1
		fl = uold[i-1, j, k]
		fr = uold[i, j, k]
		gb = vold[i, j-1, k]
		gf = vold[i, j, k]
		hd = wold[i, j, k-1]
		hu = wold[i, j, k]
=======
    @ivy for k in k0:k1, j in j0:j1, i in i0:i1
        fl = uold[i - 1, j, k]
        fr = uold[i, j, k]
        gb = vold[i, j - 1, k]
        gf = vold[i, j, k]
        hd = wold[i, j, k - 1]
        hu = wold[i, j, k]
>>>>>>> 2aee3f76

		fluxdiff = (fr - fl) / dx + (gf - gb) / dy + (hu - hd) / dz
		fluxdiff /= jac[i, j, k]

<<<<<<< HEAD
		heating = compute_volume_force(state, (i, j, k), P())
=======
        heating = compute_volume_force(state, i, j, k, P())
>>>>>>> 2aee3f76

		dpdpi =
			1 / (gamma - 1) * (rsp / pref)^(1 - gamma) * p[i, j, k]^(2 - gamma)

<<<<<<< HEAD
		pip[i, j, k] -= dt * (fluxdiff + heating) / dpdpi
	end
=======
        pip[i, j, k] -= dt * (fluxdiff - heating) / dpdpi
    end
>>>>>>> 2aee3f76

	return
end

function update!(state::State, dt::AbstractFloat, m::Integer, variable::P)
	(; model) = state.namelists.setting
	update!(state, dt, m, variable, model)
	return
end

function update!(
	state::State,
	dt::AbstractFloat,
	m::Integer,
	variable::P,
	model::AbstractModel,
)
	return
end

function update!(
	state::State,
	dt::AbstractFloat,
	m::Integer,
	variable::P,
	model::Compressible,
)
	(; i0, i1, j0, j1, k0, k1) = state.domain
	(; dx, dy, dz, jac) = state.grid
	(; alphark, betark) = state.time
	(; dp) = state.variables.increments
	(; phip) = state.variables.fluxes
	(; p) = state.variables.predictands

	if m == 1
		dp .= 0.0
	end

<<<<<<< HEAD
	for k in k0:k1, j in j0:j1, i in i0:i1
		fl = phip[i-1, j, k, 1]
		fr = phip[i, j, k, 1]
		gb = phip[i, j-1, k, 2]
		gf = phip[i, j, k, 2]
		hd = phip[i, j, k-1, 3]
		hu = phip[i, j, k, 3]
=======
    @ivy for k in k0:k1, j in j0:j1, i in i0:i1
        fl = phip[i - 1, j, k, 1]
        fr = phip[i, j, k, 1]
        gb = phip[i, j - 1, k, 2]
        gf = phip[i, j, k, 2]
        hd = phip[i, j, k - 1, 3]
        hu = phip[i, j, k, 3]
>>>>>>> 2aee3f76

		fluxdiff = (fr - fl) / dx + (gf - gb) / dy + (hu - hd) / dz
		fluxdiff /= jac[i, j, k]

<<<<<<< HEAD
		heating = compute_volume_force(state, (i, j, k), P())

		f = -fluxdiff - heating
=======
        heating = compute_volume_force(state, i, j, k, P())

        f = -fluxdiff + heating
>>>>>>> 2aee3f76

		dp[i, j, k] = dt * f + alphark[m] * dp[i, j, k]
		p[i, j, k] += betark[m] * dp[i, j, k]
	end

	return
end

function update!(
	state::State,
	dt::AbstractFloat,
	m::Integer,
	tracersetup::NoTracer,
)
	return
end

function update!(
	state::State,
	dt::AbstractFloat,
	m::Integer,
	tracersetup::AbstractTracer,
)
<<<<<<< HEAD
	(; i0, i1, j0, j1, k0, k1) = state.domain
	(; dx, dy, dz, jac) = state.grid
	(; alphark, betark) = state.time
	(; tracerincrements, tracerpredictands, tracerfluxes) = state.tracer

	for (fd, field) in enumerate(fieldnames(TracerPredictands))
		if m == 1
			getfield(tracerincrements, fd) .= 0.0
		end

		for k in k0:k1, j in j0:j1, i in i0:i1
			fl = getfield(tracerfluxes, fd)[i-1, j, k, 1]
			fr = getfield(tracerfluxes, fd)[i, j, k, 1]
			gb = getfield(tracerfluxes, fd)[i, j-1, k, 2]
			gf = getfield(tracerfluxes, fd)[i, j, k, 2]
			hd = getfield(tracerfluxes, fd)[i, j, k-1, 3]
			hu = getfield(tracerfluxes, fd)[i, j, k, 3]

			fluxdiff = (fr - fl) / dx + (gf - gb) / dy + (hu - hd) / dz
			fluxdiff /= jac[i, j, k]

			f = -fluxdiff

			getfield(tracerincrements, fd)[i, j, k] =
				dt * f + alphark[m] * getfield(tracerincrements, fd)[i, j, k]
			getfield(tracerpredictands, fd)[i, j, k] +=
				betark[m] * getfield(tracerincrements, fd)[i, j, k]
		end
	end

	return
end

# function update!(
#     state::State,
#     dt::AbstractFloat,
#     m::Integer,
#     icesetup::AbstractIce,
# )
#     return
# end

function update!(state::State, dt::AbstractFloat, m::Integer, icesetup::IceOn)
	(; i0, i1, j0, j1, k0, k1) = state.domain
	(; dx, dy, dz, jac) = state.grid
	(; alphark, betark) = state.time
	(; iceincrements, icepredictands, icefluxes) = state.ice

	for (fd, field) in enumerate(fieldnames(IcePredictands))
		if m == 1
			getfield(iceincrements, fd) .= 0.0
		end

		for k in k0:k1, j in j0:j1, i in i0:i1
			fl = getfield(icefluxes, fd)[i-1, j, k, 1]
			fr = getfield(icefluxes, fd)[i, j, k, 1]
			gb = getfield(icefluxes, fd)[i, j-1, k, 2]
			gf = getfield(icefluxes, fd)[i, j, k, 2]
			hd = getfield(icefluxes, fd)[i, j, k-1, 3]
			hu = getfield(icefluxes, fd)[i, j, k, 3]

			fluxdiff = (fr - fl) / dx + (gf - gb) / dy + (hu - hd) / dz
			fluxdiff /= jac[i, j, k]

			f = -fluxdiff

			getfield(iceincrements, fd)[i, j, k] =
				dt * f + alphark[m] * getfield(iceincrements, fd)[i, j, k]
			getfield(icepredictands, fd)[i, j, k] +=
				betark[m] * getfield(iceincrements, fd)[i, j, k]
		end
	end

	return
end

function update!(state::State, dt::AbstractFloat, m::Integer, icesetup::IceOn, update_type::IceUpdateAdv)
	(; i0, i1, j0, j1, k0, k1) = state.domain
	(; dx, dy, dz, jac) = state.grid
	(; alphark, betark) = state.time
	(; iceincrements, icepredictands, icefluxes) = state.ice

	for (fd, field) in enumerate(fieldnames(IcePredictands))
		if m == 1
			getfield(iceincrements, fd) .= 0.0
		end

		for k in k0:k1, j in j0:j1, i in i0:i1
			fl = getfield(icefluxes, fd)[i-1, j, k, 1]
			fr = getfield(icefluxes, fd)[i, j, k, 1]
			gb = getfield(icefluxes, fd)[i, j-1, k, 2]
			gf = getfield(icefluxes, fd)[i, j, k, 2]
			hd = getfield(icefluxes, fd)[i, j, k-1, 3]
			hu = getfield(icefluxes, fd)[i, j, k, 3]

			fluxdiff = (fr - fl) / dx + (gf - gb) / dy + (hu - hd) / dz
			fluxdiff /= jac[i, j, k]

			f = -fluxdiff

			getfield(ncies, fd)[i, j, k] =
				dt * f + alphark[m] * getfield(ncies, fd)[i, j, k]
			getfield(icepredictands, fd)[i, j, k] +=
				betark[m] * getfield(ncies, fd)[i, j, k]
		end
	end

	return
end

function update!(state::State, dt::AbstractFloat, m::Integer, update_type::IceUpdatePhy, cloudcover::CloudCoverOff)
	(; i0, i1, j0, j1, k0, k1) = state.domain
	(; alphark, betark) = state.time
	(; iceincrements, icepredictands, icesource, icefluxes) = state.ice

	for (fd, field) in enumerate(fieldnames(IcePredictands))
		if m == 1
			getfield(iceincrements, fd) .= 0.0
		end

		for k in k0:k1, j in j0:j1, i in i0:i1

			f = getfield(icesource, fd)[i, j, k]

			getfield(iceincrements, fd)[i, j, k] =
				dt * f + alphark[m] * getfield(iceincrements, fd)[i, j, k]
			getfield(icepredictands, fd)[i, j, k] +=
				betark[m] * getfield(iceincrements, fd)[i, j, k]
		end
	end

	return
end

function update!(state::State, dt::AbstractFloat, m::Integer, update_type::IceUpdatePhy, cloudcover::CloudCoverOn)
	(; i0, i1, j0, j1, k0, k1) = state.domain
	#(; dx, dy, dz, jac) = state.grid
	(; alphark, betark) = state.time
	(; iceincrements, icepredictands, icesource) = state.ice
	(; sgsincrements, sgspredictands, sgstendencies) = state.ice
	(;
		i02, j02, k02,
		i12, j12, k12,
	) = state.ice.subgrid
	(; parameterized_nucleation, parameterized_sgs_q) = state.namelists.ice

	for (fd, field) in enumerate(fieldnames(IcePredictands))

		if parameterized_nucleation==true && fd==1 # skip n_ice_sgs
			continue
		end

		if m == 1
			getfield(iceincrements, fd) .= 0.0
		end

		for k in k0:k1, j in j0:j1, i in i0:i1

			f = getfield(icesource, fd)[i, j, k]

			getfield(iceincrements, fd)[i, j, k] =
				dt * f + alphark[m] * getfield(iceincrements, fd)[i, j, k]
			getfield(icepredictands, fd)[i, j, k] +=
				betark[m] * getfield(iceincrements, fd)[i, j, k]
		end
	end

	for (fd, field) in enumerate(fieldnames(SgsPredictands))

		if parameterized_sgs_q || (parameterized_nucleation==true && fd==1)
			continue
		end

		if m == 1
			getfield(sgsincrements, fd) .= 0.0
		end

		for k in k02:k12, j in j02:j12, i in i02:i12

			f = getfield(sgstendencies, fd)[i, j, k]

			getfield(sgsincrements, fd)[i, j, k] =
				dt * f + alphark[m] * getfield(sgsincrements, fd)[i, j, k]
			getfield(sgspredictands, fd)[i, j, k] +=
				betark[m] * getfield(sgsincrements, fd)[i, j, k]
		end
	end

	return
end

function update!(
	state::State,
	dt::AbstractFloat,
	m::Integer,
	turbulencesetup::NoTurbulence,
)
	return
end

function update!(
	state::State,
	dt::AbstractFloat,
	m::Integer,
	turbulencesetup::AbstractTurbulence,
)
	(; i0, i1, j0, j1, k0, k1) = state.domain
	(; dx, dy, dz, jac) = state.grid
	(; alphark, betark) = state.time
	(; turbulenceincrements, turbulencepredictands, turbulencefluxes) =
		state.turbulence

	for (fd, field) in enumerate(fieldnames(TurbulencePredictands))
		if m == 1
			getfield(turbulenceincrements, fd) .= 0.0
		end

		for k in k0:k1, j in j0:j1, i in i0:i1
			fl = getfield(turbulencefluxes, fd)[i-1, j, k, 1]
			fr = getfield(turbulencefluxes, fd)[i, j, k, 1]
			gb = getfield(turbulencefluxes, fd)[i, j-1, k, 2]
			gf = getfield(turbulencefluxes, fd)[i, j, k, 2]
			hd = getfield(turbulencefluxes, fd)[i, j, k-1, 3]
			hu = getfield(turbulencefluxes, fd)[i, j, k, 3]

			fluxdiff = (fr - fl) / dx + (gf - gb) / dy + (hu - hd) / dz
			fluxdiff /= jac[i, j, k]

			f = -fluxdiff

			getfield(turbulenceincrements, fd)[i, j, k] =
				dt * f +
				alphark[m] * getfield(turbulenceincrements, fd)[i, j, k]
			getfield(turbulencepredictands, fd)[i, j, k] +=
				betark[m] * getfield(turbulenceincrements, fd)[i, j, k]
		end
	end

	return
=======
    (; i0, i1, j0, j1, k0, k1) = state.domain
    (; dx, dy, dz, jac) = state.grid
    (; alphark, betark) = state.time
    (; tracerincrements, tracerpredictands, tracerfluxes) = state.tracer
    (; testcase) = state.namelists.setting

    @ivy for (fd, field) in enumerate(fieldnames(TracerPredictands))
        if m == 1
            getfield(tracerincrements, fd) .= 0.0
        end

        for k in k0:k1, j in j0:j1, i in i0:i1
            fl = getfield(tracerfluxes, fd)[i - 1, j, k, 1]
            fr = getfield(tracerfluxes, fd)[i, j, k, 1]
            gb = getfield(tracerfluxes, fd)[i, j - 1, k, 2]
            gf = getfield(tracerfluxes, fd)[i, j, k, 2]
            hd = getfield(tracerfluxes, fd)[i, j, k - 1, 3]
            hu = getfield(tracerfluxes, fd)[i, j, k, 3]

            fluxdiff = (fr - fl) / dx + (gf - gb) / dy + (hu - hd) / dz
            fluxdiff /= jac[i, j, k]

            force = compute_volume_force(state, i, j, k, Chi(), testcase)
            f = -fluxdiff + force

            getfield(tracerincrements, fd)[i, j, k] =
                dt * f + alphark[m] * getfield(tracerincrements, fd)[i, j, k]
            getfield(tracerpredictands, fd)[i, j, k] +=
                betark[m] * getfield(tracerincrements, fd)[i, j, k]
        end
    end

    return
>>>>>>> 2aee3f76
end<|MERGE_RESOLUTION|>--- conflicted
+++ resolved
@@ -216,45 +216,7 @@
 )
 ```
 
-<<<<<<< HEAD
-Update the tracers with a Runge-Kutta step on the left-hand sides of the equations (as of now, the right-hand sides are still zero).
-
-```julia
-update!(state::State, dt::AbstractFloat, m::Integer, icesetup::AbstractIce)
-```
-
-Return for configurations without ice physics.
-
-```julia
-update!(state::State, dt::AbstractFloat, m::Integer, icesetup::IceOn)
-```
-
-Update the ice variables with a Runge-Kutta step on the left-hand sides of the equations (as of now, the right-hand sides are still zero).
-
-```julia
-update!(
-	state::State,
-	dt::AbstractFloat,
-	m::Integer,
-	turbulencesetup::NoTurbulence,
-)
-```
-
-Return for configurations without turbulence physics.
-
-```julia
-update!(
-	state::State,
-	dt::AbstractFloat,
-	m::Integer,
-	turbulencesetup::AbstractTurbulence,
-)
-```
-
-Update the turbulence variables with a Runge-Kutta step on the left-hand sides of the equations (as of now, the right-hand sides are still zero).
-=======
 Update the tracers with a Runge-Kutta step on the left-hand sides of the equations with WKB right-hand side terms according to namelists configuration.
->>>>>>> 2aee3f76
 
 # Arguments
 
@@ -317,7 +279,6 @@
 	variable::Rho,
 	model::AbstractModel,
 )
-<<<<<<< HEAD
 	(; i0, i1, j0, j1, k0, k1) = state.domain
 	(; dx, dy, dz, jac) = state.grid
 	(; alphark, betark) = state.time
@@ -328,36 +289,6 @@
 	if m == 1
 		drho .= 0.0
 	end
-
-	for k in k0:k1, j in j0:j1, i in i0:i1
-		fl = phirho[i-1, j, k, 1]
-		fr = phirho[i, j, k, 1]
-		gb = phirho[i, j-1, k, 2]
-		gf = phirho[i, j, k, 2]
-		hd = phirho[i, j, k-1, 3]
-		hu = phirho[i, j, k, 3]
-
-		fluxdiff = (fr - fl) / dx + (gf - gb) / dy + (hu - hd) / dz
-		fluxdiff /= jac[i, j, k]
-
-		f = -fluxdiff
-
-		drho[i, j, k] = dt * f + alphark[m] * drho[i, j, k]
-		rho[i, j, k] += betark[m] * drho[i, j, k]
-	end
-
-	return
-=======
-    (; i0, i1, j0, j1, k0, k1) = state.domain
-    (; dx, dy, dz, jac) = state.grid
-    (; alphark, betark) = state.time
-    (; drho) = state.variables.increments
-    (; phirho) = state.variables.fluxes
-    (; rho) = state.variables.predictands
-
-    if m == 1
-        drho .= 0.0
-    end
 
     @ivy for k in k0:k1, j in j0:j1, i in i0:i1
         fl = phirho[i - 1, j, k, 1]
@@ -367,17 +298,16 @@
         hd = phirho[i, j, k - 1, 3]
         hu = phirho[i, j, k, 3]
 
-        fluxdiff = (fr - fl) / dx + (gf - gb) / dy + (hu - hd) / dz
-        fluxdiff /= jac[i, j, k]
-
-        f = -fluxdiff
-
-        drho[i, j, k] = dt * f + alphark[m] * drho[i, j, k]
-        rho[i, j, k] += betark[m] * drho[i, j, k]
-    end
-
-    return
->>>>>>> 2aee3f76
+		fluxdiff = (fr - fl) / dx + (gf - gb) / dy + (hu - hd) / dz
+		fluxdiff /= jac[i, j, k]
+
+		f = -fluxdiff
+
+		drho[i, j, k] = dt * f + alphark[m] * drho[i, j, k]
+		rho[i, j, k] += betark[m] * drho[i, j, k]
+	end
+
+	return
 end
 
 function update!(
@@ -387,7 +317,6 @@
 	variable::RhoP,
 	side::LHS,
 )
-<<<<<<< HEAD
 	(; i0, i1, j0, j1, k0, k1) = state.domain
 	(; dx, dy, dz, jac) = state.grid
 	(; thetastrattfc) = state.atmosphere
@@ -400,39 +329,6 @@
 		drhop .= 0.0
 	end
 
-	for k in k0:k1, j in j0:j1, i in i0:i1
-		fl = phirhop[i-1, j, k, 1]
-		fr = phirhop[i, j, k, 1]
-		gb = phirhop[i, j-1, k, 2]
-		gf = phirhop[i, j, k, 2]
-		hd = phirhop[i, j, k-1, 3]
-		hu = phirhop[i, j, k, 3]
-
-		fluxdiff = (fr - fl) / dx + (gf - gb) / dy + (hu - hd) / dz
-		fluxdiff /= jac[i, j, k]
-
-		heating = compute_volume_force(state, (i, j, k), P())
-
-		f = -fluxdiff + heating / thetastrattfc[i, j, k]
-
-		drhop[i, j, k] = dt * f + alphark[m] * drhop[i, j, k]
-		rhop[i, j, k] += betark[m] * drhop[i, j, k]
-	end
-
-	return
-=======
-    (; i0, i1, j0, j1, k0, k1) = state.domain
-    (; dx, dy, dz, jac) = state.grid
-    (; thetastrattfc) = state.atmosphere
-    (; alphark, betark) = state.time
-    (; drhop) = state.variables.increments
-    (; phirhop) = state.variables.fluxes
-    (; rhop) = state.variables.predictands
-
-    if m == 1
-        drhop .= 0.0
-    end
-
     @ivy for k in k0:k1, j in j0:j1, i in i0:i1
         fl = phirhop[i - 1, j, k, 1]
         fr = phirhop[i, j, k, 1]
@@ -441,19 +337,18 @@
         hd = phirhop[i, j, k - 1, 3]
         hu = phirhop[i, j, k, 3]
 
-        fluxdiff = (fr - fl) / dx + (gf - gb) / dy + (hu - hd) / dz
-        fluxdiff /= jac[i, j, k]
+		fluxdiff = (fr - fl) / dx + (gf - gb) / dy + (hu - hd) / dz
+		fluxdiff /= jac[i, j, k]
 
         heating = compute_volume_force(state, i, j, k, P())
 
         f = -fluxdiff - heating / thetastrattfc[i, j, k]
 
-        drhop[i, j, k] = dt * f + alphark[m] * drhop[i, j, k]
-        rhop[i, j, k] += betark[m] * drhop[i, j, k]
-    end
-
-    return
->>>>>>> 2aee3f76
+		drhop[i, j, k] = dt * f + alphark[m] * drhop[i, j, k]
+		rhop[i, j, k] += betark[m] * drhop[i, j, k]
+	end
+
+	return
 end
 
 function update!(
@@ -463,32 +358,6 @@
 	side::RHS,
 	integration::Explicit,
 )
-<<<<<<< HEAD
-	(; i0, i1, j0, j1, k0, k1) = state.domain
-	(; grid) = state
-	(; g_ndim) = state.constants
-	(; rhostrattfc, bvsstrattfc) = state.atmosphere
-	(; predictands) = state.variables
-	(; rho, rhop) = predictands
-
-	for k in k0:k1, j in j0:j1, i in i0:i1
-		jpu = compute_compressible_wind_factor(state, (i, j, k), W())
-		jpd = compute_compressible_wind_factor(state, (i, j, k - 1), W())
-		wvrt =
-			0.5 * (
-				compute_vertical_wind(i, j, k, predictands, grid) / jpu +
-				compute_vertical_wind(i, j, k - 1, predictands, grid) / jpd
-			)
-
-		buoy = -g_ndim * rhop[i, j, k] / (rho[i, j, k] + rhostrattfc[i, j, k])
-		fb = compute_compressible_buoyancy_factor(state, (i, j, k), RhoP())
-		buoy -= dt * fb * bvsstrattfc[i, j, k] * wvrt
-
-		rhop[i, j, k] = -buoy * (rho[i, j, k] + rhostrattfc[i, j, k]) / g_ndim
-	end
-
-	return
-=======
     (; i0, i1, j0, j1, k0, k1) = state.domain
     (; g_ndim) = state.constants
     (; rhostrattfc, bvsstrattfc) = state.atmosphere
@@ -508,11 +377,10 @@
         fb = compute_buoyancy_factor(state, i, j, k, RhoP())
         buoy -= dt * fb * bvsstrattfc[i, j, k] * wvrt
 
-        rhop[i, j, k] = -buoy * (rho[i, j, k] + rhostrattfc[i, j, k]) / g_ndim
-    end
-
-    return
->>>>>>> 2aee3f76
+		rhop[i, j, k] = -buoy * (rho[i, j, k] + rhostrattfc[i, j, k]) / g_ndim
+	end
+
+	return
 end
 
 function update!(
@@ -523,101 +391,6 @@
 	integration::Implicit,
 	rayleigh_factor::AbstractFloat,
 )
-<<<<<<< HEAD
-	(; nbz) = state.namelists.domain
-	(; sizezz, ko, i0, i1, j0, j1, k0, k1) = state.domain
-	(; zboundaries) = state.namelists.setting
-	(; jac, met) = state.grid
-	(; spongelayer) = state.namelists.sponge
-	(; kr_sp_w_tfc) = state.sponge
-	(; g_ndim) = state.constants
-	(; rhostrattfc, bvsstrattfc) = state.atmosphere
-	(; rho, rhop, u, v, pip) = state.variables.predictands
-	(; wold) = state.variables.backups
-
-	for k in k0:k1, j in j0:j1, i in i0:i1
-		rhoc = rho[i, j, k] + rhostrattfc[i, j, k]
-		rhoedgeu =
-			(
-				jac[i, j, k+1] * rho[i, j, k] +
-				jac[i, j, k] * rho[i, j, k+1]
-			) / (jac[i, j, k] + jac[i, j, k+1])
-		rhoedgeu +=
-			(
-				jac[i, j, k+1] * rhostrattfc[i, j, k] +
-				jac[i, j, k] * rhostrattfc[i, j, k+1]
-			) / (jac[i, j, k] + jac[i, j, k+1])
-		rhoedged =
-			(
-				jac[i, j, k-1] * rho[i, j, k] +
-				jac[i, j, k] * rho[i, j, k-1]
-			) / (jac[i, j, k] + jac[i, j, k-1])
-		rhoedged +=
-			(
-				jac[i, j, k-1] * rhostrattfc[i, j, k] +
-				jac[i, j, k] * rhostrattfc[i, j, k-1]
-			) / (jac[i, j, k] + jac[i, j, k-1])
-
-		jpedgeu = compute_compressible_wind_factor(state, (i, j, k), W())
-		jpedged = compute_compressible_wind_factor(state, (i, j, k - 1), W())
-		w = 0.5 * (wold[i, j, k] / jpedgeu + wold[i, j, k-1] / jpedged)
-
-		lower_gradient =
-			compute_pressure_gradient(state, pip, (i, j, k - 1), W())
-		lower_force = compute_volume_force(state, (i, j, k - 1), W())
-		upper_gradient = compute_pressure_gradient(state, pip, (i, j, k), W())
-		upper_force = compute_volume_force(state, (i, j, k), W())
-
-		if ko + k == k0 && zboundaries == SolidWallBoundaries()
-			lower_gradient = 0.0
-			lower_force = 0.0
-		elseif ko + k == sizezz - nbz && zboundaries == SolidWallBoundaries()
-			upper_gradient = 0.0
-			upper_force = 0.0
-		end
-
-		gradient = 0.5 * (lower_gradient + upper_gradient)
-		force = 0.5 * (lower_force / rhoedged + upper_force / rhoedgeu) * rhoc
-
-		factor = 1.0
-
-		if spongelayer
-			factor += dt * kr_sp_w_tfc[i, j, k] * rayleigh_factor
-		end
-
-		b = -g_ndim * rhop[i, j, k] / (rho[i, j, k] + rhostrattfc[i, j, k])
-		jpedger = compute_compressible_wind_factor(state, (i, j, k), U())
-		jpedgel = compute_compressible_wind_factor(state, (i - 1, j, k), U())
-		jpedgef = compute_compressible_wind_factor(state, (i, j, k), V())
-		jpedgeb = compute_compressible_wind_factor(state, (i, j - 1, k), V())
-		fb = compute_compressible_buoyancy_factor(state, (i, j, k), RhoP())
-		b =
-			1.0 / (factor + fb * bvsstrattfc[i, j, k] * dt^2.0) * (
-				-fb *
-				bvsstrattfc[i, j, k] *
-				dt *
-				jac[i, j, k] *
-				(w + dt * (-gradient + force / rhoc)) +
-				factor * b +
-				fb *
-				bvsstrattfc[i, j, k] *
-				dt *
-				jac[i, j, k] *
-				factor *
-				0.5 *
-				(
-					met[i, j, k, 1, 3] *
-					(u[i, j, k] / jpedger + u[i-1, j, k] / jpedgel) +
-					met[i, j, k, 2, 3] *
-					(v[i, j, k] / jpedgef + v[i, j-1, k] / jpedgeb)
-				)
-			)
-
-		rhop[i, j, k] = -b * (rho[i, j, k] + rhostrattfc[i, j, k]) / g_ndim
-	end
-
-	return
-=======
     (; nbz) = state.namelists.domain
     (; sizezz, ko, i0, i1, j0, j1, k0, k1) = state.domain
     (; jac, met) = state.grid
@@ -668,10 +441,10 @@
             upper_force = 0.0
         end
 
-        gradient = 0.5 * (lower_gradient + upper_gradient)
-        force = 0.5 * (lower_force / rhoedged + upper_force / rhoedgeu) * rhoc
-
-        factor = 1.0
+		gradient = 0.5 * (lower_gradient + upper_gradient)
+		force = 0.5 * (lower_force / rhoedged + upper_force / rhoedgeu) * rhoc
+
+		factor = 1.0
 
         if spongelayer
             factor += dt * betar[i, j, k] * rayleigh_factor
@@ -705,11 +478,10 @@
                 )
             )
 
-        rhop[i, j, k] = -b * (rho[i, j, k] + rhostrattfc[i, j, k]) / g_ndim
-    end
-
-    return
->>>>>>> 2aee3f76
+		rhop[i, j, k] = -b * (rho[i, j, k] + rhostrattfc[i, j, k]) / g_ndim
+	end
+
+	return
 end
 
 function update!(
@@ -719,78 +491,6 @@
 	variable::U,
 	side::LHS,
 )
-<<<<<<< HEAD
-	(; alphark, betark) = state.time
-	(; sizezz, nzz, ko, i0, i1, j0, j1, k0, k1) = state.domain
-	(; dx, dy, dz, jac) = state.grid
-	(; rhostrattfc, fc) = state.atmosphere
-	(; du) = state.variables.increments
-	(; phiu) = state.variables.fluxes
-	(; rhoold, uold) = state.variables.backups
-	(; rho, u, v) = state.variables.predictands
-
-	if m == 1
-		du .= 0.0
-	end
-
-	for k in k0:k1, j in j0:j1, i in (i0-1):i1
-
-		# Compute zonal momentum flux divergence.
-		fr = phiu[i, j, k, 1]
-		fl = phiu[i-1, j, k, 1]
-		gf = phiu[i, j, k, 2]
-		gb = phiu[i, j-1, k, 2]
-		hu = phiu[i, j, k, 3]
-		hd = phiu[i, j, k-1, 3]
-		fluxdiff = (fr - fl) / dx + (gf - gb) / dy + (hu - hd) / dz
-
-		# Adjust zonal momentum flux divergence.
-		jacedger = 0.5 * (jac[i, j, k] + jac[i+1, j, k])
-		fluxdiff /= jacedger
-
-		# Explicit integration of Coriolis force in TFC.
-		uold[i, j, k] = u[i, j, k]
-		if k == k1 && ko + nzz != sizezz
-			uold[i, j, k+1] = u[i, j, k+1]
-		end
-		vc = 0.5 * (v[i, j, k] + v[i, j-1, k])
-		vr = 0.5 * (v[i+1, j, k] + v[i+1, j-1, k])
-		volforce =
-			0.5 *
-			fc[j] *
-			(
-				(rhoold[i, j, k] + rhostrattfc[i, j, k]) * vc +
-				(rhoold[i+1, j, k] + rhostrattfc[i+1, j, k]) * vr
-			)
-
-		# Compute force.
-		force = -fluxdiff + volforce
-
-		# Interpolate density.
-		rhom_1 = 0.5 * (rhoold[i, j, k] + rhoold[i+1, j, k])
-		rhom = 0.5 * (rho[i, j, k] + rho[i+1, j, k])
-		rhostratedger = 0.5 * (rhostrattfc[i, j, k] + rhostrattfc[i+1, j, k])
-		rhom_1 += rhostratedger
-		rhom += rhostratedger
-
-		# Set velocity and momentum at previous time.
-		um_1 = u[i, j, k]
-		momm_1 = rhom_1 * um_1
-
-		# Compute tendency.
-		du[i, j, k] = dt * force + alphark[m] * du[i, j, k]
-
-		# Update momentum.
-		momm = momm_1 + betark[m] * du[i, j, k]
-
-		# Update wind.
-		uast = momm / rhom
-		u[i, j, k] = uast
-	end
-
-	# Return.
-	return
-=======
     (; coriolis_frequency) = state.namelists.atmosphere
     (; alphark, betark) = state.time
     (; tref) = state.constants
@@ -810,18 +510,18 @@
 
     @ivy for k in k0:k1, j in j0:j1, i in (i0 - 1):i1
 
-        # Compute zonal momentum flux divergence.
-        fr = phiu[i, j, k, 1]
-        fl = phiu[i - 1, j, k, 1]
-        gf = phiu[i, j, k, 2]
-        gb = phiu[i, j - 1, k, 2]
-        hu = phiu[i, j, k, 3]
-        hd = phiu[i, j, k - 1, 3]
-        fluxdiff = (fr - fl) / dx + (gf - gb) / dy + (hu - hd) / dz
-
-        # Adjust zonal momentum flux divergence.
-        jacedger = 0.5 * (jac[i, j, k] + jac[i + 1, j, k])
-        fluxdiff /= jacedger
+		# Compute zonal momentum flux divergence.
+		fr = phiu[i, j, k, 1]
+		fl = phiu[i-1, j, k, 1]
+		gf = phiu[i, j, k, 2]
+		gb = phiu[i, j-1, k, 2]
+		hu = phiu[i, j, k, 3]
+		hd = phiu[i, j, k-1, 3]
+		fluxdiff = (fr - fl) / dx + (gf - gb) / dy + (hu - hd) / dz
+
+		# Adjust zonal momentum flux divergence.
+		jacedger = 0.5 * (jac[i, j, k] + jac[i+1, j, k])
+		fluxdiff /= jacedger
 
         # Explicit integration of Coriolis force in TFC.
         uold[i, j, k] = u[i, j, k]
@@ -838,33 +538,32 @@
                 (rhoold[i + 1, j, k] + rhostrattfc[i + 1, j, k]) * vr
             )
 
-        # Compute force.
-        force = -fluxdiff + volforce
-
-        # Interpolate density.
-        rhom_1 = 0.5 * (rhoold[i, j, k] + rhoold[i + 1, j, k])
-        rhom = 0.5 * (rho[i, j, k] + rho[i + 1, j, k])
-        rhostratedger = 0.5 * (rhostrattfc[i, j, k] + rhostrattfc[i + 1, j, k])
-        rhom_1 += rhostratedger
-        rhom += rhostratedger
-
-        # Set velocity and momentum at previous time.
-        um_1 = u[i, j, k]
-        momm_1 = rhom_1 * um_1
-
-        # Compute tendency.
-        du[i, j, k] = dt * force + alphark[m] * du[i, j, k]
-
-        # Update momentum.
-        momm = momm_1 + betark[m] * du[i, j, k]
-
-        # Update wind.
-        uast = momm / rhom
-        u[i, j, k] = uast
-    end
+		# Compute force.
+		force = -fluxdiff + volforce
+
+		# Interpolate density.
+		rhom_1 = 0.5 * (rhoold[i, j, k] + rhoold[i+1, j, k])
+		rhom = 0.5 * (rho[i, j, k] + rho[i+1, j, k])
+		rhostratedger = 0.5 * (rhostrattfc[i, j, k] + rhostrattfc[i+1, j, k])
+		rhom_1 += rhostratedger
+		rhom += rhostratedger
+
+		# Set velocity and momentum at previous time.
+		um_1 = u[i, j, k]
+		momm_1 = rhom_1 * um_1
+
+		# Compute tendency.
+		du[i, j, k] = dt * force + alphark[m] * du[i, j, k]
+
+		# Update momentum.
+		momm = momm_1 + betark[m] * du[i, j, k]
+
+		# Update wind.
+		uast = momm / rhom
+		u[i, j, k] = uast
+	end
 
     return
->>>>>>> 2aee3f76
 end
 
 function update!(
@@ -878,18 +577,6 @@
 	(; rhostrattfc) = state.atmosphere
 	(; rho, u, pip) = state.variables.predictands
 
-<<<<<<< HEAD
-	for k in k0:k1, j in j0:j1, i in (i0-1):i1
-		rhoedger = 0.5 * (rho[i, j, k] + rho[i+1, j, k])
-		rhostratedger = 0.5 * (rhostrattfc[i, j, k] + rhostrattfc[i+1, j, k])
-		rhoedger += rhostratedger
-
-		gradient = compute_pressure_gradient(state, pip, (i, j, k), U())
-
-		force = compute_volume_force(state, (i, j, k), U())
-
-		jpedger = compute_compressible_wind_factor(state, (i, j, k), U())
-=======
     @ivy for k in k0:k1, j in j0:j1, i in (i0 - 1):i1
         rhoedger = 0.5 * (rho[i, j, k] + rho[i + 1, j, k])
         rhostratedger = 0.5 * (rhostrattfc[i, j, k] + rhostrattfc[i + 1, j, k])
@@ -900,7 +587,6 @@
         force = compute_volume_force(state, i, j, k, U())
 
         jpedger = compute_compressible_wind_factor(state, i, j, k, U())
->>>>>>> 2aee3f76
 
 		u[i, j, k] += dt * (-gradient + force / rhoedger) * jpedger
 	end
@@ -916,25 +602,6 @@
 	integration::Implicit,
 	rayleigh_factor::AbstractFloat,
 )
-<<<<<<< HEAD
-	(; spongelayer, sponge_uv) = state.namelists.sponge
-	(; sizezz, nzz, ko, i0, i1, j0, j1, k0, k1) = state.domain
-	(; rhostrattfc) = state.atmosphere
-	(; kr_sp_tfc) = state.sponge
-	(; rho, u, pip) = state.variables.predictands
-
-	kz0 = k0
-	kz1 = ko + nzz == sizezz ? k1 : k1 + 1
-
-	for k in kz0:kz1, j in j0:j1, i in (i0-1):i1
-		rhoedger = 0.5 * (rho[i, j, k] + rho[i+1, j, k])
-		rhostratedger = 0.5 * (rhostrattfc[i, j, k] + rhostrattfc[i+1, j, k])
-		rhoedger += rhostratedger
-
-		gradient = compute_pressure_gradient(state, pip, (i, j, k), U())
-
-		force = compute_volume_force(state, (i, j, k), U())
-=======
     (; spongelayer, sponge_uv) = state.namelists.sponge
     (; sizezz, nzz, ko, i0, i1, j0, j1, k0, k1) = state.domain
     (; rhostrattfc) = state.atmosphere
@@ -952,21 +619,9 @@
         gradient = compute_pressure_gradient(state, pip, i, j, k, U())
 
         force = compute_volume_force(state, i, j, k, U())
->>>>>>> 2aee3f76
 
 		factor = 1.0
 
-<<<<<<< HEAD
-		if spongelayer && sponge_uv
-			factor +=
-				dt *
-				0.5 *
-				(kr_sp_tfc[i, j, k] + kr_sp_tfc[i+1, j, k]) *
-				rayleigh_factor
-		end
-
-		jpedger = compute_compressible_wind_factor(state, (i, j, k), U())
-=======
         if spongelayer && sponge_uv
             factor +=
                 dt *
@@ -976,7 +631,6 @@
         end
 
         jpedger = compute_compressible_wind_factor(state, i, j, k, U())
->>>>>>> 2aee3f76
 
 		u[i, j, k] =
 			1.0 / factor *
@@ -993,75 +647,6 @@
 	variable::V,
 	side::LHS,
 )
-<<<<<<< HEAD
-	(; alphark, betark) = state.time
-	(; sizezz, nzz, ko, i0, i1, j0, j1, k0, k1) = state.domain
-	(; dx, dy, dz, jac) = state.grid
-	(; rhostrattfc, fc) = state.atmosphere
-	(; dv) = state.variables.increments
-	(; phiv) = state.variables.fluxes
-	(; rhoold, uold, vold) = state.variables.backups
-	(; rho, v) = state.variables.predictands
-
-	if m == 1
-		dv .= 0.0
-	end
-
-	for k in k0:k1, j in (j0-1):j1, i in i0:i1
-
-		# Compute meridional momentum flux divergence.
-		fr = phiv[i, j, k, 1]
-		fl = phiv[i-1, j, k, 1]
-		gf = phiv[i, j, k, 2]
-		gb = phiv[i, j-1, k, 2]
-		hu = phiv[i, j, k, 3]
-		hd = phiv[i, j, k-1, 3]
-		fluxdiff = (fr - fl) / dx + (gf - gb) / dy + (hu - hd) / dz
-
-		# Adjust meridional momentum flux divergence.
-		jacedgef = 0.5 * (jac[i, j, k] + jac[i, j+1, k])
-		fluxdiff /= jacedgef
-
-		# Explicit integration of Coriolis force in TFC.
-		vold[i, j, k] = v[i, j, k]
-		if k == k1 && ko + nzz != sizezz
-			vold[i, j, k+1] = v[i, j, k+1]
-		end
-		uc = 0.5 * (uold[i, j, k] + uold[i-1, j, k])
-		uf = 0.5 * (uold[i, j+1, k] + uold[i-1, j+1, k])
-
-		volforce =
-			-0.5 * (
-				fc[j] * (rhoold[i, j, k] + rhostrattfc[i, j, k]) * uc +
-				fc[j+1] *
-				(rhoold[i, j+1, k] + rhostrattfc[i, j+1, k]) *
-				uf
-			)
-
-		force = -fluxdiff + volforce
-
-		# Interpolate density.
-		rhom_1 = 0.5 * (rhoold[i, j, k] + rhoold[i, j+1, k])
-		rhom = 0.5 * (rho[i, j, k] + rho[i, j+1, k])
-		rhostratedgef = 0.5 * (rhostrattfc[i, j, k] + rhostrattfc[i, j+1, k])
-		rhom_1 += rhostratedgef
-		rhom += rhostratedgef
-
-		vm_1 = v[i, j, k]
-		momm_1 = rhom_1 * vm_1
-
-		dv[i, j, k] = dt * force + alphark[m] * dv[i, j, k]
-
-		momm = momm_1 + betark[m] * dv[i, j, k]
-
-		# Update wind.
-		vast = momm / rhom
-		v[i, j, k] = vast
-	end
-
-	# Return.
-	return
-=======
     (; coriolis_frequency) = state.namelists.atmosphere
     (; alphark, betark) = state.time
     (; tref) = state.constants
@@ -1081,26 +666,26 @@
 
     @ivy for k in k0:k1, j in (j0 - 1):j1, i in i0:i1
 
-        # Compute meridional momentum flux divergence.
-        fr = phiv[i, j, k, 1]
-        fl = phiv[i - 1, j, k, 1]
-        gf = phiv[i, j, k, 2]
-        gb = phiv[i, j - 1, k, 2]
-        hu = phiv[i, j, k, 3]
-        hd = phiv[i, j, k - 1, 3]
-        fluxdiff = (fr - fl) / dx + (gf - gb) / dy + (hu - hd) / dz
-
-        # Adjust meridional momentum flux divergence.
-        jacedgef = 0.5 * (jac[i, j, k] + jac[i, j + 1, k])
-        fluxdiff /= jacedgef
-
-        # Explicit integration of Coriolis force in TFC.
-        vold[i, j, k] = v[i, j, k]
-        if k == k1 && ko + nzz != sizezz
-            vold[i, j, k + 1] = v[i, j, k + 1]
-        end
-        uc = 0.5 * (uold[i, j, k] + uold[i - 1, j, k])
-        uf = 0.5 * (uold[i, j + 1, k] + uold[i - 1, j + 1, k])
+		# Compute meridional momentum flux divergence.
+		fr = phiv[i, j, k, 1]
+		fl = phiv[i-1, j, k, 1]
+		gf = phiv[i, j, k, 2]
+		gb = phiv[i, j-1, k, 2]
+		hu = phiv[i, j, k, 3]
+		hd = phiv[i, j, k-1, 3]
+		fluxdiff = (fr - fl) / dx + (gf - gb) / dy + (hu - hd) / dz
+
+		# Adjust meridional momentum flux divergence.
+		jacedgef = 0.5 * (jac[i, j, k] + jac[i, j+1, k])
+		fluxdiff /= jacedgef
+
+		# Explicit integration of Coriolis force in TFC.
+		vold[i, j, k] = v[i, j, k]
+		if k == k1 && ko + nzz != sizezz
+			vold[i, j, k+1] = v[i, j, k+1]
+		end
+		uc = 0.5 * (uold[i, j, k] + uold[i-1, j, k])
+		uf = 0.5 * (uold[i, j+1, k] + uold[i-1, j+1, k])
 
         volforce =
             -0.5 *
@@ -1110,29 +695,28 @@
                 (rhoold[i, j + 1, k] + rhostrattfc[i, j + 1, k]) * uf
             )
 
-        force = -fluxdiff + volforce
-
-        # Interpolate density.
-        rhom_1 = 0.5 * (rhoold[i, j, k] + rhoold[i, j + 1, k])
-        rhom = 0.5 * (rho[i, j, k] + rho[i, j + 1, k])
-        rhostratedgef = 0.5 * (rhostrattfc[i, j, k] + rhostrattfc[i, j + 1, k])
-        rhom_1 += rhostratedgef
-        rhom += rhostratedgef
-
-        vm_1 = v[i, j, k]
-        momm_1 = rhom_1 * vm_1
-
-        dv[i, j, k] = dt * force + alphark[m] * dv[i, j, k]
-
-        momm = momm_1 + betark[m] * dv[i, j, k]
-
-        # Update wind.
-        vast = momm / rhom
-        v[i, j, k] = vast
-    end
+		force = -fluxdiff + volforce
+
+		# Interpolate density.
+		rhom_1 = 0.5 * (rhoold[i, j, k] + rhoold[i, j+1, k])
+		rhom = 0.5 * (rho[i, j, k] + rho[i, j+1, k])
+		rhostratedgef = 0.5 * (rhostrattfc[i, j, k] + rhostrattfc[i, j+1, k])
+		rhom_1 += rhostratedgef
+		rhom += rhostratedgef
+
+		vm_1 = v[i, j, k]
+		momm_1 = rhom_1 * vm_1
+
+		dv[i, j, k] = dt * force + alphark[m] * dv[i, j, k]
+
+		momm = momm_1 + betark[m] * dv[i, j, k]
+
+		# Update wind.
+		vast = momm / rhom
+		v[i, j, k] = vast
+	end
 
     return
->>>>>>> 2aee3f76
 end
 
 function update!(
@@ -1146,18 +730,6 @@
 	(; rhostrattfc) = state.atmosphere
 	(; rho, v, pip) = state.variables.predictands
 
-<<<<<<< HEAD
-	for k in k0:k1, j in (j0-1):j1, i in i0:i1
-		rhoedgef = 0.5 * (rho[i, j, k] + rho[i, j+1, k])
-		rhostratedgef = 0.5 * (rhostrattfc[i, j, k] + rhostrattfc[i, j+1, k])
-		rhoedgef += rhostratedgef
-
-		gradient = compute_pressure_gradient(state, pip, (i, j, k), V())
-
-		force = compute_volume_force(state, (i, j, k), V())
-
-		jpedgef = compute_compressible_wind_factor(state, (i, j, k), V())
-=======
     @ivy for k in k0:k1, j in (j0 - 1):j1, i in i0:i1
         rhoedgef = 0.5 * (rho[i, j, k] + rho[i, j + 1, k])
         rhostratedgef = 0.5 * (rhostrattfc[i, j, k] + rhostrattfc[i, j + 1, k])
@@ -1168,7 +740,6 @@
         force = compute_volume_force(state, i, j, k, V())
 
         jpedgef = compute_compressible_wind_factor(state, i, j, k, V())
->>>>>>> 2aee3f76
 
 		v[i, j, k] += dt * (-gradient + force / rhoedgef) * jpedgef
 	end
@@ -1184,25 +755,6 @@
 	integration::Implicit,
 	rayleigh_factor::AbstractFloat,
 )
-<<<<<<< HEAD
-	(; spongelayer, sponge_uv) = state.namelists.sponge
-	(; sizezz, nzz, ko, i0, i1, j0, j1, k0, k1) = state.domain
-	(; rhostrattfc) = state.atmosphere
-	(; kr_sp_tfc) = state.sponge
-	(; rho, v, pip) = state.variables.predictands
-
-	kz0 = k0
-	kz1 = ko + nzz == sizezz ? k1 : k1 + 1
-
-	for k in kz0:kz1, j in (j0-1):j1, i in i0:i1
-		rhoedgef = 0.5 * (rho[i, j, k] + rho[i, j+1, k])
-		rhostratedgef = 0.5 * (rhostrattfc[i, j, k] + rhostrattfc[i, j+1, k])
-		rhoedgef += rhostratedgef
-
-		gradient = compute_pressure_gradient(state, pip, (i, j, k), V())
-
-		force = compute_volume_force(state, (i, j, k), V())
-=======
     (; spongelayer, sponge_uv) = state.namelists.sponge
     (; sizezz, nzz, ko, i0, i1, j0, j1, k0, k1) = state.domain
     (; rhostrattfc) = state.atmosphere
@@ -1220,21 +772,9 @@
         gradient = compute_pressure_gradient(state, pip, i, j, k, V())
 
         force = compute_volume_force(state, i, j, k, V())
->>>>>>> 2aee3f76
 
 		factor = 1.0
 
-<<<<<<< HEAD
-		if spongelayer && sponge_uv
-			factor +=
-				dt *
-				0.5 *
-				(kr_sp_tfc[i, j, k] + kr_sp_tfc[i, j+1, k]) *
-				rayleigh_factor
-		end
-
-		jpedgef = compute_compressible_wind_factor(state, (i, j, k), V())
-=======
         if spongelayer && sponge_uv
             factor +=
                 dt *
@@ -1244,7 +784,6 @@
         end
 
         jpedgef = compute_compressible_wind_factor(state, i, j, k, V())
->>>>>>> 2aee3f76
 
 		v[i, j, k] =
 			1.0 / factor *
@@ -1261,41 +800,39 @@
 	variable::W,
 	side::LHS,
 )
-<<<<<<< HEAD
-	(; zboundaries) = state.namelists.setting
-	(; alphark, betark) = state.time
-	(; sizezz, nzz, ko, i0, i1, j0, j1, k0, k1) = state.domain
-	(; grid) = state
-	(; dx, dy, dz, jac, met) = grid
-	(; rhostrattfc, fc) = state.atmosphere
-	(; dw) = state.variables.increments
-	(; phiu, phiv, phiw) = state.variables.fluxes
-	(; rhoold, uold, vold) = state.variables.backups
-	(; rho, w) = state.variables.predictands
-
-	# Initialize fields for transformation of momentum flux divergence.
-	(fluxdiffu, fluxdiffv) = (zeros(2, 2) for i in 1:2)
+    (; coriolis_frequency) = state.namelists.atmosphere
+    (; alphark, betark) = state.time
+    (; tref) = state.constants
+    (; sizezz, nzz, ko, i0, i1, j0, j1, k0, k1) = state.domain
+    (; grid) = state
+    (; dx, dy, dz, jac, met) = grid
+    (; rhostrattfc) = state.atmosphere
+    (; dw) = state.variables.increments
+    (; phiu, phiv, phiw) = state.variables.fluxes
+    (; rhoold, uold, vold) = state.variables.backups
+    (; rho, w) = state.variables.predictands
+
+    fc = coriolis_frequency * tref
+
+    # Initialize fields for transformation of momentum flux divergence.
+    (fluxdiffu, fluxdiffv) = (zeros(2, 2) for i in 1:2)
 
 	if m == 1
 		dw .= 0.0
 	end
 
-	if zboundaries != SolidWallBoundaries()
-		error("Error in update!: Unknown case zBoundary!")
-	end
-
-	kz0 = ko == 0 ? k0 : k0 - 1
-	kz1 = ko + nzz == sizezz ? k1 - 1 : k1
-
-	for k in kz0:kz1, j in j0:j1, i in i0:i1
-		# Compute vertical momentum flux divergence.
-		fr = phiw[i, j, k, 1]
-		fl = phiw[i-1, j, k, 1]
-		gf = phiw[i, j, k, 2]
-		gb = phiw[i, j-1, k, 2]
-		hu = phiw[i, j, k, 3]
-		hd = phiw[i, j, k-1, 3]
-		fluxdiff = (fr - fl) / dx + (gf - gb) / dy + (hu - hd) / dz
+    kmin = ko == 0 ? k0 : k0 - 1
+    kmax = ko + nzz == sizezz ? k1 - 1 : k1
+
+    @ivy for k in kmin:kmax, j in j0:j1, i in i0:i1
+        # Compute vertical momentum flux divergence.
+        fr = phiw[i, j, k, 1]
+        fl = phiw[i - 1, j, k, 1]
+        gf = phiw[i, j, k, 2]
+        gb = phiw[i, j - 1, k, 2]
+        hu = phiw[i, j, k, 3]
+        hd = phiw[i, j, k - 1, 3]
+        fluxdiff = (fr - fl) / dx + (gf - gb) / dy + (hu - hd) / dz
 
 		# Adjust Cartesian vertical momentum flux divergence.
 		jacedgeu =
@@ -1332,157 +869,6 @@
 			0.5 * (jac[i, j-ll, k+mm] + jac[i, j+1-ll, k+mm])
 			fluxdiffv[ll+1, mm+1] /= jacedgef
 		end
-
-		# Compute transformed vertical momentum flux divergence.
-		fluxdiff = transform(
-			i,
-			j,
-			k,
-			fluxdiffu[1, 1],
-			fluxdiffu[1, 2],
-			fluxdiffu[2, 1],
-			fluxdiffu[2, 2],
-			fluxdiffv[1, 1],
-			fluxdiffv[1, 2],
-			fluxdiffv[2, 1],
-			fluxdiffv[2, 2],
-			fluxdiff,
-			Transformed(),
-			grid,
-		)
-
-		# Explicit integration of Coriolis force in TFC.
-		vc = 0.5 * (vold[i, j, k] + vold[i, j-1, k])
-		vu = 0.5 * (vold[i, j, k+1] + vold[i, j-1, k+1])
-		uc = 0.5 * (uold[i, j, k] + uold[i-1, j, k])
-		uu = 0.5 * (uold[i, j, k+1] + uold[i-1, j, k+1])
-
-		volforce =
-			fc[j] * (
-				jac[i, j, k+1] *
-				met[i, j, k, 1, 3] *
-				(rhoold[i, j, k] + rhostrattfc[i, j, k]) *
-				vc +
-				jac[i, j, k] *
-				met[i, j, k+1, 1, 3] *
-				(rhoold[i, j, k+1] + rhostrattfc[i, j, k+1]) *
-				vu
-			) / (jac[i, j, k] + jac[i, j, k+1]) -
-			fc[j] * (
-				jac[i, j, k+1] *
-				met[i, j, k, 2, 3] *
-				(rhoold[i, j, k] + rhostrattfc[i, j, k]) *
-				uc +
-				jac[i, j, k] *
-				met[i, j, k+1, 2, 3] *
-				(rhoold[i, j, k+1] + rhostrattfc[i, j, k+1]) *
-				uu
-			) / (jac[i, j, k] + jac[i, j, k+1])
-
-		force = -fluxdiff + volforce
-
-		# Interpolate densities.
-		rhom_1 =
-			(
-				jac[i, j, k+1] * rhoold[i, j, k] +
-				jac[i, j, k] * rhoold[i, j, k+1]
-			) / (jac[i, j, k] + jac[i, j, k+1])
-		rhom =
-			(
-				jac[i, j, k+1] * rho[i, j, k] +
-				jac[i, j, k] * rho[i, j, k+1]
-			) / (jac[i, j, k] + jac[i, j, k+1])
-		rhostratedgeu =
-			(
-				jac[i, j, k+1] * rhostrattfc[i, j, k] +
-				jac[i, j, k] * rhostrattfc[i, j, k+1]
-			) / (jac[i, j, k] + jac[i, j, k+1])
-		rhom_1 += rhostratedgeu
-		rhom += rhostratedgeu
-
-		wm_1 = w[i, j, k]
-		momm_1 = rhom_1 * wm_1
-
-		dw[i, j, k] = dt * force + alphark[m] * dw[i, j, k]
-
-		momm = momm_1 + betark[m] * dw[i, j, k]
-
-		# Update wind.
-		wast = momm / rhom
-		w[i, j, k] = wast
-	end
-
-	return
-=======
-    (; coriolis_frequency) = state.namelists.atmosphere
-    (; alphark, betark) = state.time
-    (; tref) = state.constants
-    (; sizezz, nzz, ko, i0, i1, j0, j1, k0, k1) = state.domain
-    (; grid) = state
-    (; dx, dy, dz, jac, met) = grid
-    (; rhostrattfc) = state.atmosphere
-    (; dw) = state.variables.increments
-    (; phiu, phiv, phiw) = state.variables.fluxes
-    (; rhoold, uold, vold) = state.variables.backups
-    (; rho, w) = state.variables.predictands
-
-    fc = coriolis_frequency * tref
-
-    # Initialize fields for transformation of momentum flux divergence.
-    (fluxdiffu, fluxdiffv) = (zeros(2, 2) for i in 1:2)
-
-    if m == 1
-        dw .= 0.0
-    end
-
-    kmin = ko == 0 ? k0 : k0 - 1
-    kmax = ko + nzz == sizezz ? k1 - 1 : k1
-
-    @ivy for k in kmin:kmax, j in j0:j1, i in i0:i1
-        # Compute vertical momentum flux divergence.
-        fr = phiw[i, j, k, 1]
-        fl = phiw[i - 1, j, k, 1]
-        gf = phiw[i, j, k, 2]
-        gb = phiw[i, j - 1, k, 2]
-        hu = phiw[i, j, k, 3]
-        hd = phiw[i, j, k - 1, 3]
-        fluxdiff = (fr - fl) / dx + (gf - gb) / dy + (hu - hd) / dz
-
-        # Adjust Cartesian vertical momentum flux divergence.
-        jacedgeu =
-            2.0 * jac[i, j, k] * jac[i, j, k + 1] /
-            (jac[i, j, k] + jac[i, j, k + 1])
-        fluxdiff /= jacedgeu
-
-        # Compute zonal momentum flux divergences.
-        for ll in 0:1, mm in 0:1
-            fr = phiu[i - ll, j, k + mm, 1]
-            fl = phiu[i - 1 - ll, j, k + mm, 1]
-            gf = phiu[i - ll, j, k + mm, 2]
-            gb = phiu[i - ll, j - 1, k + mm, 2]
-            hu = phiu[i - ll, j, k + mm, 3]
-            hd = phiu[i - ll, j, k - 1 + mm, 3]
-            fluxdiffu[ll + 1, mm + 1] =
-                (fr - fl) / dx + (gf - gb) / dy + (hu - hd) / dz
-            jacedger =
-                0.5 * (jac[i - ll, j, k + mm] + jac[i + 1 - ll, j, k + mm])
-            fluxdiffu[ll + 1, mm + 1] /= jacedger
-        end
-
-        # Compute meridional momentum flux divergences.
-        for ll in 0:1, mm in 0:1
-            fr = phiv[i, j - ll, k + mm, 1]
-            fl = phiv[i - 1, j - ll, k + mm, 1]
-            gf = phiv[i, j - ll, k + mm, 2]
-            gb = phiv[i, j - 1 - ll, k + mm, 2]
-            hu = phiv[i, j - ll, k + mm, 3]
-            hd = phiv[i, j - ll, k - 1 + mm, 3]
-            fluxdiffv[ll + 1, mm + 1] =
-                (fr - fl) / dx + (gf - gb) / dy + (hu - hd) / dz
-            jacedgef =
-                0.5 * (jac[i, j - ll, k + mm] + jac[i, j + 1 - ll, k + mm])
-            fluxdiffv[ll + 1, mm + 1] /= jacedgef
-        end
 
         # Compute transformed vertical momentum flux divergence.
         fluxdiff = transform(
@@ -1502,11 +888,11 @@
             state,
         )
 
-        # Explicit integration of Coriolis force in TFC.
-        vc = 0.5 * (vold[i, j, k] + vold[i, j - 1, k])
-        vu = 0.5 * (vold[i, j, k + 1] + vold[i, j - 1, k + 1])
-        uc = 0.5 * (uold[i, j, k] + uold[i - 1, j, k])
-        uu = 0.5 * (uold[i, j, k + 1] + uold[i - 1, j, k + 1])
+		# Explicit integration of Coriolis force in TFC.
+		vc = 0.5 * (vold[i, j, k] + vold[i, j-1, k])
+		vu = 0.5 * (vold[i, j, k+1] + vold[i, j-1, k+1])
+		uc = 0.5 * (uold[i, j, k] + uold[i-1, j, k])
+		uu = 0.5 * (uold[i, j, k+1] + uold[i-1, j, k+1])
 
         volforce =
             fc * (
@@ -1530,100 +916,49 @@
                 uu
             ) / (jac[i, j, k] + jac[i, j, k + 1])
 
-        force = -fluxdiff + volforce
-
-        # Interpolate densities.
-        rhom_1 =
-            (
-                jac[i, j, k + 1] * rhoold[i, j, k] +
-                jac[i, j, k] * rhoold[i, j, k + 1]
-            ) / (jac[i, j, k] + jac[i, j, k + 1])
-        rhom =
-            (
-                jac[i, j, k + 1] * rho[i, j, k] +
-                jac[i, j, k] * rho[i, j, k + 1]
-            ) / (jac[i, j, k] + jac[i, j, k + 1])
-        rhostratedgeu =
-            (
-                jac[i, j, k + 1] * rhostrattfc[i, j, k] +
-                jac[i, j, k] * rhostrattfc[i, j, k + 1]
-            ) / (jac[i, j, k] + jac[i, j, k + 1])
-        rhom_1 += rhostratedgeu
-        rhom += rhostratedgeu
-
-        wm_1 = w[i, j, k]
-        momm_1 = rhom_1 * wm_1
-
-        dw[i, j, k] = dt * force + alphark[m] * dw[i, j, k]
-
-        momm = momm_1 + betark[m] * dw[i, j, k]
-
-        # Update wind.
-        wast = momm / rhom
-        w[i, j, k] = wast
-    end
-
-    return
->>>>>>> 2aee3f76
-end
-
-function update!(
-	state::State,
-	dt::AbstractFloat,
-	variable::W,
-	side::RHS,
-	integration::Explicit,
-)
-<<<<<<< HEAD
-	(; zboundaries) = state.namelists.setting
-	(; g_ndim) = state.constants
-	(; sizezz, nzz, ko, i0, i1, j0, j1, k0, k1) = state.domain
-	(; jac) = state.grid
-	(; rhostrattfc) = state.atmosphere
-	(; rhopold) = state.variables.backups
-	(; rho, w, pip) = state.variables.predictands
-
-	if zboundaries != SolidWallBoundaries()
-		error("Error in update!: Unknown zboundaries!")
-	end
-
-	kz0 = ko == 0 ? k0 : k0 - 1
-	kz1 = ko + nzz == sizezz ? k1 - 1 : k1
-
-	for k in kz0:kz1, j in j0:j1, i in i0:i1
-		rhoc = rho[i, j, k]
-		rhou = rho[i, j, k+1]
-		rhoedgeu =
+		force = -fluxdiff + volforce
+
+		# Interpolate densities.
+		rhom_1 =
+			(
+				jac[i, j, k+1] * rhoold[i, j, k] +
+				jac[i, j, k] * rhoold[i, j, k+1]
+			) / (jac[i, j, k] + jac[i, j, k+1])
+		rhom =
 			(
 				jac[i, j, k+1] * rho[i, j, k] +
 				jac[i, j, k] * rho[i, j, k+1]
 			) / (jac[i, j, k] + jac[i, j, k+1])
-
-		rhoc += rhostrattfc[i, j, k]
-		rhou += rhostrattfc[i, j, k+1]
-		rhoedgeu +=
+		rhostratedgeu =
 			(
 				jac[i, j, k+1] * rhostrattfc[i, j, k] +
 				jac[i, j, k] * rhostrattfc[i, j, k+1]
 			) / (jac[i, j, k] + jac[i, j, k+1])
-
-		gradient = compute_pressure_gradient(state, pip, (i, j, k), W())
-
-		force = compute_volume_force(state, (i, j, k), W())
-
-		b =
-			-g_ndim * (
-				jac[i, j, k+1] * rhopold[i, j, k] / rhoc / jac[i, j, k] +
-				jac[i, j, k] * rhopold[i, j, k+1] / rhou / jac[i, j, k+1]
-			) / (jac[i, j, k] + jac[i, j, k+1])
-
-		jpedgeu = compute_compressible_wind_factor(state, (i, j, k), W())
-
-		w[i, j, k] += dt * (b - gradient + force / rhoedgeu) * jpedgeu
-	end
-
-	return
-=======
+		rhom_1 += rhostratedgeu
+		rhom += rhostratedgeu
+
+		wm_1 = w[i, j, k]
+		momm_1 = rhom_1 * wm_1
+
+		dw[i, j, k] = dt * force + alphark[m] * dw[i, j, k]
+
+		momm = momm_1 + betark[m] * dw[i, j, k]
+
+		# Update wind.
+		wast = momm / rhom
+		w[i, j, k] = wast
+	end
+
+	return
+end
+
+function update!(
+	state::State,
+	dt::AbstractFloat,
+	variable::W,
+	side::RHS,
+	integration::Explicit,
+)
     (; g_ndim) = state.constants
     (; sizezz, nzz, ko, i0, i1, j0, j1, k0, k1) = state.domain
     (; jac) = state.grid
@@ -1643,67 +978,6 @@
                 jac[i, j, k] * rho[i, j, k + 1]
             ) / (jac[i, j, k] + jac[i, j, k + 1])
 
-        rhoc += rhostrattfc[i, j, k]
-        rhou += rhostrattfc[i, j, k + 1]
-        rhoedgeu +=
-            (
-                jac[i, j, k + 1] * rhostrattfc[i, j, k] +
-                jac[i, j, k] * rhostrattfc[i, j, k + 1]
-            ) / (jac[i, j, k] + jac[i, j, k + 1])
-
-        gradient = compute_pressure_gradient(state, pip, i, j, k, W())
-
-        force = compute_volume_force(state, i, j, k, W())
-
-        b =
-            -g_ndim * (
-                jac[i, j, k + 1] * rhopold[i, j, k] / rhoc / jac[i, j, k] +
-                jac[i, j, k] * rhopold[i, j, k + 1] / rhou / jac[i, j, k + 1]
-            ) / (jac[i, j, k] + jac[i, j, k + 1])
-
-        jpedgeu = compute_compressible_wind_factor(state, i, j, k, W())
-
-        w[i, j, k] += dt * (b - gradient + force / rhoedgeu) * jpedgeu
-    end
-
-    return
->>>>>>> 2aee3f76
-end
-
-function update!(
-	state::State,
-	dt::AbstractFloat,
-	variable::W,
-	side::RHS,
-	integration::Implicit,
-	rayleigh_factor::AbstractFloat,
-)
-<<<<<<< HEAD
-	(; spongelayer) = state.namelists.sponge
-	(; zboundaries) = state.namelists.setting
-	(; g_ndim) = state.constants
-	(; sizezz, nzz, ko, i0, i1, j0, j1, k0, k1) = state.domain
-	(; jac, met) = state.grid
-	(; rhostrattfc, bvsstrattfc) = state.atmosphere
-	(; kr_sp_w_tfc) = state.sponge
-	(; rho, rhop, u, v, w, pip) = state.variables.predictands
-
-	if zboundaries != SolidWallBoundaries()
-		error("Error in update!: Unknown zboundaries!")
-	end
-
-	kz0 = ko == 0 ? k0 : k0 - 1
-	kz1 = ko + nzz == sizezz ? k1 - 1 : k1
-
-	for k in kz0:kz1, j in j0:j1, i in i0:i1
-		rhoc = rho[i, j, k]
-		rhou = rho[i, j, k+1]
-		rhoedgeu =
-			(
-				jac[i, j, k+1] * rho[i, j, k] +
-				jac[i, j, k] * rho[i, j, k+1]
-			) / (jac[i, j, k] + jac[i, j, k+1])
-
 		rhoc += rhostrattfc[i, j, k]
 		rhou += rhostrattfc[i, j, k+1]
 		rhoedgeu +=
@@ -1712,9 +986,63 @@
 				jac[i, j, k] * rhostrattfc[i, j, k+1]
 			) / (jac[i, j, k] + jac[i, j, k+1])
 
-		gradient = compute_pressure_gradient(state, pip, (i, j, k), W())
-
-		force = compute_volume_force(state, (i, j, k), W())
+        gradient = compute_pressure_gradient(state, pip, i, j, k, W())
+
+        force = compute_volume_force(state, i, j, k, W())
+
+		b =
+			-g_ndim * (
+				jac[i, j, k+1] * rhopold[i, j, k] / rhoc / jac[i, j, k] +
+				jac[i, j, k] * rhopold[i, j, k+1] / rhou / jac[i, j, k+1]
+			) / (jac[i, j, k] + jac[i, j, k+1])
+
+        jpedgeu = compute_compressible_wind_factor(state, i, j, k, W())
+
+		w[i, j, k] += dt * (b - gradient + force / rhoedgeu) * jpedgeu
+	end
+
+	return
+end
+
+function update!(
+	state::State,
+	dt::AbstractFloat,
+	variable::W,
+	side::RHS,
+	integration::Implicit,
+	rayleigh_factor::AbstractFloat,
+)
+    (; spongelayer) = state.namelists.sponge
+    (; g_ndim) = state.constants
+    (; sizezz, nzz, ko, i0, i1, j0, j1, k0, k1) = state.domain
+    (; jac, met) = state.grid
+    (; rhostrattfc, bvsstrattfc) = state.atmosphere
+    (; betar) = state.sponge
+    (; rho, rhop, u, v, w, pip) = state.variables.predictands
+
+    kmin = ko == 0 ? k0 : k0 - 1
+    kmax = ko + nzz == sizezz ? k1 - 1 : k1
+
+    @ivy for k in kmin:kmax, j in j0:j1, i in i0:i1
+        rhoc = rho[i, j, k]
+        rhou = rho[i, j, k + 1]
+        rhoedgeu =
+            (
+                jac[i, j, k + 1] * rho[i, j, k] +
+                jac[i, j, k] * rho[i, j, k + 1]
+            ) / (jac[i, j, k] + jac[i, j, k + 1])
+
+		rhoc += rhostrattfc[i, j, k]
+		rhou += rhostrattfc[i, j, k+1]
+		rhoedgeu +=
+			(
+				jac[i, j, k+1] * rhostrattfc[i, j, k] +
+				jac[i, j, k] * rhostrattfc[i, j, k+1]
+			) / (jac[i, j, k] + jac[i, j, k+1])
+
+        gradient = compute_pressure_gradient(state, pip, i, j, k, W())
+
+        force = compute_volume_force(state, i, j, k, W())
 
 		bvsstratedgeu =
 			(
@@ -1724,13 +1052,13 @@
 
 		factor = 1.0
 
-		if spongelayer
-			factor +=
-				dt * (
-					jac[i, j, k+1] * kr_sp_w_tfc[i, j, k] +
-					jac[i, j, k] * kr_sp_w_tfc[i, j, k+1]
-				) / (jac[i, j, k] + jac[i, j, k+1]) * rayleigh_factor
-		end
+        if spongelayer
+            factor +=
+                dt * (
+                    jac[i, j, k + 1] * betar[i, j, k] +
+                    jac[i, j, k] * betar[i, j, k + 1]
+                ) / (jac[i, j, k] + jac[i, j, k + 1]) * rayleigh_factor
+        end
 
 		# Buoyancy is predicted after momentum in implicit steps.
 		b =
@@ -1739,24 +1067,22 @@
 				jac[i, j, k] * rhop[i, j, k+1] / rhou / jac[i, j, k+1]
 			) / (jac[i, j, k] + jac[i, j, k+1])
 
-		jpedger = compute_compressible_wind_factor(state, (i, j, k), U())
-		jpedgel = compute_compressible_wind_factor(state, (i - 1, j, k), U())
-		jpedgef = compute_compressible_wind_factor(state, (i, j, k), V())
-		jpedgeb = compute_compressible_wind_factor(state, (i, j - 1, k), V())
-		jpuedger = compute_compressible_wind_factor(state, (i, j, k + 1), U())
-		jpuedgel =
-			compute_compressible_wind_factor(state, (i - 1, j, k + 1), U())
-		jpuedgef = compute_compressible_wind_factor(state, (i, j, k + 1), V())
-		jpuedgeb =
-			compute_compressible_wind_factor(state, (i, j - 1, k + 1), V())
+        jpedger = compute_compressible_wind_factor(state, i, j, k, U())
+        jpedgel = compute_compressible_wind_factor(state, i - 1, j, k, U())
+        jpedgef = compute_compressible_wind_factor(state, i, j, k, V())
+        jpedgeb = compute_compressible_wind_factor(state, i, j - 1, k, V())
+        jpuedger = compute_compressible_wind_factor(state, i, j, k + 1, U())
+        jpuedgel = compute_compressible_wind_factor(state, i - 1, j, k + 1, U())
+        jpuedgef = compute_compressible_wind_factor(state, i, j, k + 1, V())
+        jpuedgeb = compute_compressible_wind_factor(state, i, j - 1, k + 1, V())
 
 		uc = 0.5 * (u[i, j, k] / jpedger + u[i-1, j, k] / jpedgel)
 		uu = 0.5 * (u[i, j, k+1] / jpuedger + u[i-1, j, k+1] / jpuedgel)
 		vc = 0.5 * (v[i, j, k] / jpedgef + v[i, j-1, k] / jpedgeb)
 		vu = 0.5 * (v[i, j, k+1] / jpuedgef + v[i, j-1, k+1] / jpuedgeb)
 
-		jpedgeu = compute_compressible_wind_factor(state, (i, j, k), W())
-		fw = compute_compressible_buoyancy_factor(state, (i, j, k), W())
+        jpedgeu = compute_compressible_wind_factor(state, i, j, k, W())
+        fw = compute_buoyancy_factor(state, i, j, k, W())
 
 		w[i, j, k] =
 			1.0 / (factor + fw * bvsstratedgeu * dt^2.0) * (
@@ -1777,99 +1103,6 @@
 	end
 
 	return
-=======
-    (; spongelayer) = state.namelists.sponge
-    (; g_ndim) = state.constants
-    (; sizezz, nzz, ko, i0, i1, j0, j1, k0, k1) = state.domain
-    (; jac, met) = state.grid
-    (; rhostrattfc, bvsstrattfc) = state.atmosphere
-    (; betar) = state.sponge
-    (; rho, rhop, u, v, w, pip) = state.variables.predictands
-
-    kmin = ko == 0 ? k0 : k0 - 1
-    kmax = ko + nzz == sizezz ? k1 - 1 : k1
-
-    @ivy for k in kmin:kmax, j in j0:j1, i in i0:i1
-        rhoc = rho[i, j, k]
-        rhou = rho[i, j, k + 1]
-        rhoedgeu =
-            (
-                jac[i, j, k + 1] * rho[i, j, k] +
-                jac[i, j, k] * rho[i, j, k + 1]
-            ) / (jac[i, j, k] + jac[i, j, k + 1])
-
-        rhoc += rhostrattfc[i, j, k]
-        rhou += rhostrattfc[i, j, k + 1]
-        rhoedgeu +=
-            (
-                jac[i, j, k + 1] * rhostrattfc[i, j, k] +
-                jac[i, j, k] * rhostrattfc[i, j, k + 1]
-            ) / (jac[i, j, k] + jac[i, j, k + 1])
-
-        gradient = compute_pressure_gradient(state, pip, i, j, k, W())
-
-        force = compute_volume_force(state, i, j, k, W())
-
-        bvsstratedgeu =
-            (
-                jac[i, j, k + 1] * bvsstrattfc[i, j, k] +
-                jac[i, j, k] * bvsstrattfc[i, j, k + 1]
-            ) / (jac[i, j, k] + jac[i, j, k + 1])
-
-        factor = 1.0
-
-        if spongelayer
-            factor +=
-                dt * (
-                    jac[i, j, k + 1] * betar[i, j, k] +
-                    jac[i, j, k] * betar[i, j, k + 1]
-                ) / (jac[i, j, k] + jac[i, j, k + 1]) * rayleigh_factor
-        end
-
-        # Buoyancy is predicted after momentum in implicit steps.
-        b =
-            -g_ndim * (
-                jac[i, j, k + 1] * rhop[i, j, k] / rhoc / jac[i, j, k] +
-                jac[i, j, k] * rhop[i, j, k + 1] / rhou / jac[i, j, k + 1]
-            ) / (jac[i, j, k] + jac[i, j, k + 1])
-
-        jpedger = compute_compressible_wind_factor(state, i, j, k, U())
-        jpedgel = compute_compressible_wind_factor(state, i - 1, j, k, U())
-        jpedgef = compute_compressible_wind_factor(state, i, j, k, V())
-        jpedgeb = compute_compressible_wind_factor(state, i, j - 1, k, V())
-        jpuedger = compute_compressible_wind_factor(state, i, j, k + 1, U())
-        jpuedgel = compute_compressible_wind_factor(state, i - 1, j, k + 1, U())
-        jpuedgef = compute_compressible_wind_factor(state, i, j, k + 1, V())
-        jpuedgeb = compute_compressible_wind_factor(state, i, j - 1, k + 1, V())
-
-        uc = 0.5 * (u[i, j, k] / jpedger + u[i - 1, j, k] / jpedgel)
-        uu = 0.5 * (u[i, j, k + 1] / jpuedger + u[i - 1, j, k + 1] / jpuedgel)
-        vc = 0.5 * (v[i, j, k] / jpedgef + v[i, j - 1, k] / jpedgeb)
-        vu = 0.5 * (v[i, j, k + 1] / jpuedgef + v[i, j - 1, k + 1] / jpuedgeb)
-
-        jpedgeu = compute_compressible_wind_factor(state, i, j, k, W())
-        fw = compute_buoyancy_factor(state, i, j, k, W())
-
-        w[i, j, k] =
-            1.0 / (factor + fw * bvsstratedgeu * dt^2.0) * (
-                w[i, j, k] - dt * gradient * jpedgeu +
-                dt * b * jpedgeu +
-                dt * force / rhoedgeu * jpedgeu +
-                jpedgeu *
-                fw *
-                bvsstratedgeu *
-                dt^2.0 *
-                (
-                    jac[i, j, k + 1] *
-                    (met[i, j, k, 1, 3] * uc + met[i, j, k, 2, 3] * vc) +
-                    jac[i, j, k] *
-                    (met[i, j, k + 1, 1, 3] * uu + met[i, j, k + 1, 2, 3] * vu)
-                ) / (jac[i, j, k] + jac[i, j, k + 1])
-            )
-    end
-
-    return
->>>>>>> 2aee3f76
 end
 
 function update!(state::State, dt::AbstractFloat, variable::PiP)
@@ -1899,15 +1132,6 @@
 	(; uold, vold, wold) = state.variables.backups
 	(; pip, p) = state.variables.predictands
 
-<<<<<<< HEAD
-	for k in k0:k1, j in j0:j1, i in i0:i1
-		fl = uold[i-1, j, k]
-		fr = uold[i, j, k]
-		gb = vold[i, j-1, k]
-		gf = vold[i, j, k]
-		hd = wold[i, j, k-1]
-		hu = wold[i, j, k]
-=======
     @ivy for k in k0:k1, j in j0:j1, i in i0:i1
         fl = uold[i - 1, j, k]
         fr = uold[i, j, k]
@@ -1915,27 +1139,17 @@
         gf = vold[i, j, k]
         hd = wold[i, j, k - 1]
         hu = wold[i, j, k]
->>>>>>> 2aee3f76
 
 		fluxdiff = (fr - fl) / dx + (gf - gb) / dy + (hu - hd) / dz
 		fluxdiff /= jac[i, j, k]
 
-<<<<<<< HEAD
-		heating = compute_volume_force(state, (i, j, k), P())
-=======
         heating = compute_volume_force(state, i, j, k, P())
->>>>>>> 2aee3f76
 
 		dpdpi =
 			1 / (gamma - 1) * (rsp / pref)^(1 - gamma) * p[i, j, k]^(2 - gamma)
 
-<<<<<<< HEAD
-		pip[i, j, k] -= dt * (fluxdiff + heating) / dpdpi
-	end
-=======
         pip[i, j, k] -= dt * (fluxdiff - heating) / dpdpi
     end
->>>>>>> 2aee3f76
 
 	return
 end
@@ -1974,15 +1188,6 @@
 		dp .= 0.0
 	end
 
-<<<<<<< HEAD
-	for k in k0:k1, j in j0:j1, i in i0:i1
-		fl = phip[i-1, j, k, 1]
-		fr = phip[i, j, k, 1]
-		gb = phip[i, j-1, k, 2]
-		gf = phip[i, j, k, 2]
-		hd = phip[i, j, k-1, 3]
-		hu = phip[i, j, k, 3]
-=======
     @ivy for k in k0:k1, j in j0:j1, i in i0:i1
         fl = phip[i - 1, j, k, 1]
         fr = phip[i, j, k, 1]
@@ -1990,20 +1195,13 @@
         gf = phip[i, j, k, 2]
         hd = phip[i, j, k - 1, 3]
         hu = phip[i, j, k, 3]
->>>>>>> 2aee3f76
 
 		fluxdiff = (fr - fl) / dx + (gf - gb) / dy + (hu - hd) / dz
 		fluxdiff /= jac[i, j, k]
 
-<<<<<<< HEAD
-		heating = compute_volume_force(state, (i, j, k), P())
-
-		f = -fluxdiff - heating
-=======
         heating = compute_volume_force(state, i, j, k, P())
 
         f = -fluxdiff + heating
->>>>>>> 2aee3f76
 
 		dp[i, j, k] = dt * f + alphark[m] * dp[i, j, k]
 		p[i, j, k] += betark[m] * dp[i, j, k]
@@ -2027,16 +1225,16 @@
 	m::Integer,
 	tracersetup::AbstractTracer,
 )
-<<<<<<< HEAD
-	(; i0, i1, j0, j1, k0, k1) = state.domain
-	(; dx, dy, dz, jac) = state.grid
-	(; alphark, betark) = state.time
-	(; tracerincrements, tracerpredictands, tracerfluxes) = state.tracer
-
-	for (fd, field) in enumerate(fieldnames(TracerPredictands))
-		if m == 1
-			getfield(tracerincrements, fd) .= 0.0
-		end
+    (; i0, i1, j0, j1, k0, k1) = state.domain
+    (; dx, dy, dz, jac) = state.grid
+    (; alphark, betark) = state.time
+    (; tracerincrements, tracerpredictands, tracerfluxes) = state.tracer
+    (; testcase) = state.namelists.setting
+
+    @ivy for (fd, field) in enumerate(fieldnames(TracerPredictands))
+        if m == 1
+            getfield(tracerincrements, fd) .= 0.0
+        end
 
 		for k in k0:k1, j in j0:j1, i in i0:i1
 			fl = getfield(tracerfluxes, fd)[i-1, j, k, 1]
@@ -2049,7 +1247,8 @@
 			fluxdiff = (fr - fl) / dx + (gf - gb) / dy + (hu - hd) / dz
 			fluxdiff /= jac[i, j, k]
 
-			f = -fluxdiff
+            force = compute_volume_force(state, i, j, k, Chi(), testcase)
+            f = -fluxdiff + force
 
 			getfield(tracerincrements, fd)[i, j, k] =
 				dt * f + alphark[m] * getfield(tracerincrements, fd)[i, j, k]
@@ -2060,15 +1259,6 @@
 
 	return
 end
-
-# function update!(
-#     state::State,
-#     dt::AbstractFloat,
-#     m::Integer,
-#     icesetup::AbstractIce,
-# )
-#     return
-# end
 
 function update!(state::State, dt::AbstractFloat, m::Integer, icesetup::IceOn)
 	(; i0, i1, j0, j1, k0, k1) = state.domain
@@ -2267,39 +1457,4 @@
 	end
 
 	return
-=======
-    (; i0, i1, j0, j1, k0, k1) = state.domain
-    (; dx, dy, dz, jac) = state.grid
-    (; alphark, betark) = state.time
-    (; tracerincrements, tracerpredictands, tracerfluxes) = state.tracer
-    (; testcase) = state.namelists.setting
-
-    @ivy for (fd, field) in enumerate(fieldnames(TracerPredictands))
-        if m == 1
-            getfield(tracerincrements, fd) .= 0.0
-        end
-
-        for k in k0:k1, j in j0:j1, i in i0:i1
-            fl = getfield(tracerfluxes, fd)[i - 1, j, k, 1]
-            fr = getfield(tracerfluxes, fd)[i, j, k, 1]
-            gb = getfield(tracerfluxes, fd)[i, j - 1, k, 2]
-            gf = getfield(tracerfluxes, fd)[i, j, k, 2]
-            hd = getfield(tracerfluxes, fd)[i, j, k - 1, 3]
-            hu = getfield(tracerfluxes, fd)[i, j, k, 3]
-
-            fluxdiff = (fr - fl) / dx + (gf - gb) / dy + (hu - hd) / dz
-            fluxdiff /= jac[i, j, k]
-
-            force = compute_volume_force(state, i, j, k, Chi(), testcase)
-            f = -fluxdiff + force
-
-            getfield(tracerincrements, fd)[i, j, k] =
-                dt * f + alphark[m] * getfield(tracerincrements, fd)[i, j, k]
-            getfield(tracerpredictands, fd)[i, j, k] +=
-                betark[m] * getfield(tracerincrements, fd)[i, j, k]
-        end
-    end
-
-    return
->>>>>>> 2aee3f76
 end