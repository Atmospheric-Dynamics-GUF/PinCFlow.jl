"""
```julia
compute_sponges!(state::State, dt::AbstractFloat, time::AbstractFloat)
```

Compute the Rayleigh-damping coefficients of the two sponges.

The coefficients are computed with the functions `lhs_sponge` and `rhs_sponge` in `state.namelists.sponge`.

# Arguments

  - `state`: Model state.

  - `dt`: Time step.

  - `time`: Simulation time.

# See also

  - [`PinCFlow.Boundaries.set_zonal_boundaries_of_field!`](@ref)

  - [`PinCFlow.Boundaries.set_meridional_boundaries_of_field!`](@ref)
"""
function compute_sponges! end

<<<<<<< HEAD
function compute_sponges!(state::State, dt::AbstractFloat)
    (; z_size) = state.namelists.domain
    (; nz, ko, i0, i1, j0, j1, k0, k1) = state.domain
    (; zc, lz) = state.grid
    (; betar, zsponge) = state.sponge
    (; sponge_type, betarmax) = state.namelists.sponge

    compute_sponges!(state, dt, sponge_type)

    kmin = ko == 0 ? k0 : k0 - 1
    kmax = ko + nz == z_size ? k1 : k1 + 1

    @ivy for k in kmin:kmax, j in (j0 - 1):(j1 + 1), i in (i0 - 1):(i1 + 1)
        if zc[i, j, k] >= zsponge
            betar[i, j, k] =
                betarmax / dt *
                sin(0.5 * pi * (zc[i, j, k] - zsponge) / (lz - zsponge))^2.0
        end
    end

    @ivy ko == 0 && (betar[:, :, k0 - 1] .= betar[:, :, k0])
    @ivy ko + nz == z_size && (betar[:, :, k1 + 1] .= betar[:, :, k1])

    return
end

function compute_sponges!(
    state::State,
    dt::AbstractFloat,
    sponge_type::ExponentialSponge,
)
    (; namelists, domain) = state
    (; x_size, y_size, z_size) = namelists.domain
    (; nxx, nyy, nz, ko, i0, i1, j0, j1, k0, k1) = domain
    (; x, y, zc, lx, ly, lz) = state.grid
    (; tref) = state.constants
    (; lateral_sponge, alpharmax) = namelists.sponge
    (; alphar, dxsponge, dysponge, dzsponge) = state.sponge

    alpharzmax = alpharmax * tref

    dim = 1
    x_size > 1 && (dim += 1)
    y_size > 1 && (dim += 1)
    lateral_sponge && (alpharzmax /= dim)
    alpharxmax = alpharymax = alpharzmax

    alphar .= 0.0

    imin = lateral_sponge ? i0 : 1
    imax = lateral_sponge ? i1 : nxx

    jmin = lateral_sponge ? j0 : 1
    jmax = lateral_sponge ? j1 : nyy

    kmin = ko == 0 ? k0 : k0 - 1
    kmax = ko + nz == z_size ? k1 : k1 + 1

    @ivy for k in kmin:kmax, j in jmin:jmax, i in imin:imax
        height = zc[i, j, k]

        if z_size > 1
            alphar[i, j, k] =
                alphar[i, j, k] + alpharzmax * exp((height - lz) / dzsponge)
        end
        if lateral_sponge
            if x_size > 1
                if x[i] <= 0
                    alphar[i, j, k] =
                        alphar[i, j, k] +
                        alpharxmax * exp((-lx / 2 - x[i]) / dxsponge)
                else
                    alphar[i, j, k] =
                        alphar[i, j, k] +
                        alpharxmax * exp((x[i] - lx / 2) / dxsponge)
                end
            end
            if y_size > 1
                if y[j] <= 0
                    alphar[i, j, k] =
                        alphar[i, j, k] +
                        alpharymax * exp((-ly / 2 - y[j]) / dysponge)
                else
                    alphar[i, j, k] =
                        alphar[i, j, k] +
                        alpharymax * exp((y[j] - ly / 2) / dysponge)
                end
            end
        end
    end

    if lateral_sponge
        set_zonal_boundaries_of_field!(alphar, namelists, domain)
        set_meridional_boundaries_of_field!(alphar, namelists, domain)
    end

    @ivy ko == 0 && (alphar[:, :, k0 - 1] .= alphar[:, :, k0])
    @ivy ko + nz == z_size && (alphar[:, :, k1 + 1] .= alphar[:, :, k1])

    return
end

function compute_sponges!(
    state::State,
    dt::AbstractFloat,
    sponge_type::COSMOSponge,
)
    (; namelists, domain) = state
    (; x_size, y_size, z_size) = namelists.domain
    (; nxx, nyy, nz, ko, i0, i1, j0, j1, k0, k1) = domain
    (; x, y, zc) = state.grid
    (; lateral_sponge, cosmo_steps) = namelists.sponge
    (;
        alphar,
        dxsponge,
        dysponge,
        dzsponge,
        xsponge0,
        xsponge1,
        ysponge0,
        ysponge1,
        zsponge,
    ) = state.sponge

    alphar .= 0.0

    imin = lateral_sponge ? i0 : 1
    imax = lateral_sponge ? i1 : nxx

    jmin = lateral_sponge ? j0 : 1
    jmax = lateral_sponge ? j1 : nyy

    kmin = ko == 0 ? k0 : k0 - 1
    kmax = ko + nz == z_size ? k1 : k1 + 1

    @ivy for k in kmin:kmax, j in jmin:jmax, i in imin:imax
        height = zc[i, j, k]

        if z_size > 1
            if height >= zsponge
                alphar[i, j, k] =
                    alphar[i, j, k] +
                    0.5 / cosmo_steps / dt *
                    (1.0 - cos(pi * (height - zsponge) / dzsponge))
            end
        end
        if lateral_sponge
            if x_size > 1
                if x[i] <= xsponge0
                    alphar[i, j, k] =
                        alphar[i, j, k] +
                        0.5 / cosmo_steps / dt *
                        (1.0 - cos(pi * (xsponge0 - x[i]) / dxsponge))
                elseif x[i] >= xsponge1
                    alphar[i, j, k] =
                        alphar[i, j, k] +
                        0.5 / cosmo_steps / dt *
                        (1.0 - cos(pi * (x[i] - xsponge1) / dxsponge))
                end
            end
            if y_size > 1
                if y[j] <= ysponge0
                    alphar[i, j, k] =
                        alphar[i, j, k] +
                        0.5 / cosmo_steps / dt *
                        (1.0 - cos(pi * (ysponge0 - y[j]) / dysponge))
                elseif y[j] >= ysponge1
                    alphar[i, j, k] =
                        alphar[i, j, k] +
                        0.5 / cosmo_steps / dt *
                        (1.0 - cos(pi * (y[j] - ysponge1) / dysponge))
                end
            end
        end
    end

    if lateral_sponge
        set_zonal_boundaries_of_field!(alphar, namelists, domain)
        set_meridional_boundaries_of_field!(alphar, namelists, domain)
    end

    @ivy ko == 0 && (alphar[:, :, k0 - 1] .= alphar[:, :, k0])
    @ivy ko + nz == z_size && (alphar[:, :, k1 + 1] .= alphar[:, :, k1])

    return
end

function compute_sponges!(
    state::State,
    dt::AbstractFloat,
    sponge_type::PolynomialSponge,
)
    (; namelists, domain) = state
    (; x_size, y_size, z_size) = namelists.domain
    (; nxx, nyy, nz, ko, i0, i1, j0, j1, k0, k1) = domain
=======
function compute_sponges!(state::State, dt::AbstractFloat, time::AbstractFloat)
    (; namelists, domain) = state
    (; lhs_sponge, rhs_sponge) = namelists.sponge
    (; zz_size, nzz, ko, i0, i1, j0, j1, k0, k1, io, jo) = domain
    (; lref, tref) = state.constants
>>>>>>> 88e52772
    (; x, y, zc) = state.grid
    (; alphar, betar) = state.sponge

    kmin = ko == 0 ? k0 : k0 - 1
    kmax = ko + nz == z_size ? k1 : k1 + 1

    @ivy for k in kmin:kmax, j in j0:j1, i in i0:i1
        xdim = x[io + i] * lref
        ydim = y[jo + j] * lref
        zcdim = zc[i, j, k] * lref
        tdim = time * tref
        dtdim = dt * tref

<<<<<<< HEAD
        if z_size > 1
            if height >= zsponge
                alphar[i, j, k] =
                    alphar[i, j, k] +
                    alpharzmax * ((height - zsponge) / dzsponge)^sponge_order
            end
        end
        if lateral_sponge
            if x_size > 1
                if x[i] <= xsponge0
                    alphar[i, j, k] =
                        alphar[i, j, k] +
                        alpharxmax * ((xsponge0 - x[i]) / dxsponge)^sponge_order
                elseif x[i] >= xsponge1
                    alphar[i, j, k] =
                        alphar[i, j, k] +
                        alpharxmax * ((x[i] - xsponge1) / dxsponge)^sponge_order
                end
            end
            if y_size > 1
                if y[j] <= ysponge0
                    alphar[i, j, k] =
                        alphar[i, j, k] +
                        alpharymax * ((ysponge0 - y[j]) / dysponge)^sponge_order
                elseif y[j] >= ysponge1
                    alphar[i, j, k] =
                        alphar[i, j, k] +
                        alpharymax * ((y[j] - ysponge1) / dysponge)^sponge_order
                end
            end
        end
=======
        alphar[i, j, k] = lhs_sponge(xdim, ydim, zcdim, tdim, dtdim) * tref
        betar[i, j, k] = rhs_sponge(xdim, ydim, zcdim, tdim, dtdim) * tref
>>>>>>> 88e52772
    end

    set_zonal_boundaries_of_field!(alphar, namelists, domain)
    set_zonal_boundaries_of_field!(betar, namelists, domain)

<<<<<<< HEAD
    @ivy ko == 0 && (alphar[:, :, k0 - 1] .= alphar[:, :, k0])
    @ivy ko + nz == z_size && (alphar[:, :, k1 + 1] .= alphar[:, :, k1])

    return
end

function compute_sponges!(
    state::State,
    dt::AbstractFloat,
    sponge_type::SinusoidalSponge,
)
    (; namelists, domain) = state
    (; x_size, y_size, z_size) = namelists.domain
    (; nxx, nyy, nz, ko, i0, i1, j0, j1, k0, k1) = domain
    (; x, y, zc) = state.grid
    (; tref) = state.constants
    (; lateral_sponge, alpharmax) = namelists.sponge
    (;
        alphar,
        dxsponge,
        dysponge,
        dzsponge,
        xsponge0,
        xsponge1,
        ysponge0,
        ysponge1,
        zsponge,
    ) = state.sponge

    alpharzmax = alpharmax * tref

    dim = 1
    x_size > 1 && (dim += 1)
    y_size > 1 && (dim += 1)
    lateral_sponge && (alpharzmax /= dim)
    alpharxmax = alpharymax = alpharzmax

    alphar .= 0.0

    imin = lateral_sponge ? i0 : 1
    imax = lateral_sponge ? i1 : nxx

    jmin = lateral_sponge ? j0 : 1
    jmax = lateral_sponge ? j1 : nyy

    kmin = ko == 0 ? k0 : k0 - 1
    kmax = ko + nz == z_size ? k1 : k1 + 1

    @ivy for k in kmin:kmax, j in jmin:jmax, i in imin:imax
        height = zc[i, j, k]

        if z_size > 1
            if height >= zsponge
                alphar[i, j, k] =
                    alphar[i, j, k] +
                    alpharzmax *
                    sin(0.5 * pi * (height - zsponge) / dzsponge)^2.0
            end
        end
        if lateral_sponge
            if x_size > 1
                if x[i] <= xsponge0
                    alphar[i, j, k] =
                        alphar[i, j, k] +
                        alpharxmax *
                        sin(0.5 * pi * (xsponge0 - x[i]) / dxsponge)^2.0
                elseif x[i] >= xsponge1
                    alphar[i, j, k] =
                        alphar[i, j, k] +
                        alpharxmax *
                        sin(0.5 * pi * (x[i] - xsponge1) / dxsponge)^2.0
                end
            end
            if y_size > 1
                if y[j] <= ysponge0
                    alphar[i, j, k] =
                        alphar[i, j, k] +
                        alpharymax *
                        sin(0.5 * pi * (ysponge0 - y[j]) / dysponge)^2.0
                elseif y[j] >= ysponge1
                    alphar[i, j, k] =
                        alphar[i, j, k] +
                        alpharymax *
                        sin(0.5 * pi * (y[j] - ysponge1) / dysponge)^2.0
                end
            end
        end
=======
    set_meridional_boundaries_of_field!(alphar, namelists, domain)
    set_meridional_boundaries_of_field!(betar, namelists, domain)

    if ko == 0
        alphar[:, :, k0 - 1] .= alphar[:, :, k0]
        betar[:, :, k0 - 1] .= betar[:, :, k0]
>>>>>>> 88e52772
    end
    if ko + nzz == zz_size
        alphar[:, :, k1 + 1] .= alphar[:, :, k1]
        betar[:, :, k1 + 1] .= betar[:, :, k1]
    end

<<<<<<< HEAD
    @ivy ko == 0 && (alphar[:, :, k0 - 1] .= alphar[:, :, k0])
    @ivy ko + nz == z_size && (alphar[:, :, k1 + 1] .= alphar[:, :, k1])

=======
>>>>>>> 88e52772
    return
end<|MERGE_RESOLUTION|>--- conflicted
+++ resolved
@@ -23,209 +23,12 @@
 """
 function compute_sponges! end
 
-<<<<<<< HEAD
-function compute_sponges!(state::State, dt::AbstractFloat)
-    (; z_size) = state.namelists.domain
-    (; nz, ko, i0, i1, j0, j1, k0, k1) = state.domain
-    (; zc, lz) = state.grid
-    (; betar, zsponge) = state.sponge
-    (; sponge_type, betarmax) = state.namelists.sponge
-
-    compute_sponges!(state, dt, sponge_type)
-
-    kmin = ko == 0 ? k0 : k0 - 1
-    kmax = ko + nz == z_size ? k1 : k1 + 1
-
-    @ivy for k in kmin:kmax, j in (j0 - 1):(j1 + 1), i in (i0 - 1):(i1 + 1)
-        if zc[i, j, k] >= zsponge
-            betar[i, j, k] =
-                betarmax / dt *
-                sin(0.5 * pi * (zc[i, j, k] - zsponge) / (lz - zsponge))^2.0
-        end
-    end
-
-    @ivy ko == 0 && (betar[:, :, k0 - 1] .= betar[:, :, k0])
-    @ivy ko + nz == z_size && (betar[:, :, k1 + 1] .= betar[:, :, k1])
-
-    return
-end
-
-function compute_sponges!(
-    state::State,
-    dt::AbstractFloat,
-    sponge_type::ExponentialSponge,
-)
-    (; namelists, domain) = state
-    (; x_size, y_size, z_size) = namelists.domain
-    (; nxx, nyy, nz, ko, i0, i1, j0, j1, k0, k1) = domain
-    (; x, y, zc, lx, ly, lz) = state.grid
-    (; tref) = state.constants
-    (; lateral_sponge, alpharmax) = namelists.sponge
-    (; alphar, dxsponge, dysponge, dzsponge) = state.sponge
-
-    alpharzmax = alpharmax * tref
-
-    dim = 1
-    x_size > 1 && (dim += 1)
-    y_size > 1 && (dim += 1)
-    lateral_sponge && (alpharzmax /= dim)
-    alpharxmax = alpharymax = alpharzmax
-
-    alphar .= 0.0
-
-    imin = lateral_sponge ? i0 : 1
-    imax = lateral_sponge ? i1 : nxx
-
-    jmin = lateral_sponge ? j0 : 1
-    jmax = lateral_sponge ? j1 : nyy
-
-    kmin = ko == 0 ? k0 : k0 - 1
-    kmax = ko + nz == z_size ? k1 : k1 + 1
-
-    @ivy for k in kmin:kmax, j in jmin:jmax, i in imin:imax
-        height = zc[i, j, k]
-
-        if z_size > 1
-            alphar[i, j, k] =
-                alphar[i, j, k] + alpharzmax * exp((height - lz) / dzsponge)
-        end
-        if lateral_sponge
-            if x_size > 1
-                if x[i] <= 0
-                    alphar[i, j, k] =
-                        alphar[i, j, k] +
-                        alpharxmax * exp((-lx / 2 - x[i]) / dxsponge)
-                else
-                    alphar[i, j, k] =
-                        alphar[i, j, k] +
-                        alpharxmax * exp((x[i] - lx / 2) / dxsponge)
-                end
-            end
-            if y_size > 1
-                if y[j] <= 0
-                    alphar[i, j, k] =
-                        alphar[i, j, k] +
-                        alpharymax * exp((-ly / 2 - y[j]) / dysponge)
-                else
-                    alphar[i, j, k] =
-                        alphar[i, j, k] +
-                        alpharymax * exp((y[j] - ly / 2) / dysponge)
-                end
-            end
-        end
-    end
-
-    if lateral_sponge
-        set_zonal_boundaries_of_field!(alphar, namelists, domain)
-        set_meridional_boundaries_of_field!(alphar, namelists, domain)
-    end
-
-    @ivy ko == 0 && (alphar[:, :, k0 - 1] .= alphar[:, :, k0])
-    @ivy ko + nz == z_size && (alphar[:, :, k1 + 1] .= alphar[:, :, k1])
-
-    return
-end
-
-function compute_sponges!(
-    state::State,
-    dt::AbstractFloat,
-    sponge_type::COSMOSponge,
-)
-    (; namelists, domain) = state
-    (; x_size, y_size, z_size) = namelists.domain
-    (; nxx, nyy, nz, ko, i0, i1, j0, j1, k0, k1) = domain
-    (; x, y, zc) = state.grid
-    (; lateral_sponge, cosmo_steps) = namelists.sponge
-    (;
-        alphar,
-        dxsponge,
-        dysponge,
-        dzsponge,
-        xsponge0,
-        xsponge1,
-        ysponge0,
-        ysponge1,
-        zsponge,
-    ) = state.sponge
-
-    alphar .= 0.0
-
-    imin = lateral_sponge ? i0 : 1
-    imax = lateral_sponge ? i1 : nxx
-
-    jmin = lateral_sponge ? j0 : 1
-    jmax = lateral_sponge ? j1 : nyy
-
-    kmin = ko == 0 ? k0 : k0 - 1
-    kmax = ko + nz == z_size ? k1 : k1 + 1
-
-    @ivy for k in kmin:kmax, j in jmin:jmax, i in imin:imax
-        height = zc[i, j, k]
-
-        if z_size > 1
-            if height >= zsponge
-                alphar[i, j, k] =
-                    alphar[i, j, k] +
-                    0.5 / cosmo_steps / dt *
-                    (1.0 - cos(pi * (height - zsponge) / dzsponge))
-            end
-        end
-        if lateral_sponge
-            if x_size > 1
-                if x[i] <= xsponge0
-                    alphar[i, j, k] =
-                        alphar[i, j, k] +
-                        0.5 / cosmo_steps / dt *
-                        (1.0 - cos(pi * (xsponge0 - x[i]) / dxsponge))
-                elseif x[i] >= xsponge1
-                    alphar[i, j, k] =
-                        alphar[i, j, k] +
-                        0.5 / cosmo_steps / dt *
-                        (1.0 - cos(pi * (x[i] - xsponge1) / dxsponge))
-                end
-            end
-            if y_size > 1
-                if y[j] <= ysponge0
-                    alphar[i, j, k] =
-                        alphar[i, j, k] +
-                        0.5 / cosmo_steps / dt *
-                        (1.0 - cos(pi * (ysponge0 - y[j]) / dysponge))
-                elseif y[j] >= ysponge1
-                    alphar[i, j, k] =
-                        alphar[i, j, k] +
-                        0.5 / cosmo_steps / dt *
-                        (1.0 - cos(pi * (y[j] - ysponge1) / dysponge))
-                end
-            end
-        end
-    end
-
-    if lateral_sponge
-        set_zonal_boundaries_of_field!(alphar, namelists, domain)
-        set_meridional_boundaries_of_field!(alphar, namelists, domain)
-    end
-
-    @ivy ko == 0 && (alphar[:, :, k0 - 1] .= alphar[:, :, k0])
-    @ivy ko + nz == z_size && (alphar[:, :, k1 + 1] .= alphar[:, :, k1])
-
-    return
-end
-
-function compute_sponges!(
-    state::State,
-    dt::AbstractFloat,
-    sponge_type::PolynomialSponge,
-)
-    (; namelists, domain) = state
-    (; x_size, y_size, z_size) = namelists.domain
-    (; nxx, nyy, nz, ko, i0, i1, j0, j1, k0, k1) = domain
-=======
 function compute_sponges!(state::State, dt::AbstractFloat, time::AbstractFloat)
     (; namelists, domain) = state
+    (; z_size) = namelists.domain
     (; lhs_sponge, rhs_sponge) = namelists.sponge
-    (; zz_size, nzz, ko, i0, i1, j0, j1, k0, k1, io, jo) = domain
+    (; ko, i0, i1, j0, j1, k0, k1) = domain
     (; lref, tref) = state.constants
->>>>>>> 88e52772
     (; x, y, zc) = state.grid
     (; alphar, betar) = state.sponge
 
@@ -233,160 +36,30 @@
     kmax = ko + nz == z_size ? k1 : k1 + 1
 
     @ivy for k in kmin:kmax, j in j0:j1, i in i0:i1
-        xdim = x[io + i] * lref
-        ydim = y[jo + j] * lref
+        xdim = x[i] * lref
+        ydim = y[j] * lref
         zcdim = zc[i, j, k] * lref
         tdim = time * tref
         dtdim = dt * tref
 
-<<<<<<< HEAD
-        if z_size > 1
-            if height >= zsponge
-                alphar[i, j, k] =
-                    alphar[i, j, k] +
-                    alpharzmax * ((height - zsponge) / dzsponge)^sponge_order
-            end
-        end
-        if lateral_sponge
-            if x_size > 1
-                if x[i] <= xsponge0
-                    alphar[i, j, k] =
-                        alphar[i, j, k] +
-                        alpharxmax * ((xsponge0 - x[i]) / dxsponge)^sponge_order
-                elseif x[i] >= xsponge1
-                    alphar[i, j, k] =
-                        alphar[i, j, k] +
-                        alpharxmax * ((x[i] - xsponge1) / dxsponge)^sponge_order
-                end
-            end
-            if y_size > 1
-                if y[j] <= ysponge0
-                    alphar[i, j, k] =
-                        alphar[i, j, k] +
-                        alpharymax * ((ysponge0 - y[j]) / dysponge)^sponge_order
-                elseif y[j] >= ysponge1
-                    alphar[i, j, k] =
-                        alphar[i, j, k] +
-                        alpharymax * ((y[j] - ysponge1) / dysponge)^sponge_order
-                end
-            end
-        end
-=======
         alphar[i, j, k] = lhs_sponge(xdim, ydim, zcdim, tdim, dtdim) * tref
         betar[i, j, k] = rhs_sponge(xdim, ydim, zcdim, tdim, dtdim) * tref
->>>>>>> 88e52772
     end
 
     set_zonal_boundaries_of_field!(alphar, namelists, domain)
     set_zonal_boundaries_of_field!(betar, namelists, domain)
 
-<<<<<<< HEAD
-    @ivy ko == 0 && (alphar[:, :, k0 - 1] .= alphar[:, :, k0])
-    @ivy ko + nz == z_size && (alphar[:, :, k1 + 1] .= alphar[:, :, k1])
-
-    return
-end
-
-function compute_sponges!(
-    state::State,
-    dt::AbstractFloat,
-    sponge_type::SinusoidalSponge,
-)
-    (; namelists, domain) = state
-    (; x_size, y_size, z_size) = namelists.domain
-    (; nxx, nyy, nz, ko, i0, i1, j0, j1, k0, k1) = domain
-    (; x, y, zc) = state.grid
-    (; tref) = state.constants
-    (; lateral_sponge, alpharmax) = namelists.sponge
-    (;
-        alphar,
-        dxsponge,
-        dysponge,
-        dzsponge,
-        xsponge0,
-        xsponge1,
-        ysponge0,
-        ysponge1,
-        zsponge,
-    ) = state.sponge
-
-    alpharzmax = alpharmax * tref
-
-    dim = 1
-    x_size > 1 && (dim += 1)
-    y_size > 1 && (dim += 1)
-    lateral_sponge && (alpharzmax /= dim)
-    alpharxmax = alpharymax = alpharzmax
-
-    alphar .= 0.0
-
-    imin = lateral_sponge ? i0 : 1
-    imax = lateral_sponge ? i1 : nxx
-
-    jmin = lateral_sponge ? j0 : 1
-    jmax = lateral_sponge ? j1 : nyy
-
-    kmin = ko == 0 ? k0 : k0 - 1
-    kmax = ko + nz == z_size ? k1 : k1 + 1
-
-    @ivy for k in kmin:kmax, j in jmin:jmax, i in imin:imax
-        height = zc[i, j, k]
-
-        if z_size > 1
-            if height >= zsponge
-                alphar[i, j, k] =
-                    alphar[i, j, k] +
-                    alpharzmax *
-                    sin(0.5 * pi * (height - zsponge) / dzsponge)^2.0
-            end
-        end
-        if lateral_sponge
-            if x_size > 1
-                if x[i] <= xsponge0
-                    alphar[i, j, k] =
-                        alphar[i, j, k] +
-                        alpharxmax *
-                        sin(0.5 * pi * (xsponge0 - x[i]) / dxsponge)^2.0
-                elseif x[i] >= xsponge1
-                    alphar[i, j, k] =
-                        alphar[i, j, k] +
-                        alpharxmax *
-                        sin(0.5 * pi * (x[i] - xsponge1) / dxsponge)^2.0
-                end
-            end
-            if y_size > 1
-                if y[j] <= ysponge0
-                    alphar[i, j, k] =
-                        alphar[i, j, k] +
-                        alpharymax *
-                        sin(0.5 * pi * (ysponge0 - y[j]) / dysponge)^2.0
-                elseif y[j] >= ysponge1
-                    alphar[i, j, k] =
-                        alphar[i, j, k] +
-                        alpharymax *
-                        sin(0.5 * pi * (y[j] - ysponge1) / dysponge)^2.0
-                end
-            end
-        end
-=======
     set_meridional_boundaries_of_field!(alphar, namelists, domain)
     set_meridional_boundaries_of_field!(betar, namelists, domain)
 
     if ko == 0
         alphar[:, :, k0 - 1] .= alphar[:, :, k0]
         betar[:, :, k0 - 1] .= betar[:, :, k0]
->>>>>>> 88e52772
     end
-    if ko + nzz == zz_size
+    if ko + nz == z_size
         alphar[:, :, k1 + 1] .= alphar[:, :, k1]
         betar[:, :, k1 + 1] .= betar[:, :, k1]
     end
 
-<<<<<<< HEAD
-    @ivy ko == 0 && (alphar[:, :, k0 - 1] .= alphar[:, :, k0])
-    @ivy ko + nz == z_size && (alphar[:, :, k1 + 1] .= alphar[:, :, k1])
-
-=======
->>>>>>> 88e52772
     return
 end