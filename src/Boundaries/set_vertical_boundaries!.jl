--- conflicted
+++ resolved
@@ -218,14 +218,10 @@
     zboundaries::SolidWallBoundaries,
 )
     (; wkb_mode) = state.namelists.wkb
-<<<<<<< HEAD
+    (; tracersetup) = state.namelists.tracer 
+
     set_vertical_boundaries!(state, variables, zboundaries, wkb_mode)
-=======
-    (; tracersetup) = state.namelists.tracer 
-
-    set_vertical_boundaries!(state, variables, boundaries, wkb_mode)
-    set_tracer_vertical_boundaries!(state, variables, boundaries, wkb_mode, tracersetup)
->>>>>>> 6e6200b3
+    set_tracer_vertical_boundaries!(state, variables, zboundaries, wkb_mode, tracersetup)
     return
 end
 
@@ -283,13 +279,9 @@
     zboundaries::SolidWallBoundaries,
 )
     (; wkb_mode) = state.namelists.wkb
-<<<<<<< HEAD
+    (; tracersetup) = state.namelists.tracer
     set_vertical_boundaries!(state, variables, zboundaries, wkb_mode)
-=======
-    (; tracersetup) = state.namelists.tracer
-    set_vertical_boundaries!(state, variables, boundaries, wkb_mode)
-    set_tracer_vertical_boundaries!(state, variables, boundaries, wkb_mode, tracersetup)
->>>>>>> 6e6200b3
+    set_tracer_vertical_boundaries!(state, variables, zboundaries, wkb_mode, tracersetup)
     return
 end
 
