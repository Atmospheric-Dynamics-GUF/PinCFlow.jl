--- conflicted
+++ resolved
@@ -271,18 +271,13 @@
     return
 end
 
-<<<<<<< HEAD
-function set_vertical_boundaries!(state::State, variables::BoundaryFluxes)
+function set_vertical_boundaries!(
+    state::State,
+    variables::BoundaryFluxes,
+    model::Boussinesq,
+)
     (; z_size) = state.namelists.domain
     (; nz, ko, k0, k1) = state.domain
-=======
-function set_vertical_boundaries!(
-    state::State,
-    variables::BoundaryFluxes,
-    model::Boussinesq,
-)
-    (; zz_size, nzz, ko, k0, k1) = state.domain
->>>>>>> 88e52772
     (; fluxes) = state.variables
 
     @ivy if ko == 0
@@ -292,7 +287,7 @@
         fluxes.phiw[:, :, k0 - 2, 3] .= 0.0
     end
 
-    @ivy if ko + nzz == zz_size
+    @ivy if ko + nz == z_size
         for field in (:phirhop, :phiu, :phiv, :phiw, :phitheta)
             getfield(fluxes, field)[:, :, k1, 3] .= 0.0
         end
@@ -306,7 +301,8 @@
     variables::BoundaryFluxes,
     model::PseudoIncompressible,
 )
-    (; zz_size, nzz, ko, k0, k1) = state.domain
+    (; z_size) = state.namelists.domain
+    (; nz, ko, k0, k1) = state.domain
     (; fluxes) = state.variables
 
     @ivy if ko == 0
@@ -330,7 +326,8 @@
     variables::BoundaryFluxes,
     model::Compressible,
 )
-    (; zz_size, nzz, ko, k0, k1) = state.domain
+    (; z_size) = state.namelists.domain
+    (; nz, ko, k0, k1) = state.domain
     (; fluxes) = state.variables
 
     @ivy if ko == 0
@@ -340,7 +337,7 @@
         fluxes.phiw[:, :, k0 - 2, 3] .= 0.0
     end
 
-    @ivy if ko + nzz == zz_size
+    @ivy if ko + nz == z_size
         for field in fieldnames(Fluxes)
             getfield(fluxes, field)[:, :, k1, 3] .= 0.0
         end
