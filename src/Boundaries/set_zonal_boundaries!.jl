"""
```julia
set_zonal_boundaries!(
    state::State,
    variables::Union{BoundaryPredictands, BoundaryReconstructions},
)
```

Enforce zonal boundary conditions for predictands or reconstructions by dispatching to the appropriate method.

```julia
set_zonal_boundaries!(
    state::State,
    variables::BoundaryPredictands,
    model::Boussinesq,
)
```

Enforce zonal boundary conditions for predictands in Boussinesq mode.

```julia
set_zonal_boundaries!(
    state::State,
    variables::BoundaryPredictands,
    model::PseudoIncompressible,
)
```

Enforce zonal boundary conditions for predictands in pseudo-incompressible mode.

```julia
set_zonal_boundaries!(
    state::State,
    variables::BoundaryPredictands,
    model::Compressible,
)
```

Enforce zonal boundary conditions for predictands in compressible mode.

```julia
set_zonal_boundaries!(
    state::State,
    variables::BoundaryReconstructions,
    model::Boussinesq,
)
```

Enforce zonal boundary conditions for reconstructionss in Boussinesq mode.

```julia
set_zonal_boundaries!(
    state::State,
    variables::BoundaryReconstructions,
    model::Union{PseudoIncompressible, Compressible},
)
```

Enforce zonal boundary conditions for reconstructions in non-Boussinesq modes.

```julia
set_zonal_boundaries!(state::State, variables::AbstractBoundaryWKBVariables)
```

Enforce zonal boundary conditions for WKB variables by dispatching to the appropriate method.

```julia
set_zonal_boundaries!(
    state::State,
    variables::BoundaryWKBIntegrals,
    wkb_mode::Union{SteadyState, SingleColumn},
)
```

Enforce zonal boundary conditions for WKB integrals needed in `SingleColumn` and `SteadyState` configurations.

```julia
set_zonal_boundaries!(
    state::State,
    variables::BoundaryWKBIntegrals,
    wkb_mode::MultiColumn,
)
```

Enforce zonal boundary conditions for WKB integrals needed in `MultiColumn` configurations.

```julia
set_zonal_boundaries!(
    state::State,
    variables::BoundaryWKBTendencies,
    wkb_mode::Union{SteadyState, SingleColumn},
)
```

Enforce zonal boundary conditions for WKB tendencies needed in `SingleColumn` and `SteadyState` configurations.

```julia
set_zonal_boundaries!(
    state::State,
    variables::BoundaryWKBTendencies,
    wkb_mode::MultiColumn,
)
```

Enforce zonal boundary conditions for WKB tendencies needed in `MultiColumn` configurations.

# Arguments

  - `state`: Model state.

  - `variables`: Boundary-variable category.

  - `wkb_mode`: Approximations used by MS-GWaM.

# See also

  - [`PinCFlow.Boundaries.set_zonal_boundaries_of_field!`](@ref)
"""
function set_zonal_boundaries! end

function set_zonal_boundaries!(
    state::State,
    variables::Union{BoundaryPredictands, BoundaryReconstructions},
)
    (; model) = state.namelists.atmosphere
    set_zonal_boundaries!(state, variables, model)
    return
end

function set_zonal_boundaries!(
    state::State,
    variables::BoundaryPredictands,
    model::Boussinesq,
)
    (; namelists, domain) = state
    (; predictands) = state.variables

    for field in (:rhop, :u, :v, :w, :pip)
        set_zonal_boundaries_of_field!(
            getfield(predictands, field),
            namelists,
            domain,
        )
    end

    return
end

function set_zonal_boundaries!(
    state::State,
    variables::BoundaryPredictands,
    model::PseudoIncompressible,
)
    (; namelists, domain) = state
    (; predictands) = state.variables

    for field in (:rho, :rhop, :u, :v, :w, :pip)
        set_zonal_boundaries_of_field!(
            getfield(predictands, field),
            namelists,
            domain,
        )
    end

    return
end

<<<<<<< HEAD
    set_tracer_zonal_boundaries!(state, variables)
    set_turbulence_zonal_boundaries!(state, variables)
=======
function set_zonal_boundaries!(
    state::State,
    variables::BoundaryPredictands,
    model::Compressible,
)
    (; namelists, domain) = state
    (; predictands) = state.variables

    for field in fieldnames(Predictands)
        set_zonal_boundaries_of_field!(
            getfield(predictands, field),
            namelists,
            domain,
        )
    end
>>>>>>> deb40c93

    return
end

function set_zonal_boundaries!(
    state::State,
    variables::BoundaryReconstructions,
    model::Boussinesq,
)
    (; namelists, domain) = state
    (; reconstructions) = state.variables

    for field in (:rhoptilde, :utilde, :vtilde, :wtilde)
        set_zonal_boundaries_of_field!(
            getfield(reconstructions, field),
            namelists,
            domain,
        )
    end

<<<<<<< HEAD
    set_tracer_zonal_boundaries!(state, variables)
    set_turbulence_zonal_boundaries!(state, variables)
=======
    return
end

function set_zonal_boundaries!(
    state::State,
    variables::BoundaryReconstructions,
    model::Union{PseudoIncompressible, Compressible},
)
    (; namelists, domain) = state
    (; reconstructions) = state.variables

    for field in fieldnames(Reconstructions)
        set_zonal_boundaries_of_field!(
            getfield(reconstructions, field),
            namelists,
            domain,
        )
    end
>>>>>>> deb40c93

    return
end

function set_zonal_boundaries!(
    state::State,
    variables::AbstractBoundaryWKBVariables,
)
    (; wkb_mode) = state.namelists.wkb
    set_zonal_boundaries!(state, variables, wkb_mode)
    return
end

function set_zonal_boundaries!(
    state::State,
    variables::BoundaryWKBIntegrals,
    wkb_mode::Union{SteadyState, SingleColumn},
)
    (; namelists, domain) = state
    (; integrals) = state.wkb

    for field in (:uw, :vw, :e)
        set_zonal_boundaries_of_field!(
            getfield(integrals, field),
            namelists,
            domain;
            layers = (1, 1, 1),
        )
    end

    return
end

function set_zonal_boundaries!(
    state::State,
    variables::BoundaryWKBIntegrals,
    wkb_mode::MultiColumn,
)
    (; namelists, domain) = state
    (; integrals) = state.wkb

    for field in (:uu, :uv, :uw, :vv, :vw, :utheta, :vtheta, :e)
        set_zonal_boundaries_of_field!(
            getfield(integrals, field),
            namelists,
            domain;
            layers = (1, 1, 1),
        )
    end

    return
end

function set_zonal_boundaries!(
    state::State,
    variables::BoundaryWKBTendencies,
    wkb_mode::Union{SteadyState, SingleColumn},
)
    (; namelists, domain) = state
    (; tendencies) = state.wkb

    for field in (:dudt, :dvdt)
        set_zonal_boundaries_of_field!(
            getfield(tendencies, field),
            namelists,
            domain,
        )
    end

    return
end

function set_zonal_boundaries!(
    state::State,
    variables::BoundaryWKBTendencies,
    wkb_mode::MultiColumn,
)
    (; namelists, domain) = state
    (; tendencies) = state.wkb

    for field in (:dudt, :dvdt, :dthetadt)
        set_zonal_boundaries_of_field!(
            getfield(tendencies, field),
            namelists,
            domain,
        )
    end

    return
end

function set_zonal_boundaries!(
    state::State,
    variables::BoundaryDiffusionCoefficients,
)
    (; namelists, domain) = state
    (; turbulencediffusioncoefficients) = state.turbulence
    for field in (:kh, :km, :kek)
        set_zonal_boundaries_of_field!(
            getfield(turbulencediffusioncoefficients, field),
            namelists,
            domain,
        )
    end

    return
end<|MERGE_RESOLUTION|>--- conflicted
+++ resolved
@@ -165,10 +165,6 @@
     return
 end
 
-<<<<<<< HEAD
-    set_tracer_zonal_boundaries!(state, variables)
-    set_turbulence_zonal_boundaries!(state, variables)
-=======
 function set_zonal_boundaries!(
     state::State,
     variables::BoundaryPredictands,
@@ -184,7 +180,6 @@
             domain,
         )
     end
->>>>>>> deb40c93
 
     return
 end
@@ -205,10 +200,6 @@
         )
     end
 
-<<<<<<< HEAD
-    set_tracer_zonal_boundaries!(state, variables)
-    set_turbulence_zonal_boundaries!(state, variables)
-=======
     return
 end
 
@@ -227,7 +218,6 @@
             domain,
         )
     end
->>>>>>> deb40c93
 
     return
 end
