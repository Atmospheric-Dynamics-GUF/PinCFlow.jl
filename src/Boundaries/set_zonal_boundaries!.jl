"""
```julia
set_zonal_boundaries!(state::State, variables::BoundaryPredictands)
```

Enforce zonal boundary conditions for all predictand fields.

```julia
set_zonal_boundaries!(state::State, variables::BoundaryReconstructions)
```

Enforce zonal boundary conditions for all reconstruction fields.

```julia
set_zonal_boundaries!(state::State, variables::BoundaryWKBIntegrals)
```

Enforce zonal boundary conditions for gravity-wave-integral fields by dispatching to a WKB-mode-specific method.

```julia
set_zonal_boundaries!(
    state::State,
    variables::BoundaryWKBIntegrals,
    wkb_mode::AbstractWKBMode,
)
```

Enforce zonal boundary conditions for gravity-wave-integral fields needed in `SingleColumn` and `SteadyState` configurations.

```julia
set_zonal_boundaries!(
    state::State,
    variables::BoundaryWKBIntegrals,
    wkb_mode::MultiColumn,
)
```

Enforce zonal boundary conditions for gravity-wave-integral fields needed in `MultiColumn` configurations.

```julia
set_zonal_boundaries!(state::State, variables::BoundaryWKBTendencies)
```

Enforce zonal boundary conditions for gravity-wave-tendency fields by dispatching to a WKB-mode-specific method.

```julia
set_zonal_boundaries!(
    state::State,
    variables::BoundaryWKBTendencies,
    wkb_mode::AbstractWKBMode,
)
```

Enforce zonal boundary conditions for gravity-wave-tendency fields needed in `SingleColumn` and `SteadyState` configurations.

```julia
set_zonal_boundaries!(
    state::State,
    variables::BoundaryWKBTendencies,
    wkb_mode::MultiColumn,
)
```

Enforce zonal boundary conditions for gravity-wave-tendency fields needed in `MultiColumn` configurations.

# Arguments

  - `state`: Model state.

  - `variables`: Boundary-variable category.

  - `wkb_mode`: Approximations used by MSGWaM.

# See also

  - [`PinCFlow.Boundaries.set_zonal_boundaries_of_field!`](@ref)

  - [`PinCFlow.Boundaries.set_compressible_zonal_boundaries!`](@ref)

  - [`PinCFlow.Boundaries.set_tracer_zonal_boundaries!`](@ref)
"""
function set_zonal_boundaries! end

function set_zonal_boundaries!(state::State, variables::BoundaryPredictands)
    (; namelists, domain) = state
    (; predictands) = state.variables
    (; model) = namelists.setting
    (; tracersetup) = namelists.tracer

    for field in (:rho, :rhop, :u, :v, :w, :pip)
        set_zonal_boundaries_of_field!(
            getfield(predictands, field),
            namelists,
            domain,
        )
    end

    set_compressible_zonal_boundaries!(state, model)

    set_tracer_zonal_boundaries!(state, variables, tracersetup)

    return
end

function set_zonal_boundaries!(state::State, variables::BoundaryReconstructions)
    (; namelists, domain) = state
    (; reconstructions) = state.variables
    (; tracersetup) = namelists.tracer

    for field in fieldnames(Reconstructions)
        set_zonal_boundaries_of_field!(
            getfield(reconstructions, field),
            namelists,
            domain,
        )
    end

    set_tracer_zonal_boundaries!(state, variables, tracersetup)

    return
end

function set_zonal_boundaries!(state::State, variables::BoundaryWKBIntegrals)
    (; wkb_mode) = state.namelists.wkb
    (; tracersetup) = state.namelists.tracer

    set_zonal_boundaries!(state, variables, wkb_mode)
    set_tracer_zonal_boundaries!(state, variables, wkb_mode, tracersetup)
    return
end

function set_zonal_boundaries!(
    state::State,
    variables::BoundaryWKBIntegrals,
    wkb_mode::AbstractWKBMode,
)
    (; namelists, domain) = state
    (; integrals) = state.wkb

    for field in (:uw, :vw, :e)
        set_zonal_boundaries_of_field!(
            getfield(integrals, field),
            namelists,
            domain;
            layers = (1, 1, 1),
        )
    end

    return
end

function set_zonal_boundaries!(
    state::State,
    variables::BoundaryWKBIntegrals,
    wkb_mode::MultiColumn,
)
    (; namelists, domain) = state
    (; integrals) = state.wkb

    for field in (:uu, :uv, :uw, :vv, :vw, :etx, :ety, :utheta, :vtheta, :e)
        set_zonal_boundaries_of_field!(
            getfield(integrals, field),
            namelists,
            domain;
            layers = (1, 1, 1),
        )
    end

    return
end

<<<<<<< HEAD
function set_zonal_boundaries!(state::State, variables::BoundaryWKBTendencies)
=======

"""
    set_zonal_boundaries!(state, variables::BoundaryGWTendencies)

Set zonal boundaries for GW tendency fields. Dispatches based on WKB mode.
"""
function set_zonal_boundaries!(state::State, variables::BoundaryGWTendencies)
>>>>>>> 6e6200b3
    (; wkb_mode) = state.namelists.wkb
    (; tracersetup) = state.namelists.tracer
    set_zonal_boundaries!(state, variables, wkb_mode)
    set_tracer_zonal_boundaries!(state, variables, wkb_mode, tracersetup)
    return
end

function set_zonal_boundaries!(
    state::State,
    variables::BoundaryWKBTendencies,
    wkb_mode::AbstractWKBMode,
)
    (; namelists, domain) = state
    (; tendencies) = state.wkb

    for field in (:dudt, :dvdt)
        set_zonal_boundaries_of_field!(
            getfield(tendencies, field),
            namelists,
            domain,
        )
    end

    return
end

function set_zonal_boundaries!(
    state::State,
    variables::BoundaryWKBTendencies,
    wkb_mode::MultiColumn,
)
    (; namelists, domain) = state
    (; tendencies) = state.wkb

    for field in (:dudt, :dvdt, :dthetadt)
        set_zonal_boundaries_of_field!(
            getfield(tendencies, field),
            namelists,
            domain,
        )
    end

    return
end<|MERGE_RESOLUTION|>--- conflicted
+++ resolved
@@ -169,17 +169,8 @@
     return
 end
 
-<<<<<<< HEAD
-function set_zonal_boundaries!(state::State, variables::BoundaryWKBTendencies)
-=======
-
-"""
-    set_zonal_boundaries!(state, variables::BoundaryGWTendencies)
-
-Set zonal boundaries for GW tendency fields. Dispatches based on WKB mode.
-"""
-function set_zonal_boundaries!(state::State, variables::BoundaryGWTendencies)
->>>>>>> 6e6200b3
+
+function set_zonal_boundaries!(state::State, variables::BoundaryWKBTendencies) 
     (; wkb_mode) = state.namelists.wkb
     (; tracersetup) = state.namelists.tracer
     set_zonal_boundaries!(state, variables, wkb_mode)
