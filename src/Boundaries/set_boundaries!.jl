"""
```julia
set_boundaries!(state::State, variables::BoundaryPredictands)
```

Enforce all boundary conditions for predictand fields.

```julia
set_boundaries!(state::State, variables::BoundaryReconstructions)
```

Enforce all boundary conditions for reconstruction fields.

```julia
set_boundaries!(state::State, variables::BoundaryFluxes)
```

Enforce vertical boundary conditions for flux fields (horizontal boundaries are taken care of at the reconstruction stage).

```julia
set_boundaries!(state::State, variables::BoundaryWKBIntegrals)
```

Enforce all boundary conditions for gravity-wave-integral fields.

```julia
set_boundaries!(state::State, variables::BoundaryWKBTendencies)
```

Enforce all boundary conditions for gravity-wave-tendency fields.

# Arguments

  - `state`: Model state.

  - `variables`: Boundary-variable category.

# See also

  - [`PinCFlow.Boundaries.set_zonal_boundaries!`](@ref)

  - [`PinCFlow.Boundaries.set_meridional_boundaries!`](@ref)

  - [`PinCFlow.Boundaries.set_vertical_boundaries!`](@ref)
"""
function set_boundaries! end

function set_boundaries!(state::State, variables::BoundaryPredictands)
    (; zboundaries) = state.namelists.setting
    (; tracersetup) = state.namelists.tracer 

    divide_tracer_by_rho!(state, tracersetup)

    set_zonal_boundaries!(state, variables)
    set_meridional_boundaries!(state, variables)
    set_vertical_boundaries!(state, variables, zboundaries)

    multiply_tracer_by_rho!(state, tracersetup)
    return
end

<<<<<<< HEAD
=======
function divide_tracer_by_rho!(state::State, tracersetup::NoTracer)
    return
end

function divide_tracer_by_rho!(state::State, tracersetup::AbstractTracer)

    (; chi) = state.tracer.tracerpredictands
    (; rho) = state.variables.predictands
    (; rhostrattfc) = state.atmosphere

    chi .= chi ./ (rho .+ rhostrattfc)

    return 
end

function multiply_tracer_by_rho!(state::State, tracersetup::NoTracer)
    return 
end

function multiply_tracer_by_rho!(state::State, tracersetup::AbstractTracer)

    (; chi) = state.tracer.tracerpredictands
    (; rho) = state.variables.predictands
    (; rhostrattfc) = state.atmosphere

    chi .= chi .* (rho .+ rhostrattfc)

    return 
end

"""
    set_boundaries!(state, variables::BoundaryReconstructions)

Set all boundary conditions for reconstruction fields.
"""
>>>>>>> 6e6200b3
function set_boundaries!(state::State, variables::BoundaryReconstructions)
    (; zboundaries) = state.namelists.setting
    set_zonal_boundaries!(state, variables)
    set_meridional_boundaries!(state, variables)
    set_vertical_boundaries!(state, variables, zboundaries)
    return
end

function set_boundaries!(state::State, variables::BoundaryFluxes)
    (; zboundaries) = state.namelists.setting
    set_vertical_boundaries!(state, variables, zboundaries)
    return
end

function set_boundaries!(state::State, variables::BoundaryWKBIntegrals)
    (; zboundaries) = state.namelists.setting
    set_zonal_boundaries!(state, variables)
    set_meridional_boundaries!(state, variables)
    set_vertical_boundaries!(state, variables, zboundaries)
    return
end

function set_boundaries!(state::State, variables::BoundaryWKBTendencies)
    (; zboundaries) = state.namelists.setting
    set_zonal_boundaries!(state, variables)
    set_meridional_boundaries!(state, variables)
    set_vertical_boundaries!(state, variables, zboundaries)
    return
end<|MERGE_RESOLUTION|>--- conflicted
+++ resolved
@@ -47,56 +47,13 @@
 
 function set_boundaries!(state::State, variables::BoundaryPredictands)
     (; zboundaries) = state.namelists.setting
-    (; tracersetup) = state.namelists.tracer 
-
-    divide_tracer_by_rho!(state, tracersetup)
 
     set_zonal_boundaries!(state, variables)
     set_meridional_boundaries!(state, variables)
     set_vertical_boundaries!(state, variables, zboundaries)
-
-    multiply_tracer_by_rho!(state, tracersetup)
     return
 end
 
-<<<<<<< HEAD
-=======
-function divide_tracer_by_rho!(state::State, tracersetup::NoTracer)
-    return
-end
-
-function divide_tracer_by_rho!(state::State, tracersetup::AbstractTracer)
-
-    (; chi) = state.tracer.tracerpredictands
-    (; rho) = state.variables.predictands
-    (; rhostrattfc) = state.atmosphere
-
-    chi .= chi ./ (rho .+ rhostrattfc)
-
-    return 
-end
-
-function multiply_tracer_by_rho!(state::State, tracersetup::NoTracer)
-    return 
-end
-
-function multiply_tracer_by_rho!(state::State, tracersetup::AbstractTracer)
-
-    (; chi) = state.tracer.tracerpredictands
-    (; rho) = state.variables.predictands
-    (; rhostrattfc) = state.atmosphere
-
-    chi .= chi .* (rho .+ rhostrattfc)
-
-    return 
-end
-
-"""
-    set_boundaries!(state, variables::BoundaryReconstructions)
-
-Set all boundary conditions for reconstruction fields.
-"""
->>>>>>> 6e6200b3
 function set_boundaries!(state::State, variables::BoundaryReconstructions)
     (; zboundaries) = state.namelists.setting
     set_zonal_boundaries!(state, variables)
