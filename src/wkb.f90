--- conflicted
+++ resolved
@@ -953,14 +953,11 @@
 
     integer :: nrsuml, nr_sum
 
-<<<<<<< HEAD
     ! Mountain properties (FJJan2023)
     real :: mountainHeight_wkb, mountainWidth_wkb
     real :: x_center, y_center
     real :: k_mountain_wkb
 
-=======
->>>>>>> b2f678c1
     ! Long number (FJJan2023)
     real :: long
 
@@ -1250,85 +1247,6 @@
           ! FJJan2023
           ! if ((sigwpx == 0.0 .or. abs(x(ix + ix0) - xr0) < sigwpx) .and. &
           !     (sigwpy == 0.0 .or. abs(y(jy + jy0) - yr0) < sigwpy)) then
-<<<<<<< HEAD
-          if (abs(omi_sfc(ix, jy)) <= f_cor_nd) then
-            fld_amp(ix, jy, 0) = 0.0
-            wnrm = 0.0
-          elseif (abs(omi_sfc(ix, jy)) < sqrt(NN_nd)) then
-            wnrm = - branchr * sqrt(wnrh_init ** 2 * (NN_nd - omi_sfc(ix, &
-                jy) ** 2) / (omi_sfc(ix, jy) ** 2 - f_cor_nd ** 2))
-
-            ! Displacement (FJJan2023)
-            displm = 0.0
-            if (mountain_case_wkb == 1) then
-              if (sizeX /= 1 .and. sizeY == 1) then
-                if (abs(x(ix + ix0) - x_center) <= mountainWidth_wkb) then
-                  displm = 0.5 * mountainHeight_wkb * (1.0 &
-                      + cos(k_mountain_wkb * (x(ix + ix0) - x_center)))
-                end if
-              else if (sizeX == 1 .and. sizeY /= 1) then
-                if (abs(y(jy + jy0) - y_center) <= mountainWidth_wkb) then
-                  displm = 0.5 * mountainHeight_wkb * (1.0 &
-                      + cos(k_mountain_wkb * (y(jy + jy0) - y_center)))
-                end if
-              else
-                if (abs(x(ix + ix0) - x_center) <= mountainWidth_wkb .and. &
-                    abs(y(jy + jy0) - y_center) <= mountainWidth_wkb) then
-                  displm = 0.25 * mountainHeight_wkb * (1.0 &
-                      + cos(k_mountain_wkb * (x(ix + ix0) - x_center))) &
-                      * (1.0 + cos(k_mountain_wkb * (y(jy + jy0) &
-                      - y_center)))
-                end if
-              end if
-            else if (mountain_case_wkb == 2) then
-              if (sizeX /= 1 .and. sizeY == 1) then
-                displm = mountainHeight_wkb * exp(- ((x(ix + ix0) &
-                    - x_center) / mountainWidth_wkb) ** 2.0)
-              else if (sizeX == 1 .and. sizeY /= 1) then
-                displm = mountainHeight_wkb * exp(- ((y(jy + jy0) &
-                    - y_center) / mountainWidth_wkb) ** 2.0)
-              else
-                displm = mountainHeight_wkb * exp(- ((x(ix + ix0) &
-                    - x_center) / mountainWidth_wkb) ** 2.0 - ((y(jy + jy0) &
-                    - y_center) / mountainWidth_wkb) ** 2.0)
-              end if
-            end if
-
-            ! FJJan2023
-            ! displacement
-            ! displm = mountainHeight_wkb_dim / lRef
-            ! if (sigwpx > 0.0) then
-            !   displm = displm * 0.5 * (1.0 + cos(pi * (x(ix + ix0) - xr0) &
-            !       / sigwpx))
-            ! end if
-
-            ! if (sigwpy > 0.0) then
-            !   displm = displm * 0.5 * (1.0 + cos(pi * (y(jy + jy0) - yr0) &
-            !       / sigwpy))
-            ! end if
-
-            ! Long number scaling (FJJan2023)
-            if (long_scaling) then
-              ! Compute Long number.
-              long = mountainHeight_wkb * sqrt(NN_nd / (var(ix, jy, 1, 2) &
-                  ** 2.0 + var(ix, jy, 1, 3) ** 2.0))
-              if (long_fit == 0) then
-                ! Apply constant scaling.
-                displm = displm * along
-              else if (long_fit == 1) then
-                ! Apply exponential scaling.
-                displm = displm * along * (1.0 - exp(- blong / long))
-              else if (long_fit == 2) then
-                ! Apply nonlinear scaling.
-                displm = displm * along / long / (1.0 + blong / long)
-              end if
-            end if
-
-            ! surface wave-action density
-            fld_amp(ix, jy, 0) = 0.5 * rhoStrat(0) * displm ** 2 &
-                * omi_sfc(ix, jy) * (wnrh_init ** 2 + wnrm ** 2) / wnrh_init &
-                ** 2
-=======
           if(abs(omi_sfc(ix, jy)) <= f_cor_nd) then
             fld_amp(ix, jy, 0) = 0.0
             wnrm = 0.0
@@ -1377,7 +1295,6 @@
             ! surface wave-action density
             fld_amp(ix, jy, 0) = 0.5 * rhoStrat(0) * displm ** 2 * omi_sfc(ix, &
                 jy) * (wnrh_init ** 2 + wnrm ** 2) / wnrh_init ** 2
->>>>>>> b2f678c1
           else
             fld_amp(ix, jy, 0) = 0.0
             wnrm = 0.0
@@ -5304,14 +5221,6 @@
 
     real :: ddxdt, ddydt, ddzdt
 
-<<<<<<< HEAD
-    ! Mountain properties (FJJan2023)
-    real :: mountainHeight_wkb, mountainWidth_wkb
-    real :: x_center, y_center
-    real :: k_mountain_wkb
-
-=======
->>>>>>> b2f678c1
     ! Long number (FJJan2023)
     real :: long
 
@@ -5356,27 +5265,6 @@
       ! zr0 = zr0_dim / lRef
 
       ! FJJan2023
-<<<<<<< HEAD
-      ! xr0 = xr0_dim / lRef
-      ! yr0 = yr0_dim / lRef
-      ! zr0 = zr0_dim / lRef
-
-      ! FJJan2023
-      ! sigwpx = sigwpx_dim / lRef
-      ! sigwpy = sigwpx_dim / lRef
-      ! sigwpz = sigwpz_dim / lRef
-
-      ! FJJan2023
-      mountainHeight_wkb = mountainHeight_wkb_dim / lRef
-      mountainWidth_wkb = mountainWidth_wkb_dim / lRef
-
-      ! FJJan2023
-      x_center = 0.5 * (lx(1) + lx(0))
-      y_center = 0.5 * (ly(1) + ly(0))
-
-      ! FJJan2023
-      k_mountain_wkb = pi / mountainWidth_wkb
-=======
       ! sigwpx = sigwpx_dim / lRef
       ! sigwpy = sigwpx_dim / lRef
       ! sigwpz = sigwpz_dim / lRef
@@ -5385,7 +5273,6 @@
       if(topographyTime_wkb > 0.0) then
         call update_topography_wkb(time)
       end if
->>>>>>> b2f678c1
 
       ! nondimensional wave-number widths to be filled by ray volumes
 
@@ -5462,79 +5349,6 @@
             ! FJJan2023
             ! if ((sigwpx == 0.0 .or. abs(x(ix + ix0) - xr0) < sigwpx) .and. &
             !     (sigwpy == 0.0 .or. abs(y(jy + jy0) - yr0) < sigwpy)) then
-<<<<<<< HEAD
-            if (abs(omir) <= f_cor_nd) then
-              amp = 0.0
-              wnrm = 0.0
-            elseif (omir ** 2 < NN_nd) then
-              wnrm = - branchr * sqrt(wnrh_init ** 2 * (NN_nd - omir ** 2) &
-                  / (omir ** 2 - f_cor_nd ** 2))
-
-              ! Displacement (FJJan2023)
-              displm = 0.0
-              if (mountain_case_wkb == 1) then
-                if (sizeX /= 1 .and. sizeY == 1) then
-                  if (abs(x(ix + ix0) - x_center) <= mountainWidth_wkb) then
-                    displm = 0.5 * mountainHeight_wkb * (1.0 &
-                        + cos(k_mountain_wkb * (x(ix + ix0) - x_center)))
-                  end if
-                else if (sizeX == 1 .and. sizeY /= 1) then
-                  if (abs(y(jy + jy0) - y_center) <= mountainWidth_wkb) then
-                    displm = 0.5 * mountainHeight_wkb * (1.0 &
-                        + cos(k_mountain_wkb * (y(jy + jy0) - y_center)))
-                  end if
-                else
-                  if (abs(x(ix + ix0) - x_center) <= mountainWidth_wkb .and. &
-                      abs(y(jy + jy0) - y_center) <= mountainWidth_wkb) then
-                    displm = 0.25 * mountainHeight_wkb * (1.0 &
-                        + cos(k_mountain_wkb * (x(ix + ix0) - x_center))) &
-                        * (1.0 + cos(k_mountain_wkb * (y(jy + jy0) &
-                        - y_center)))
-                  end if
-                end if
-              else if (mountain_case_wkb == 2) then
-                if (sizeX /= 1 .and. sizeY == 1) then
-                  displm = mountainHeight_wkb * exp(- ((x(ix + ix0) &
-                      - x_center) / mountainWidth_wkb) ** 2.0)
-                else if (sizeX == 1 .and. sizeY /= 1) then
-                  displm = mountainHeight_wkb * exp(- ((y(jy + jy0) &
-                      - y_center) / mountainWidth_wkb) ** 2.0)
-                else
-                  displm = mountainHeight_wkb * exp(- ((x(ix + ix0) &
-                      - x_center) / mountainWidth_wkb) ** 2.0 - ((y(jy + jy0) &
-                      - y_center) / mountainWidth_wkb) ** 2.0)
-                end if
-              end if
-
-              ! FJJan2023
-              ! displacement
-              ! displm = mountainHeight_wkb_dim / lRef
-              ! if (sigwpx > 0.0) then
-              !   displm = displm * 0.5 * (1.0 + cos(pi * (x(ix + ix0) - xr0) &
-              !       / sigwpx))
-              ! end if
-
-              ! if (sigwpy > 0.0) then
-              !   displm = displm * 0.5 * (1.0 + cos(pi * (y(jy + jy0) - yr0) &
-              !       / sigwpy))
-              ! end if
-
-              ! Long number scaling (FJJan2023)
-              if (long_scaling) then
-                ! Compute Long number.
-                long = mountainHeight_wkb * sqrt(NN_nd / (var(ix, jy, 1, 2) &
-                    ** 2.0 + var(ix, jy, 1, 3) ** 2.0))
-                if (long_fit == 0) then
-                  ! Apply constant scaling.
-                  displm = displm * along
-                else if (long_fit == 1) then
-                  ! Apply exponential scaling.
-                  displm = displm * along * (1.0 - exp(- blong / long))
-                else if (long_fit == 2) then
-                  ! Apply nonlinear scaling.
-                  displm = displm * along / long / (1.0 + blong / long)
-                end if
-=======
             if(abs(omir) <= f_cor_nd) then
               amp = 0.0
               wnrm = 0.0
@@ -5578,7 +5392,6 @@
                     displm = min(displm, along * displm / long)
                   end if
                 end if
->>>>>>> b2f678c1
               end if
 
               ! surface wave-action density
