function transport_rayvol(state::State, dt::AbstractFloat, rkstage::Integer)
    (; wkb_mode) = state.namelists.wkb
    transport_rayvol(state, dt, rkstage, wkb_mode)
    return
end

function transport_rayvol(
    state::State,
    dt::AbstractFloat,
    rkstage::Integer,
    wkb_mode::Union{SingleColumn, MultiColumn},
)
<<<<<<< HEAD
  (; case_wkb, branchr, zmin_wkb) = state.namelists.wkb
  (; sizex, sizey) = state.namelists.domain
  (; nray, rays) = state.wkb
  f_cor_nd = state.atmosphere.f_cor_nd
  (; dxray, dkray, ddxray) = state.wkb.increments
  (; alphark, betark, stepfrac) = state.time
  lz = state.grid.lz
  (; k0, k1, j0, j1, i0, i1) = state.domain

  if (rkstage == 1)
    # ! initialize RK-tendencies at first RK stage
    dxray .= 0.0
    dkray .= 0.0
    ddxray .= 0.0
  end

  cgx_max = 0.0
  cgy_max = 0.0
  cgz_max = 0.0
  cgz_max_tfc = zeros(i0:i1, j0:j1, k0:k1)

  kz0 = ifelse(case_wkb == 3, 0, 1)

  for kz in kz0:k1, jy in j0:j1, ix in i0:i1
    ijk = CartesianIndex(ix, jy, kz)
    nskip = 0

    if (nray[ijk] < 1)
      continue
=======
    (; case_wkb, branchr, zmin_wkb) = state.namelists.wkb
    (; sizex, sizey) = state.namelists.domain
    (; nray, cgz_max_tfc, rays, f_cor_nd) = state.wkb
    (; dxray, dkray, ddxray) = state.wkb.increments
    (; alphark, betark, stepfrac) = state.time
    lz = state.grid.lz
    (; k0, k1, j0, j1, i0, i1) = state.domain

    if (rkstage == 1)
        # ! initialize RK-tendencies at first RK stage
        dxray .= 0.0
        dkray .= 0.0
        ddxray .= 0.0
>>>>>>> 51467ca8
    end

    cgx_max = 0.0
    cgy_max = 0.0
    cgz_max = 0.0
    cgz_max_tfc .= 0.0

    kz0 = ifelse(case_wkb == 3, 0, 1)

    for kz in kz0:k1, jy in j0:j1, ix in i0:i1
        ijk = CartesianIndex(ix, jy, kz)
        nskip = 0

        if (nray[ijk] < 1)
            continue
        end

        for iray in 1:nray[ijk]
            rijk = CartesianIndex(iray, ijk)
            wnrk, wnrl, wnrm = get_wavenumbers(rijk, rays)
            wnrh = sqrt(wnrk^2 + wnrl^2)
            xr, yr, zr = get_positions(rijk, rays)
            dxr, dyr, dzr = get_physical_extents(rijk, rays)
            xr1 = xr - 0.5 * dxr
            xr2 = xr + 0.5 * dxr
            yr1 = yr - 0.5 * dyr
            yr2 = yr + 0.5 * dyr
            zr1 = zr - 0.5 * dzr
            zr2 = zr + 0.5 * dzr

            # !skip ray volumes that have left the domain
            if (case_wkb != 3)
                if (zr1 < state.grid.ztildetfc[ix, jy, -1])
                    nskip = nskip + 1
                    continue
                end
            end

            nnr = stratification(zr, 1)
            nnr1 = stratification(zr1, 1)
            nnr2 = stratification(zr2, 1)

            omir1 =
                branchr * sqrt(nnr1 * wnrh^2 + f_cor_nd^2 * wnrm^2) /
                sqrt(wnrh^2 + wnrm^2)

            omir =
                branchr * sqrt(nnr * wnrh^2 + f_cor_nd^2 * wnrm^2) /
                sqrt(wnrh^2 + wnrm^2)

            if (nnr2 <= 0.0)
                # print *, 'NNr2 =', NNr2, '<= 0.0 at'
                # print *, 'zr2 =', zr2, 'from'
                # print *, 'ray(iRay,ix,jy,kz)%z =', rays[rijk]%z
                # print *, 'ray(iRay,ix,jy,kz)%dzray =', rays[rijk]%dzray
                # print *, 'iRay,ix,jy,kz =', rijk
                exit()
            end

            if (wnrh <= 0.0)
                # print *, 'wnrh =', wnrh, '<= 0.0 from'
                # print *, 'wnrk =', wnrk
                # print *, 'wnrl =', wnrl
                # print *, 'iRay,ix,jy,kz =', rijk
                exit()
            end

            omir2 =
                branchr * sqrt(nnr2 * wnrh^2 + f_cor_nd^2 * wnrm^2) /
                sqrt(wnrh^2 + wnrm^2)

            rays.omega[rijk] = omir

            # ! intrinsic group velocities at the respective edges of
            # ! the ray volumes

            if (sizex > 1)
                # ! intrinsic group velocity in x direction not depending
                # ! on x
                cgirx = wnrk * (nnr - omir^2) / (omir * (wnrh^2 + wnrm^2))
            end

            if (sizey > 1)
                # ! intrinsic group velocity in y direction not depending
                # ! on y
                cgiry = wnrl * (nnr - omir^2) / (omir * (wnrh^2 + wnrm^2))
            end

            # ! intrinsic vertical group velocity depending on z
            # ! (via the stratification)
            cgirz1 =
                -wnrm * (omir1^2 - f_cor_nd^2) / (omir1 * (wnrh^2 + wnrm^2))
            cgirz2 =
                -wnrm * (omir2^2 - f_cor_nd^2) / (omir2 * (wnrh^2 + wnrm^2))

            ## until here everything is the same for single_column and transient
            if sizex > 1 && kz >= k0 && mode != SingleColumn()
                uxr1 = meanflow(xr1, yr, zr, var, 1)
                uxr2 = meanflow(xr2, yr, zr, var, 1)

                cgrx1 = cgirx + uxr1
                cgrx2 = cgirx + uxr2

                cgrx = 0.5 * (cgrx1 + cgrx2)

                F = cgrx
                dxray[1, rijk] = dt * F + alphark(rkstage) * dxray(1, rijk)
                rays.x[rijk] += betark(rkstage) * dxray[1, rijk]

                cgx_max = max(cgx_max, abs(cgrx))
            end

            if sizey > 1 && kz >= k0 && mode != SingleColumn()
                vyr1 = meanflow(xr, yr1, zr, var, 2)
                vyr2 = meanflow(xr, yr2, zr, var, 2)

                cgry1 = cgiry + vyr1
                cgry2 = cgiry + vyr2

                cgry = 0.5 * (cgry1 + cgry2)
                F = cgry
                dxray[2, rijk] = dt * F + alphark(rkstage) * dxray[2, rijk]
                rays.y[rijk] += betark(rkstage) * dxray[2, rijk]

                cgy_max = max(cgy_max, abs(cgry))
            end

            # !-----------------------------
            # !     vertical displacement
            # !-----------------------------

            # ! RK update

            # ! in line with the asymptotic results the vertcal wind is
            # ! NOT added to the intrinsic vertical group velocity
            # ! should one want to change this, one would also have to
            # ! take the vertical-wind gradient into account in the
            # ! prognostic equations for the wave number
            #
            cgrz1 = cgirz1
            cgrz2 = cgirz2

            cgrz = 0.5 * (cgrz1 + cgrz2)

            F = cgrz
            dxray[3, rijk] = dt * F + alphark[rkstage] * dxray[3, rijk]
            rays.z[rijk] += betark[rkstage] * dxray[3, rijk]

            cgz_max = max(cgz_max, abs(cgrz))

            cgz_max_tfc[ix, jy, kz] = max(cgz_max_tfc[ix, jy, kz], abs(cgrz))

            # !-------------------------------
            # !    change of wavenumber
            # !-------------------------------

            # ! wave refraction only above lz(0) + zmin_wkb
            if (zr > lz[0] + zmin_wkb)
                #   # ! RK procedure

                # TODO: we updated xr etc. what does fortran do here? make a copy or reference?
                dudxr = meanflow(xr, yr, zr, var, 11)
                dudyr = meanflow(xr, yr, zr, var, 12)
                dudzr = meanflow(xr, yr, zr, var, 13)

                dvdxr = meanflow(xr, yr, zr, var, 21)
                dvdyr = meanflow(xr, yr, zr, var, 22)
                dvdzr = meanflow(xr, yr, zr, var, 23)

                if (zr < lz[0] - dz)
                    # print *, 'ERROR IN setup_wkb: LOWER EDGE OF RAY  VOLUME', &
                    #     &rijk, 'TOO LOW'
                    exit()
                end

                if (zr < lz[0] - dz)
                    # print *, 'ERROR IN transport_rayvol: RAY VOLUME', iRay, ix, &
                    #     &jy, kz, 'TOO LOW'
                    exit()
                end

                dnndzr = stratification(zr, 2)

                dkdt = -dudxr * wnrk - dvdxr * wnrl
                dldt = -dudyr * wnrk - dvdyr * wnrl
                dmdt =
                    -dudzr * wnrk - dvdzr * wnrl -
                    wnrh^2 * dnndzr / (2.0 * omir + (wnrh^2 + wnrm^2))

                dkray[1, rijk] = dt * dkdt + alphark[rkstage] * dkray[1, rijk]
                dkray[2, rijk] = dt * dldt + alphark[rkstage] * dkray[2, rijk]
                dkray[3, rijk] = dt * dmdt + alphark[rkstage] * dkray[3, rijk]

                rays.k[rijk] += betark[rkstage] * dkray[1, rijk]
                rays.l[rijk] += betark[rkstage] * dkray[2, rijk]
                rays.m[rijk] += betark[rkstage] * dkray[3, rijk]

                # !----------------------------------------------
                # !    change of wave-number width of ray volumes
                # !----------------------------------------------

                # ! dk

                if (sizex > 1 && kz > 0 && mode != SingleColumn())
                    ddxdt = cgrx2 - cgrx1

                    ddxray[1, rijk] =
                        dt * ddxdt + alphark[rkstage] * ddxray[1, rijk]

                    rays.dxray[rijk] += betark[rkstage] * ddxray[1, rijk]

                    if (rays.dxray[rijk] <= 0.0)
                        # print *, 'dxray(', rijk, ') <= 0.0  ==> time &
                        #     &step too large?'
                        rays.dxray[rijk] *= -1
                    end

                    rays.dkray[rijk] = rays.area_xk[rijk] / rays.dxray[rijk]
                end

                # ! dl

                if (sizey > 1 && kz > 0 && mode != SingleColumn())
                    ddydt = cgry2 - cgry1

                    ddxray[2, rijk] =
                        dt * ddydt + alphark[rkstage] * ddxray[2, rijk]

                    rays.dyray[rijk] += betark[rkstage] * ddxray[2, rijk]

                    if (rays.dyray[rijk] <= 0.0)
                        # print *, 'dyray(', rijk, ') <= 0.0  ==> time &
                        #     &step too large?'
                        rays.dyray[rijk] *= -1
                    end

                    rays.dlray[rijk] = rays.area_yl[rijk] / rays.dyray[rijk]
                end

                # !dm

                ddzdt = cgrz2 - cgrz1

                ddxray[3, rijk] =
                    dt * ddzdt + alphark[rkstage] * ddxray[3, rijk]

                rays.dzray[rijk] += betark[rkstage] * ddxray[3, rijk]

                if (rays.dzray[rijk] <= 0.0)
                    # print *, 'dzray(', rijk, ') <= 0.0  ==> time step &
                    #     &too large?'
                    rays.dzray[rijk] *= -1
                end

                rays.dmray[rijk] = rays.area_zm[rijk] / rays.dzray[rijk]
            end

            # !-----------------------------------
            # ! update of the intrinsic frequency
            # !-----------------------------------

            wnrk = rays.k[rijk]
            wnrl = rays.l[rijk]
            wnrm = rays.m[rijk]

            wnrh = sqrt(wnrk^2 + wnrl^2)

            zr = rays.z[rijk]

            nnr = stratification(zr, 1)
            omir =
                branchr * sqrt(nnr * wnrh^2 + f_cor_nd^2 * wnrm^2) /
                sqrt(wnrh^2 + wnrm^2)

            rays.omega[rijk] = omir
            if (spongelayer && unifiedsponge)
                xr, yr, zr = get_positions(rijk, rays)
                alphasponge = 2.0 * interpolate_sponge(xr, yr, zr)
                betasponge = 1.0 / (1.0 + alphasponge * stepfrac[rkstage] * dt)
                rays.dens[rijk] *= betasponge
            end
        end # ray loop
        if (nskip > 0)
            # print *, nskip, 'r.v. skipped in transport_rayvol out of', &
            # &nRay(ix, jy, kz)
        end
    end # grid loop

    if (case_wkb == 3 && wkb_mode != SteadyState())
        orographic_source(var, ray, time, stepfrac(rkstage) * dt)
    end

    return
end

function transport_rayvol(
    state::State,
    dt::AbstractFloat,
    rkstage::Integer,
    wkb_mode::SteadyState,
)
<<<<<<< HEAD
  (; case_wkb, branchr, zmin_wkb) = state.namelists.wkb
  (; ztildetfc, jac) = state.grid
  (; sizex, sizey) = state.namelists.domain
  (; nray, cgz_max_tfc, rays, f_cor_nd) = state.wkb
  (; dxray, dkray, ddxray) = state.wkb.increments
  (; alphark, betark, stepfrac) = state.time
  lz = state.grid.lz
  (; k0, k1, j0, j1, i0, i1) = state.domain

  if (case_wkb == 3)
    orographic_source(var, ray, time, stepfrac[rkstage] * dt)
  end

  for kz in k0:k1, jy in j0:j1, ix in i0:i1
    # ! Set ray-volume count.
    nray[ix, jy, kz] = nray[ix, jy, kz - 1]

    # ! Set up saturation computation.
    integral1 = 0.0
    integral2 = 0.0
    m2b2 = 0.0
    m2b2k2 = 0.0
    # ! Loop over ray volumes.
    for iray in 1:nray(ix, jy, kz)
      rijk = CartesianIndex(iray, ix, jy, kz)
      # ! Prepare ray volume.
      copy_rayvolume!(rays, (iray, ix, jy, kz), (iray, ix, jy, kz - 1))

      # ! Skip modes with zero wave-action density.
      if rays.dens[iray, ix, jy, kz - 1] == 0
        continue
      end

      # ! Set vertical position (and extent).
      rays.z[rijk] =
        ztildetfc[ix, jy, kz - 1] + rays.z[iray, ix, jy, kz - 1] -
        ztildetfc[ix, jy, kz - 2] / jac[ix, jy, kz - 1] * jac[ix, jy, kz]
      rays.dzray[iray, ix, jy, kz] =
        rays.dzray[iray, ix, jy, kz - 1] * jac[ix, jy, kz] / jac[ix, jy, kz - 1]

      # ! Get horizontal wavenumbers.
      k, l, _ = get_wavenumbers(rijk, rays)
      wnrh = sqrt(k^2.0 + l^2.0)

      # ! Set reference level.
      kz0 = max(1, kz - 1)
      rijk0 = CartesianIndex(iray, ix, jy, kz, kz0)

      # ! Compute vertical group velocity at the level below.
      nn_nd = stratification(rays.z[rijk0], 1)
      omir = rays.omega[rijk0].omega

      if (branchr * omir > f_cor_nd && branchr * omir < sqrt(nn_nd))
        wnrm = rays.m[rijk0]
        cgirz0 =
          wnrm * (f_cor_nd^2 - nn_nd) * wnrh^2 / omir / (wnrh^2 + wnrm^2)^2
      else
        rays.dens[rijk0] = 0.0
        rays.dens[rijk] = 0.0
        continue
      end
      # ! Compute local intrinsic frequency, vertical
      # ! wavenumber and vertical group velocity.
      nn_nd = stratification(rays.z[rijk], 1)
      var = state.variables.predictands
      omir =
        -0.5 * (var.u[ix, jy, kz] + var.u[ix - 1, jy, kz]) * wnrk -
        0.5 * (var.v[ix, jy, kz] + var.v[ix, jy - 1, kz]) * wnrl
      if (branchr * omir > f_cor_nd && branchr * omir < sqrt(nn_nd))
        wnrm =
          -branchr * sqrt(wnrh^2 * (nn_nd - omir^2) / (omir^2 - f_cor_nd^2))
        cgirz =
          wnrm * (f_cor_nd^2 - NN_nd) * wnrh^2 / omir / (wnrh^2 + wnrm^2)^2
      else
        rays.dens[rijk0] = 0.0
        rays.dens[rijk] = 0.0
        continue
      end

      # ! Set local intrinsic frequency and vertical wavenumber.
      rays.omega[rijk] = omir
      rays.m[rijk] = wnrm

      # ! Set local wave action density.
      if (spongelayer && unifiedsponge)
        xr = rays.x[rijk]
        yr = rays.y[rijk]
        zr = rays.z[rijk]
        alphasponge = 2.0 * interpolate_sponge(xr, yr, zr)
        rays.dens[rijk] =
          1.0 / (1.0 + alphasponge / cgirz * (rays.z[rijk].z - rays.z[rijk0])) *
          cgirz0 *
          rays.dens[iray, ix, jy, kz0] / cgirz
      else
        rays.dens[rijk] = cgirz0 * rays.dens[iray, ix, jy, kz0] / cgirz
      end
      # ! Cycle if saturation scheme is turned off.
      if (!lsaturation)
        continue
      end

      # ! Get ray volume extents.
      dxr, dyr, dzr = get_physical_extents(rijk, rays)
      dwnrk, dwnrl, dwnrm = get_spectral_extents(rijk, rays)

      # ! Compute phase space factor.
      dzi = min(dzr, jac[ix, jy, kz] * dz)
      facpsp = dzi / jac[ix, jy, kz] / dz * dwnrm

      if (sizex > 1)
        dxi = min(dxr, dx)
        facpsp = facpsp * dxi / dx * dwnrk
      end
      if (sizey > 1)
        dyi = min(dyr, dy)
        facpsp = facpsp * dyi / dy * dwnrl
      end

      # ! Update saturation amplitude.
      integral1 = wnrh^2 * wnrm^2 / ((wnrh^2 + wnrm^2) * omir) * facpsp
      m2b2 =
        m2b2 +
        2.0 * nn_nd^2 / rhostrattfc[ix, jy, kz] * integral1 * rays.dens[rijk]

      integral2 = wnrh^2 * wnrm^2 / omir * facpsp
      m2b2k2 =
        m2b2k2 +
        2.0 * nn_nd^2 / rhostrattfc[ix, jy, kz] *
        integral2 *
        rays.dens[rijk] *
        jac[ix, jy, kz] *
        dz / cgirz
=======
    (; case_wkb, branchr, zmin_wkb) = state.namelists.wkb
    (; sizex, sizey) = state.namelists.domain
    (; nray, cgz_max_tfc, rays, f_cor_nd) = state.wkb
    (; dxray, dkray, ddxray) = state.wkb.increments
    (; alphark, betark, stepfrac) = state.time
    lz = state.grid.lz
    (; k0, k1, j0, j1, i0, i1) = state.domain
    if (case_wkb == 3)
        orographic_source(var, ray, time, stepFrac(RKStage) * dt)
>>>>>>> 51467ca8
    end

    for kz in k0:k1, jy in j0:j1, ix in i0:i1
        # ! Set ray-volume count.
        nray[ix, jy, kz] = nray[ix, jy, kz - 1]

        # ! Set up saturation computation.
        integral1 = 0.0
        integral2 = 0.0
        m2b2 = 0.0
        m2b2k2 = 0.0
        # ! Loop over ray volumes.
        for iray in 1:nray(ix, jy, kz)
            rijk = CartesianIndex(iray, ix, jy, kz)
            # ! Prepare ray volume.
            copy_rayvolume!(rays, (iray, ix, jy, kz), (iray, ix, jy, kz - 1))

            # ! Skip modes with zero wave-action density.
            if rays.dens[iray, ix, jy, kz - 1] == 0
                continue
            end

            # ! Set vertical position (and extent).
            rays.z[rijk] =
                ztildetfc[ix, jy, kz - 1] + rays.z[iray, ix, jy, kz - 1] -
                ztildetfc[ix, jy, kz - 2] / jac[ix, jy, kz - 1] *
                jac[ix, jy, kz]
            rays.dzray[iray, ix, jy, kz] =
                rays.dzray[iray, ix, jy, kz - 1] * jac[ix, jy, kz] /
                jac[ix, jy, kz - 1]

            # ! Get horizontal wavenumbers.
            k, l, _ = wavenumbers(rijk, rays)
            wnrh = sqrt(k^2.0 + l^2.0)

            # ! Set reference level.
            kz0 = max(1, kz - 1)
            rijk0 = CartesianIndex(iray, ix, jy, kz, kz0)
            # ! Compute vertical group velocity at the level below.
            nn_nd = stratification(rays.z[rijk0], 1)
            omir = rays.omega[rijk0].omega

            if (branchr * omir > f_cor_nd && branchr * omir < sqrt(nn_nd))
                wnrm = rays.m[rijk0]
                cgirz0 =
                    wnrm * (f_cor_nd^2 - nn_nd) * wnrh^2 / omir /
                    (wnrh^2 + wnrm^2)^2
            else
                rays.dens[rijk0] = 0.0
                rays.dens[rijk] = 0.0
                continue
            end
            # ! Compute local intrinsic frequency, vertical
            # ! wavenumber and vertical group velocity.
            nn_nd = stratification(rays.z[rijk], 1)
            omir =
                -0.5 * (var.u[ix, jy, kz] + var.u[ix - 1, jy, kz]) * wnrk -
                0.5 * (var.v[ix, jy, kz] + var.v[ix, jy - 1, kz]) * wnrl
            if (branchr * omir > f_cor_nd && branchr * omir < sqrt(nn_nd))
                wnrm =
                    -branchr *
                    sqrt(wnrh^2 * (nn_nd - omir^2) / (omir^2 - f_cor_nd^2))
                cgirz =
                    wnrm * (f_cor_nd^2 - NN_nd) * wnrh^2 / omir /
                    (wnrh^2 + wnrm^2)^2
            else
                rays.dens[rijk0] = 0.0
                rays.dens[rijk] = 0.0
                continue
            end

            # ! Set local intrinsic frequency and vertical wavenumber.
            rays.omega[rijk] = omir
            rays.m[rijk] = wnrm

            # ! Set local wave action density.
            if (spongeLayer && unifiedSponge)
                xr = rays.x[rijk]
                yr = rays.y[rijk]
                zr = rays.z[rijk]
                alphasponge = 2.0 * interpolate_sponge(xr, yr, zr)
                rays.dens[rijk] =
                    1.0 / (
                        1.0 +
                        alphaSponge / cgirz * (rays.z[rijk].z - rays.z[rijk0])
                    ) *
                    cgirz0 *
                    rays.dens[iray, ix, jy, kz0] / cgirz
            else
                rays.dens[rijk] = cgirz0 * rays.dens[iray, ix, jy, kz0] / cgirz
            end
            # ! Cycle if saturation scheme is turned off.
            if (!lsaturation)
                continue
            end

            # ! Get ray volume extents.
            dxr, dyr, dzr = get_physical_extents(rijk, rays)
            dwnrk, dwnrl, dwnrm = get_spectral_extents(rijk, rays)

            # ! Compute phase space factor.
            dzi = min(dzr, jac[ix, jy, kz] * dz)
            facpsp = dzi / jac[ix, jy, kz] / dz * dwnrm

            if (sizex > 1)
                dxi = min(dxr, dx)
                facpsp = facpsp * dxi / dx * dwnrk
            end
            if (sizey > 1)
                dyi = min(dyr, dy)
                facpsp = facpsp * dyi / dy * dwnrl
            end

            # ! Update saturation amplitude.
            integral1 = wnrh^2 * wnrm^2 / ((wnrh^2 + wnrm^2) * omir) * facpsp
            m2b2 =
                m2b2 +
                2.0 * nn_nd^2 / rhostrattfc[ix, jy, kz] *
                integral1 *
                rays.dens[rijk]

            integral2 = wnrh^2 * wnrm^2 / omir * facpsp
            m2b2k2 =
                m2b2k2 +
                2.0 * nn_nd^2 / rhostrattfc[ix, jy, kz] *
                integral2 *
                rays.dens[rijk] *
                jac[ix, jy, kz] *
                dz / cgirz
        end
        # ! Compute diffusion coefficient
        nn_nd = stratification(ztfc[ix, jy, kz], 1)
        if (m2b2k2 == 0.0 || m2b2 < alpha_sat^2 * nn_nd^2)
            diffusion = 0.0
        else
            diffusion = (m2b2 - alpha_sat^2 * nn_nd^2) / (2.0 * m2b2k2)
        end
        # ! Reduce wave action density.
        for iray in 1:nray(ix, jy, kz)
            if (!lsaturation)
                continue
            end
            if (rays.dens[rijk] == 0.0)
                continue
            end
            wnrk = rays.k[rijk]
            wnrl = rays.l[rijk]
            wnrm = rays.m[rijk]
            wnrh = sqrt(wnrk^2 + wnrl^2)
            nn_nd = stratification(rays.z[rijk], 1)
            omir = rays.omega[rijk]
            if (branchr * omir > f_cor_nd && branchr * omir < sqrt(nn_nd))
                cgirz =
                    wnrm * (f_cor_nd^2 - nn_nd) * wnrh^2 / omir /
                    (wnrh^2 + wnrm^2)^2
            else
                rays.dens[iray, ix, jy, kz0] = 0.0
                rays.dens[rijk].dens = 0.0
                continue
            end
            rays.dens[rijk] =
                rays[rijk].dens * max(
                    0.0,
                    1.0 -
                    jac[x, jy, kz] * dz / cgirz *
                    2.0 *
                    diffusion *
                    (wnrh^2 + wnrm^2),
                )
        end
    end
    if (sizex > 1)
        setboundary_rayvol_x(ray)
    end
    if (sizey > 1)
        setboundary_rayvol_y(ray)
    end
<<<<<<< HEAD
  end
  if (sizex > 1)
    setboundary_rayvol_x(rays)
  end
  if (sizey > 1)
    setboundary_rayvol_y(rays)
  end

  return
=======

    return
>>>>>>> 51467ca8
end<|MERGE_RESOLUTION|>--- conflicted
+++ resolved
@@ -10,37 +10,6 @@
     rkstage::Integer,
     wkb_mode::Union{SingleColumn, MultiColumn},
 )
-<<<<<<< HEAD
-  (; case_wkb, branchr, zmin_wkb) = state.namelists.wkb
-  (; sizex, sizey) = state.namelists.domain
-  (; nray, rays) = state.wkb
-  f_cor_nd = state.atmosphere.f_cor_nd
-  (; dxray, dkray, ddxray) = state.wkb.increments
-  (; alphark, betark, stepfrac) = state.time
-  lz = state.grid.lz
-  (; k0, k1, j0, j1, i0, i1) = state.domain
-
-  if (rkstage == 1)
-    # ! initialize RK-tendencies at first RK stage
-    dxray .= 0.0
-    dkray .= 0.0
-    ddxray .= 0.0
-  end
-
-  cgx_max = 0.0
-  cgy_max = 0.0
-  cgz_max = 0.0
-  cgz_max_tfc = zeros(i0:i1, j0:j1, k0:k1)
-
-  kz0 = ifelse(case_wkb == 3, 0, 1)
-
-  for kz in kz0:k1, jy in j0:j1, ix in i0:i1
-    ijk = CartesianIndex(ix, jy, kz)
-    nskip = 0
-
-    if (nray[ijk] < 1)
-      continue
-=======
     (; case_wkb, branchr, zmin_wkb) = state.namelists.wkb
     (; sizex, sizey) = state.namelists.domain
     (; nray, cgz_max_tfc, rays, f_cor_nd) = state.wkb
@@ -54,7 +23,6 @@
         dxray .= 0.0
         dkray .= 0.0
         ddxray .= 0.0
->>>>>>> 51467ca8
     end
 
     cgx_max = 0.0
@@ -356,140 +324,6 @@
     rkstage::Integer,
     wkb_mode::SteadyState,
 )
-<<<<<<< HEAD
-  (; case_wkb, branchr, zmin_wkb) = state.namelists.wkb
-  (; ztildetfc, jac) = state.grid
-  (; sizex, sizey) = state.namelists.domain
-  (; nray, cgz_max_tfc, rays, f_cor_nd) = state.wkb
-  (; dxray, dkray, ddxray) = state.wkb.increments
-  (; alphark, betark, stepfrac) = state.time
-  lz = state.grid.lz
-  (; k0, k1, j0, j1, i0, i1) = state.domain
-
-  if (case_wkb == 3)
-    orographic_source(var, ray, time, stepfrac[rkstage] * dt)
-  end
-
-  for kz in k0:k1, jy in j0:j1, ix in i0:i1
-    # ! Set ray-volume count.
-    nray[ix, jy, kz] = nray[ix, jy, kz - 1]
-
-    # ! Set up saturation computation.
-    integral1 = 0.0
-    integral2 = 0.0
-    m2b2 = 0.0
-    m2b2k2 = 0.0
-    # ! Loop over ray volumes.
-    for iray in 1:nray(ix, jy, kz)
-      rijk = CartesianIndex(iray, ix, jy, kz)
-      # ! Prepare ray volume.
-      copy_rayvolume!(rays, (iray, ix, jy, kz), (iray, ix, jy, kz - 1))
-
-      # ! Skip modes with zero wave-action density.
-      if rays.dens[iray, ix, jy, kz - 1] == 0
-        continue
-      end
-
-      # ! Set vertical position (and extent).
-      rays.z[rijk] =
-        ztildetfc[ix, jy, kz - 1] + rays.z[iray, ix, jy, kz - 1] -
-        ztildetfc[ix, jy, kz - 2] / jac[ix, jy, kz - 1] * jac[ix, jy, kz]
-      rays.dzray[iray, ix, jy, kz] =
-        rays.dzray[iray, ix, jy, kz - 1] * jac[ix, jy, kz] / jac[ix, jy, kz - 1]
-
-      # ! Get horizontal wavenumbers.
-      k, l, _ = get_wavenumbers(rijk, rays)
-      wnrh = sqrt(k^2.0 + l^2.0)
-
-      # ! Set reference level.
-      kz0 = max(1, kz - 1)
-      rijk0 = CartesianIndex(iray, ix, jy, kz, kz0)
-
-      # ! Compute vertical group velocity at the level below.
-      nn_nd = stratification(rays.z[rijk0], 1)
-      omir = rays.omega[rijk0].omega
-
-      if (branchr * omir > f_cor_nd && branchr * omir < sqrt(nn_nd))
-        wnrm = rays.m[rijk0]
-        cgirz0 =
-          wnrm * (f_cor_nd^2 - nn_nd) * wnrh^2 / omir / (wnrh^2 + wnrm^2)^2
-      else
-        rays.dens[rijk0] = 0.0
-        rays.dens[rijk] = 0.0
-        continue
-      end
-      # ! Compute local intrinsic frequency, vertical
-      # ! wavenumber and vertical group velocity.
-      nn_nd = stratification(rays.z[rijk], 1)
-      var = state.variables.predictands
-      omir =
-        -0.5 * (var.u[ix, jy, kz] + var.u[ix - 1, jy, kz]) * wnrk -
-        0.5 * (var.v[ix, jy, kz] + var.v[ix, jy - 1, kz]) * wnrl
-      if (branchr * omir > f_cor_nd && branchr * omir < sqrt(nn_nd))
-        wnrm =
-          -branchr * sqrt(wnrh^2 * (nn_nd - omir^2) / (omir^2 - f_cor_nd^2))
-        cgirz =
-          wnrm * (f_cor_nd^2 - NN_nd) * wnrh^2 / omir / (wnrh^2 + wnrm^2)^2
-      else
-        rays.dens[rijk0] = 0.0
-        rays.dens[rijk] = 0.0
-        continue
-      end
-
-      # ! Set local intrinsic frequency and vertical wavenumber.
-      rays.omega[rijk] = omir
-      rays.m[rijk] = wnrm
-
-      # ! Set local wave action density.
-      if (spongelayer && unifiedsponge)
-        xr = rays.x[rijk]
-        yr = rays.y[rijk]
-        zr = rays.z[rijk]
-        alphasponge = 2.0 * interpolate_sponge(xr, yr, zr)
-        rays.dens[rijk] =
-          1.0 / (1.0 + alphasponge / cgirz * (rays.z[rijk].z - rays.z[rijk0])) *
-          cgirz0 *
-          rays.dens[iray, ix, jy, kz0] / cgirz
-      else
-        rays.dens[rijk] = cgirz0 * rays.dens[iray, ix, jy, kz0] / cgirz
-      end
-      # ! Cycle if saturation scheme is turned off.
-      if (!lsaturation)
-        continue
-      end
-
-      # ! Get ray volume extents.
-      dxr, dyr, dzr = get_physical_extents(rijk, rays)
-      dwnrk, dwnrl, dwnrm = get_spectral_extents(rijk, rays)
-
-      # ! Compute phase space factor.
-      dzi = min(dzr, jac[ix, jy, kz] * dz)
-      facpsp = dzi / jac[ix, jy, kz] / dz * dwnrm
-
-      if (sizex > 1)
-        dxi = min(dxr, dx)
-        facpsp = facpsp * dxi / dx * dwnrk
-      end
-      if (sizey > 1)
-        dyi = min(dyr, dy)
-        facpsp = facpsp * dyi / dy * dwnrl
-      end
-
-      # ! Update saturation amplitude.
-      integral1 = wnrh^2 * wnrm^2 / ((wnrh^2 + wnrm^2) * omir) * facpsp
-      m2b2 =
-        m2b2 +
-        2.0 * nn_nd^2 / rhostrattfc[ix, jy, kz] * integral1 * rays.dens[rijk]
-
-      integral2 = wnrh^2 * wnrm^2 / omir * facpsp
-      m2b2k2 =
-        m2b2k2 +
-        2.0 * nn_nd^2 / rhostrattfc[ix, jy, kz] *
-        integral2 *
-        rays.dens[rijk] *
-        jac[ix, jy, kz] *
-        dz / cgirz
-=======
     (; case_wkb, branchr, zmin_wkb) = state.namelists.wkb
     (; sizex, sizey) = state.namelists.domain
     (; nray, cgz_max_tfc, rays, f_cor_nd) = state.wkb
@@ -499,7 +333,6 @@
     (; k0, k1, j0, j1, i0, i1) = state.domain
     if (case_wkb == 3)
         orographic_source(var, ray, time, stepFrac(RKStage) * dt)
->>>>>>> 51467ca8
     end
 
     for kz in k0:k1, jy in j0:j1, ix in i0:i1
@@ -677,18 +510,6 @@
     if (sizey > 1)
         setboundary_rayvol_y(ray)
     end
-<<<<<<< HEAD
-  end
-  if (sizex > 1)
-    setboundary_rayvol_x(rays)
-  end
-  if (sizey > 1)
-    setboundary_rayvol_y(rays)
-  end
-
-  return
-=======
 
     return
->>>>>>> 51467ca8
 end