--- conflicted
+++ resolved
@@ -1,8 +1,3 @@
-<<<<<<< HEAD
-function transport_rayvol(dt, rkstage, state, mode::AbstractWKBMode)
-  (; case_wkb, branchr, zmin_wkb_dim) = state.namelists.wkb
-  zmin_wkb = zmin_wkb_dim # TODO: this is likely wrong?
-=======
 function transport_rayvol(state::State, dt::AbstractFloat, rkstage::Integer)
   (; wkb_mode) = state.namelists.wkb
   transport_rayvol(state, dt, rkstage, wkb_mode)
@@ -16,7 +11,6 @@
   wkb_mode::Union{SingleColumn, Multicolumn},
 )
   (; case_wkb, branchr, zmin_wkb) = state.namelists.wkb
->>>>>>> 1461edf9
   (; sizex, sizey) = state.namelists.domain
   (; nray, rays) = state.wkb
   f_cor_nd = state.atmosphere.f_cor_nd
@@ -46,8 +40,6 @@
     if (nray[ijk] < 1)
       continue
     end
-
-
 
     for iray in 1:nray[ijk]
       rijk = CartesianIndex(iray, ijk)
@@ -315,11 +307,7 @@
     end
   end # grid loop
 
-<<<<<<< HEAD
-  if (case_wkb == 3)
-=======
   if (case_wkb == 3 && wkb_mode != SteadyState())
->>>>>>> 1461edf9
     orographic_source(var, ray, time, stepfrac(rkstage) * dt)
   end
 
