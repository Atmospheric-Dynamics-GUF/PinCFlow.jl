--- conflicted
+++ resolved
@@ -1,15 +1,5 @@
-<<<<<<< HEAD
-abstract type AbstractDir end
-struct xDir <: AbstractDir end
-struct yDir <: AbstractDir end
-struct zDir <: AbstractDir end
-
-function as_index(dir::AbstractDir)
-if dir == xDir()
-=======
 function dir_to_int(dir::AbstractDir)
   if dir == xDir()
->>>>>>> 517f1d95
     return 1
   elseif dir == yDir()
     return 2
@@ -18,16 +8,6 @@
   end
 end
 
-<<<<<<< HEAD
-function size(domain, dir)
-    if dir == xDir()
-        return domain.sizex
-    elseif dir == yDir()
-        return domain.sizey
-    elseif dir == zDir()
-        return domain.sizez
-    end
-=======
 function domainsize(domain, dir)
   if dir == xDir()
     return domain.sizex
@@ -36,7 +16,6 @@
   elseif dir == zDir()
     return domain.sizez
   end
->>>>>>> 517f1d95
 end
 
 function interp_meanflow(xr, yr, zr, var, dir::xDir)
@@ -120,32 +99,7 @@
   return (cgx_max, cgy_max, cgz_max)
 end
 
-<<<<<<< HEAD
-function intrinsic_group_velocity(domain)
-    sizex, sizey, sizez = size(domain)
-
-    if (sizex > 1)
-      # ! intrinsic group velocity in x direction not depending
-      # ! on x
-      cgirx = wnrk * (nnr - omir^2) / (omir * (wnrh^2 + wnrm^2))
-    end
-
-    if (sizey > 1)
-      # ! intrinsic group velocity in y direction not depending
-      # ! on y
-      cgiry = wnrl * (nnr - omir^2) / (omir * (wnrh^2 + wnrm^2))
-    end
-
-    cgirz1 = -wnrm * (omir1^2 - f_cor_nd^2) / (omir1 * (wnrh^2 + wnrm^2))
-    cgirz2 = -wnrm * (omir2^2 - f_cor_nd^2) / (omir2 * (wnrh^2 + wnrm^2))
-
-    return cgrz
-end
-
-
-
-=======
->>>>>>> 517f1d95
+
 function transport_unsteady(rkstage, state)
   # ! initialize RK-tendencies at first RK stage
   (; case_wkb) = state.namelists.wkb
@@ -164,11 +118,7 @@
 
   kz0 = ifelse(case_wkb == 3, 0, 1)
 
-<<<<<<< HEAD
-  for kz in kz0:nz, jy = 1:ny, ix = 1:nx
-=======
   for kz in kz0:nz, jy in 1:ny, ix in 1:nx
->>>>>>> 517f1d95
     ijk = CartesianIndex(ix, jy, kz)
     nskip = 0
 
@@ -196,7 +146,7 @@
         end
       end
 
-      nnr = stratification(zr, 1 )
+      nnr = stratification(zr, 1)
       nnr1 = stratification(zr1, 1)
       nnr2 = stratification(zr2, 1)
 
@@ -424,7 +374,7 @@
     for iRay in 1:nray(ix, jy, kz)
 
       # ! Prepare ray volume.
-      ray[rijk] = ray[rijk - 1]
+      ray[rijk] = ray[rijk-1]
 
       # ! Skip modes with zero wave-action density.
       if (ray(rijk - 1).dens == 0.0)
