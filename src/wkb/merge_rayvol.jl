--- conflicted
+++ resolved
@@ -338,13 +338,8 @@
 end
 
 function merge_rayvol!(rays, state::State)
-<<<<<<< HEAD
-  (; sizex, sizey, i0, i1, j0, j1, k0, k1) = state.domain
-  (; nray, nray_max, rays) = state.wkb
-=======
     (; sizex, sizey, i0, i1, j0, j1, k0, k1) = state.domain
     (; nray, nray_max, rays) = state.wkb
->>>>>>> 51467ca8
 
     @views nray_before = sum(nray[i0:i1, j0:j1, k0:k1])
     nray_before = MPI.Allreduce(nray_before, +, comm)
@@ -357,18 +352,11 @@
             continue
         end
 
-<<<<<<< HEAD
-    volume_intervals = compute_intervals(ijk, rays, nray, state.domain)
-    generate_merged_rvs!(nr_merge, ijk, volume_intervals, rays, domain)
-    replace_rayvolumes!(rays, ijk, nr_merge, nray_max)
-  end
-=======
         volume_intervals = compute_intervals(ijk, rays, nray, state.domain)
 
         generate_merged_rvs!(nr_merge, ijk, volume_intervals, rays, domain)
         replace_rayvolumes!(rays, ijk, nr_merge, nray_max)
     end
->>>>>>> 51467ca8
 
     # total number of rays after merge
     @views nray_after = sum(nray[i0:i1, j0:j1, k0:k1])
