"""
```julia
create_output(state::State)
```

Create an HDF5 output file with one dataset for each variable.

The dimensions of the datasets are set to those of the domain, whereas the chunks are set to the dimensions of the MPI subdomains, in preparation for parallel output. Datasets for the grid, i.e. the fields `x`, `y` and `ztfc` of `state.grid`, the time and the fields of `state.atmosphere` are always created, regardless of the specifications in `state.namelists.output`. The one exception to this is the Boussinesq mode, in which no datasets are created for the fields of `state.atmosphere`, since they do not have a spatial dependence.

# Arguments

  - `state`: Model state.
"""
function create_output end

function create_output(state::State)
    (; sizex, sizey, sizez, npx, npy, npz) = state.namelists.domain
    (; prepare_restart, save_ray_volumes, output_variables, output_file) =
        state.namelists.output
    (; model, testcase) = state.namelists.setting
    (; comm) = state.domain
    (; nray_max) = state.wkb
    (; compute_cloudcover) = state.namelists.ice
    (; nxnscxx, nynscyy, nznsczz) = state.ice.subgrid

    # Set the chunk dimensions.
    cr = nray_max
    cx = div(sizex, npx)
    cy = div(sizey, npy)
    cz = div(sizez, npz)
    ct = 1

    # Prepare the output.
    h5open(output_file, "w", comm) do file

        # Create datasets for the dimensions.
        create_dataset(file, "x", datatype(Float32), dataspace((sizex,)))
        create_dataset(file, "y", datatype(Float32), dataspace((sizey,)))
        create_dataset(
            file,
            "z",
            datatype(Float32),
            dataspace((sizex, sizey, sizez));
            chunk = (cx, cy, cz),
        )
        #changes for cloudcover
        if !(typeof(state.namelists.ice.icesetup) <: NoIce) &&compute_cloudcover == 2
            (; sizex2, sizey2, sizez2) = state.ice.subgrid
            
            cx2 = div(sizex2, npx)
            cy2 = div(sizey2, npy)
            cz2 = div(sizez2, npz)

            create_dataset(file, "x2", datatype(Float32), dataspace((sizex2,)))
            create_dataset(file, "y2", datatype(Float32), dataspace((sizey2,)))

            create_dataset(
                file,
                "z2", 
                datatype(Float32),
                dataspace((sizex2, sizey2, sizez2));
                chunk = (cx2, cy2, cz2),
            )
        end
        
        create_dataset(
            file,
            "t",
            datatype(Float32),
            dataspace((0,), (-1,));
            chunk = (ct,),
        )

        # Create datasets for the background.
        if model != Boussinesq()
            for label in ("rhobar", "thetabar")
                create_dataset(
                    file,
                    label,
                    datatype(Float32),
                    dataspace((sizex, sizey, sizez));
                    chunk = (cx, cy, cz),
                )
            end

            if model == Compressible()
                for label in ("n2", "p")
                    create_dataset(
                        file,
                        label,
                        datatype(Float32),
                        dataspace(
                            (sizex, sizey, sizez, 0),
                            (sizex, sizey, sizez, -1),
                        );
                        chunk = (cx, cy, cz, ct),
                    )
                end
            else
                for label in ("n2", "p")
                    create_dataset(
                        file,
                        label,
                        datatype(Float32),
                        dataspace((sizex, sizey, sizez));
                        chunk = (cx, cy, cz),
                    )
                end
            end
        end

        # Create datasets for the prognostic variables.
        if prepare_restart || :rhop in output_variables
            create_dataset(
                file,
                "rhop",
                datatype(Float32),
                dataspace((sizex, sizey, sizez, 0), (sizex, sizey, sizez, -1));
                chunk = (cx, cy, cz, ct),
            )
        end
        if :u in output_variables
            create_dataset(
                file,
                "u",
                datatype(Float32),
                dataspace((sizex, sizey, sizez, 0), (sizex, sizey, sizez, -1));
                chunk = (cx, cy, cz, ct),
            )
        end
        if prepare_restart || :us in output_variables
            create_dataset(
                file,
                "us",
                datatype(Float32),
                dataspace((sizex, sizey, sizez, 0), (sizex, sizey, sizez, -1));
                chunk = (cx, cy, cz, ct),
            )
        end
        if :v in output_variables
            create_dataset(
                file,
                "v",
                datatype(Float32),
                dataspace((sizex, sizey, sizez, 0), (sizex, sizey, sizez, -1));
                chunk = (cx, cy, cz, ct),
            )
        end
        if prepare_restart || :vs in output_variables
            create_dataset(
                file,
                "vs",
                datatype(Float32),
                dataspace((sizex, sizey, sizez, 0), (sizex, sizey, sizez, -1));
                chunk = (cx, cy, cz, ct),
            )
        end
        if :w in output_variables
            create_dataset(
                file,
                "w",
                datatype(Float32),
                dataspace((sizex, sizey, sizez, 0), (sizex, sizey, sizez, -1));
                chunk = (cx, cy, cz, ct),
            )
        end
        if :ws in output_variables
            create_dataset(
                file,
                "ws",
                datatype(Float32),
                dataspace((sizex, sizey, sizez, 0), (sizex, sizey, sizez, -1));
                chunk = (cx, cy, cz, ct),
            )
        end
        if :wtfc in output_variables
            create_dataset(
                file,
                "wtfc",
                datatype(Float32),
                dataspace((sizex, sizey, sizez, 0), (sizex, sizey, sizez, -1));
                chunk = (cx, cy, cz, ct),
            )
        end
        if prepare_restart || :wstfc in output_variables
            create_dataset(
                file,
                "wstfc",
                datatype(Float32),
                dataspace((sizex, sizey, sizez, 0), (sizex, sizey, sizez, -1));
                chunk = (cx, cy, cz, ct),
            )
        end
        if :thetap in output_variables
            create_dataset(
                file,
                "thetap",
                datatype(Float32),
                dataspace((sizex, sizey, sizez, 0), (sizex, sizey, sizez, -1));
                chunk = (cx, cy, cz, ct),
            )
        end
        if prepare_restart || :pip in output_variables
            create_dataset(
                file,
                "pip",
                datatype(Float32),
                dataspace((sizex, sizey, sizez, 0), (sizex, sizey, sizez, -1));
                chunk = (cx, cy, cz, ct),
            )
        end

        if !(typeof(state.namelists.tracer.tracersetup) <: NoTracer)
            for field in fieldnames(TracerPredictands)
                create_dataset(
                    file,
                    string(field),
                    datatype(Float32),
                    dataspace(
                        (sizex, sizey, sizez, 0),
                        (sizex, sizey, sizez, -1),
                    );
                    chunk = (cx, cy, cz, ct),
                )
            end
        end

<<<<<<< HEAD
=======
        if !(typeof(state.namelists.ice.icesetup) <: NoIce)
            for field in fieldnames(IcePredictands)
                create_dataset(
                    file,
                    string(field),
                    datatype(Float32),
                    dataspace(
                        (sizex, sizey, sizez, 0),
                        (sizex, sizey, sizez, -1),
                    );
                    chunk = (cx, cy, cz, ct),
                )
            end            
        end

        if !(typeof(state.namelists.ice.icesetup) <: NoIce)
            for field in fieldnames(IceAuxiliaries)
                create_dataset(
                    file,
                    string(field),
                    datatype(Float32),
                    dataspace(
                        (sizex, sizey, sizez, 0),
                        (sizex, sizey, sizez, -1),
                    );
                    chunk = (cx, cy, cz, ct),
                )
            end            
        end

        if !(typeof(state.namelists.turbulence.turbulencesetup) <: NoTurbulence)
            for field in fieldnames(TurbulencePredictands)
                create_dataset(
                    file,
                    string(field),
                    datatype(Float32),
                    dataspace(
                        (sizex, sizey, sizez, 0),
                        (sizex, sizey, sizez, -1),
                    );
                    chunk = (cx, cy, cz, ct),
                )
            end
        end

>>>>>>> 34842713
        # Create datasets for WKB variables.
        if typeof(testcase) <: AbstractWKBTestCase

            # Create datasets for ray-volume properties.
            if prepare_restart || save_ray_volumes
                for field in (
                    "xr",
                    "yr",
                    "zr",
                    "dxr",
                    "dyr",
                    "dzr",
                    "kr",
                    "lr",
                    "mr",
                    "dkr",
                    "dlr",
                    "dmr",
                    "nr",
                )
                    create_dataset(
                        file,
                        field,
                        datatype(Float32),
                        dataspace(
                            (nray_max, sizex, sizey, sizez + 1, 0),
                            (nray_max, sizex, sizey, sizez + 1, -1),
                        );
                        chunk = (cr, cx, cy, cz, ct),
                    )
                end
            end

            # Create datasets for GW tendencies.
            for field in (:dudt, :dvdt, :dthetadt)
                if field in output_variables
                    create_dataset(
                        file,
                        string(field),
                        datatype(Float32),
                        dataspace(
                            (sizex, sizey, sizez, 0),
                            (sizex, sizey, sizez, -1),
                        );
                        chunk = (cx, cy, cz, ct),
                    )
                end
            end
        end

        # Return.
        return
    end

    # Return.
    return
end<|MERGE_RESOLUTION|>--- conflicted
+++ resolved
@@ -225,8 +225,6 @@
             end
         end
 
-<<<<<<< HEAD
-=======
         if !(typeof(state.namelists.ice.icesetup) <: NoIce)
             for field in fieldnames(IcePredictands)
                 create_dataset(
@@ -257,22 +255,6 @@
             end            
         end
 
-        if !(typeof(state.namelists.turbulence.turbulencesetup) <: NoTurbulence)
-            for field in fieldnames(TurbulencePredictands)
-                create_dataset(
-                    file,
-                    string(field),
-                    datatype(Float32),
-                    dataspace(
-                        (sizex, sizey, sizez, 0),
-                        (sizex, sizey, sizez, -1),
-                    );
-                    chunk = (cx, cy, cz, ct),
-                )
-            end
-        end
-
->>>>>>> 34842713
         # Create datasets for WKB variables.
         if typeof(testcase) <: AbstractWKBTestCase
 
