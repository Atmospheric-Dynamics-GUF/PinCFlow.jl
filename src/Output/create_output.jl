"""
```julia
create_output(state::State)
```

Create an HDF5 output file with one dataset for each variable.

The dimensions of the datasets are set to those of the domain, whereas the chunks are set to the dimensions of the MPI subdomains, in preparation for parallel output. Datasets for the grid, i.e. the fields `x`, `y` and `zc` of `state.grid`, the time and the fields of `state.atmosphere` are always created, regardless of the specifications in `state.namelists.output`. The one exception to this is the Boussinesq mode, in which no datasets are created for the fields of `state.atmosphere`, since they do not have a spatial dependence.

# Arguments

  - `state`: Model state.
"""
function create_output end

function create_output(state::State)
<<<<<<< HEAD
	(; x_size, y_size, z_size, npx, npy, npz) = state.namelists.domain
	(; prepare_restart, save_ray_volumes, output_variables, output_file) =
		state.namelists.output
	(; model, test_case) = state.namelists.setting
	(; comm) = state.domain
	(; nray_max) = state.wkb
	(; nxnscxx, nynscyy, nznsczz) = state.ice.subgrid
=======
    (; x_size, y_size, z_size, npx, npy, npz) = state.namelists.domain
    (; prepare_restart, save_ray_volumes, output_variables, output_file) =
        state.namelists.output
    (; model) = state.namelists.atmosphere
    (; wkb_mode) = state.namelists.wkb
    (; comm) = state.domain
    (; nray_max) = state.wkb
>>>>>>> cf395edb

	# Set the chunk dimensions.
	cr = nray_max
	cx = div(x_size, npx)
	cy = div(y_size, npy)
	cz = div(z_size, npz)
	ct = 1

	# Prepare the output.
	h5open(output_file, "w", comm) do file

        # Create datasets for the dimensions.
        create_dataset(file, "x", datatype(Float32), dataspace((x_size,)))
        create_dataset(file, "y", datatype(Float32), dataspace((y_size,)))
        create_dataset(
            file,
            "z",
            datatype(Float32),
            dataspace((x_size, y_size, z_size));
            chunk = (cx, cy, cz),
        )
        create_dataset(
            file,
            "ztilde",
            datatype(Float32),
            dataspace((x_size, y_size, z_size + 1));
            chunk = (cx, cy, cz),
        )
        create_dataset(
            file,
            "t",
            datatype(Float32),
            dataspace((0,), (-1,));
            chunk = (ct,),
        )
		#changes for cloudcover
		if !(typeof(state.namelists.ice.icesetup) <: NoIce) && state.namelists.ice.cloudcover isa CloudCoverOn

			(; sizex2, sizey2, sizez2) = state.ice.subgrid

			cx2 = div(sizex2, npx)
			cy2 = div(sizey2, npy)
			cz2 = div(sizez2, npz)

			create_dataset(file, "x2", datatype(Float32), dataspace((sizex2,)))
			create_dataset(file, "y2", datatype(Float32), dataspace((sizey2,)))

			create_dataset(
				file,
				"z2",
				datatype(Float32),
				dataspace((sizex2, sizey2, sizez2));
				chunk = (cx2, cy2, cz2),
			)
		end

		# Create datasets for the background.
		if model != Boussinesq()
			for label in ("rhobar", "thetabar", "n2")
				create_dataset(
					file,
					label,
					datatype(Float32),
					dataspace((x_size, y_size, z_size));
					chunk = (cx, cy, cz),
				)
			end

<<<<<<< HEAD
			if model == Compressible()
				create_dataset(
					file,
					"p",
					datatype(Float32),
					dataspace(
						(x_size, y_size, z_size, 0),
						(x_size, y_size, z_size, -1),
					);
					chunk = (cx, cy, cz, ct),
				)
			else
				create_dataset(
					file,
					"p",
					datatype(Float32),
					dataspace((x_size, y_size, z_size));
					chunk = (cx, cy, cz),
				)
			end
		end
=======
        # Create datasets for WKB variables.
        if wkb_mode != NoWKB()
>>>>>>> cf395edb

		# Create datasets for the prognostic variables.
		if prepare_restart || :rhop in output_variables
			create_dataset(
				file,
				"rhop",
				datatype(Float32),
				dataspace(
					(x_size, y_size, z_size, 0),
					(x_size, y_size, z_size, -1),
				);
				chunk = (cx, cy, cz, ct),
			)
		end
		if :u in output_variables
			create_dataset(
				file,
				"u",
				datatype(Float32),
				dataspace(
					(x_size, y_size, z_size, 0),
					(x_size, y_size, z_size, -1),
				);
				chunk = (cx, cy, cz, ct),
			)
		end
		if prepare_restart || :us in output_variables
			create_dataset(
				file,
				"us",
				datatype(Float32),
				dataspace(
					(x_size, y_size, z_size, 0),
					(x_size, y_size, z_size, -1),
				);
				chunk = (cx, cy, cz, ct),
			)
		end
		if :v in output_variables
			create_dataset(
				file,
				"v",
				datatype(Float32),
				dataspace(
					(x_size, y_size, z_size, 0),
					(x_size, y_size, z_size, -1),
				);
				chunk = (cx, cy, cz, ct),
			)
		end
		if prepare_restart || :vs in output_variables
			create_dataset(
				file,
				"vs",
				datatype(Float32),
				dataspace(
					(x_size, y_size, z_size, 0),
					(x_size, y_size, z_size, -1),
				);
				chunk = (cx, cy, cz, ct),
			)
		end
		if :w in output_variables
			create_dataset(
				file,
				"w",
				datatype(Float32),
				dataspace(
					(x_size, y_size, z_size, 0),
					(x_size, y_size, z_size, -1),
				);
				chunk = (cx, cy, cz, ct),
			)
		end
		if :ws in output_variables
			create_dataset(
				file,
				"ws",
				datatype(Float32),
				dataspace(
					(x_size, y_size, z_size, 0),
					(x_size, y_size, z_size, -1),
				);
				chunk = (cx, cy, cz, ct),
			)
		end
		if :wt in output_variables
			create_dataset(
				file,
				"wt",
				datatype(Float32),
				dataspace(
					(x_size, y_size, z_size, 0),
					(x_size, y_size, z_size, -1),
				);
				chunk = (cx, cy, cz, ct),
			)
		end
		if prepare_restart || :wts in output_variables
			create_dataset(
				file,
				"wts",
				datatype(Float32),
				dataspace(
					(x_size, y_size, z_size, 0),
					(x_size, y_size, z_size, -1),
				);
				chunk = (cx, cy, cz, ct),
			)
		end
		if :thetap in output_variables
			create_dataset(
				file,
				"thetap",
				datatype(Float32),
				dataspace(
					(x_size, y_size, z_size, 0),
					(x_size, y_size, z_size, -1),
				);
				chunk = (cx, cy, cz, ct),
			)
		end
		if prepare_restart || :pip in output_variables
			create_dataset(
				file,
				"pip",
				datatype(Float32),
				dataspace(
					(x_size, y_size, z_size, 0),
					(x_size, y_size, z_size, -1),
				);
				chunk = (cx, cy, cz, ct),
			)
		end

		if !(typeof(state.namelists.tracer.tracer_setup) <: NoTracer)
			for field in fieldnames(TracerPredictands)
				create_dataset(
					file,
					string(field),
					datatype(Float32),
					dataspace(
						(x_size, y_size, z_size, 0),
						(x_size, y_size, z_size, -1),
					);
					chunk = (cx, cy, cz, ct),
				)
			end
		end

		if !(typeof(state.namelists.ice.icesetup) <: NoIce)
			for field in fieldnames(IcePredictands)
				create_dataset(
					file,
					string(field),
					datatype(Float32),
					dataspace(
						(x_size, y_size, z_size, 0),
						(x_size, y_size, z_size, -1),
					);
					chunk = (cx, cy, cz, ct),
				)
			end
		end

		if !(typeof(state.namelists.ice.icesetup) <: NoIce)
			for field in fieldnames(IceAuxiliaries)
				create_dataset(
					file,
					string(field),
					datatype(Float32),
					dataspace(
						(x_size, y_size, z_size, 0),
						(x_size, y_size, z_size, -1),
					);
					chunk = (cx, cy, cz, ct),
				)
			end
		end

		if state.namelists.tracer.leading_order_impact &&
		   :dchidt in output_variables
			for field in fieldnames(TracerWKBImpact)
				create_dataset(
					file,
					string(field),
					datatype(Float32),
					dataspace(
						(x_size, y_size, z_size, 0),
						(x_size, y_size, z_size, -1),
					);
					chunk = (cx, cy, cz, ct),
				)
			end
		end

		# Create datasets for WKB variables.
		if typeof(test_case) <: AbstractWKBTestCase

			# Create datasets for ray-volume properties.
			if prepare_restart || save_ray_volumes
				for field in (
					"xr",
					"yr",
					"zr",
					"dxr",
					"dyr",
					"dzr",
					"kr",
					"lr",
					"mr",
					"dkr",
					"dlr",
					"dmr",
					"nr",
				)
					create_dataset(
						file,
						field,
						datatype(Float32),
						dataspace(
							(nray_max, x_size, y_size, z_size + 1, 0),
							(nray_max, x_size, y_size, z_size + 1, -1),
						);
						chunk = (cr, cx, cy, cz, ct),
					)
				end
			end

			# Create datasets for GW tendencies.
			for field in (:dudt, :dvdt, :dthetadt)
				if field in output_variables
					create_dataset(
						file,
						string(field),
						datatype(Float32),
						dataspace(
							(x_size, y_size, z_size, 0),
							(x_size, y_size, z_size, -1),
						);
						chunk = (cx, cy, cz, ct),
					)
				end
			end

			if !(typeof(state.namelists.ice.icesetup) <: NoIce) && typeof(state.namelists.ice.cloudcover) <: CloudCoverOn

				# Create datasets for SgsGW variables.
				for field in fieldnames(SgsGW)
					create_dataset(
						file,
						string(field),
						datatype(Float32),
						dataspace(
							(sizex2, sizey2, sizez2, 0),
							(sizex2, sizey2, sizez2, -1),
						);
						chunk = (cx2, cy2, cz2, ct),
					)
				end

				# Create datasets for SgsPredictands
				for field in ("sn", "sq", "sqv")
					create_dataset(
						file,
						field,
						datatype(Float32),
						dataspace(
							(sizex2, sizey2, sizez2, 0),
							(sizex2, sizey2, sizez2, -1),
						);
						chunk = (cx2, cy2, cz2, ct),
					)
				end

				# Create datasets for SgsAuxiliaries
				for field in fieldnames(SgsAuxiliaries)
					create_dataset(
						file,
						string(field),
						datatype(Float32),
						dataspace(
							(sizex2, sizey2, sizez2, 0),
							(sizex2, sizey2, sizez2, -1),
						);
						chunk = (cx2, cy2, cz2, ct),
					)
				end

			end
		end

		# Return.
		return
	end

	# Return.
	return
end<|MERGE_RESOLUTION|>--- conflicted
+++ resolved
@@ -14,23 +14,12 @@
 function create_output end
 
 function create_output(state::State)
-<<<<<<< HEAD
 	(; x_size, y_size, z_size, npx, npy, npz) = state.namelists.domain
 	(; prepare_restart, save_ray_volumes, output_variables, output_file) =
 		state.namelists.output
 	(; model, test_case) = state.namelists.setting
 	(; comm) = state.domain
 	(; nray_max) = state.wkb
-	(; nxnscxx, nynscyy, nznsczz) = state.ice.subgrid
-=======
-    (; x_size, y_size, z_size, npx, npy, npz) = state.namelists.domain
-    (; prepare_restart, save_ray_volumes, output_variables, output_file) =
-        state.namelists.output
-    (; model) = state.namelists.atmosphere
-    (; wkb_mode) = state.namelists.wkb
-    (; comm) = state.domain
-    (; nray_max) = state.wkb
->>>>>>> cf395edb
 
 	# Set the chunk dimensions.
 	cr = nray_max
@@ -99,32 +88,27 @@
 				)
 			end
 
-<<<<<<< HEAD
 			if model == Compressible()
-				create_dataset(
-					file,
-					"p",
-					datatype(Float32),
-					dataspace(
-						(x_size, y_size, z_size, 0),
-						(x_size, y_size, z_size, -1),
-					);
-					chunk = (cx, cy, cz, ct),
-				)
-			else
-				create_dataset(
-					file,
-					"p",
-					datatype(Float32),
-					dataspace((x_size, y_size, z_size));
-					chunk = (cx, cy, cz),
-				)
-			end
-		end
-=======
-        # Create datasets for WKB variables.
-        if wkb_mode != NoWKB()
->>>>>>> cf395edb
+                create_dataset(
+                    file,
+                    "p",
+                    datatype(Float32),
+                    dataspace(
+                        (x_size, y_size, z_size, 0),
+                        (x_size, y_size, z_size, -1),
+                    );
+                    chunk = (cx, cy, cz, ct),
+                )
+            else
+                create_dataset(
+                    file,
+                    "p",
+                    datatype(Float32),
+                    dataspace((x_size, y_size, z_size));
+                    chunk = (cx, cy, cz),
+                )
+            end
+        end
 
 		# Create datasets for the prognostic variables.
 		if prepare_restart || :rhop in output_variables
@@ -273,6 +257,22 @@
 					chunk = (cx, cy, cz, ct),
 				)
 			end
+
+			if state.namelists.tracer.leading_order_impact &&
+               :dchidt in output_variables
+                for field in fieldnames(TracerWKBImpact)
+                    create_dataset(
+                        file,
+                        string(field),
+                        datatype(Float32),
+                        dataspace(
+                            (x_size, y_size, z_size, 0),
+                            (x_size, y_size, z_size, -1),
+                        );
+                        chunk = (cx, cy, cz, ct),
+                    )
+                end
+            end
 		end
 
 		if !(typeof(state.namelists.ice.icesetup) <: NoIce)
@@ -305,24 +305,9 @@
 			end
 		end
 
-		if state.namelists.tracer.leading_order_impact &&
-		   :dchidt in output_variables
-			for field in fieldnames(TracerWKBImpact)
-				create_dataset(
-					file,
-					string(field),
-					datatype(Float32),
-					dataspace(
-						(x_size, y_size, z_size, 0),
-						(x_size, y_size, z_size, -1),
-					);
-					chunk = (cx, cy, cz, ct),
-				)
-			end
-		end
-
-		# Create datasets for WKB variables.
-		if typeof(test_case) <: AbstractWKBTestCase
+	
+        # Create datasets for WKB variables.
+        if wkb_mode != NoWKB()
 
 			# Create datasets for ray-volume properties.
 			if prepare_restart || save_ray_volumes
