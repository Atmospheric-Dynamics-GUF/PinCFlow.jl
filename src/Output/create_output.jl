--- conflicted
+++ resolved
@@ -478,14 +478,23 @@
                         "GW-tracer flux convergence",
                     ),
                 )
-                    attributes(file[string(field)])["units"] = units
-                    attributes(file[string(field)])["label"] = label
-                    attributes(file[string(field)])["long_name"] = long_name
+                    dset = create_dataset(
+                        file,
+                        string(field),
+                        datatype(Float32),
+                        dataspace(
+                            (x_size, y_size, z_size, 0),
+                            (x_size, y_size, z_size, -1),
+                        );
+                        chunk = (cx, cy, cz, ct),
+                    )
+                    attributes(dset)["units"] = units
+                    attributes(dset)["label"] = label
+                    attributes(dset)["long_name"] = long_name
                 end
             end
         end
 
-<<<<<<< HEAD
         if !(
             typeof(state.namelists.turbulence.turbulence_scheme) <:
             NoTurbulence
@@ -526,9 +535,6 @@
             )
         end
 
-        # Create datasets for WKB variables.
-=======
->>>>>>> 8b43ef99
         if wkb_mode != NoWKB()
             if prepare_restart || save_ray_volumes
                 if x_size == 1 && y_size == 1
