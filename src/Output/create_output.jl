--- conflicted
+++ resolved
@@ -32,20 +32,6 @@
 	# Prepare the output.
 	h5open(output_file, "w", comm) do file
 
-<<<<<<< HEAD
-		# Create datasets for the dimensions.
-		create_dataset(file, "x", datatype(Float32), dataspace((x_size,)))
-		create_dataset(file, "y", datatype(Float32), dataspace((y_size,)))
-		create_dataset(
-			file,
-			"z",
-			datatype(Float32),
-			dataspace((x_size, y_size, z_size));
-			chunk = (cx, cy, cz),
-		)
-		#changes for cloudcover
-		if !(typeof(state.namelists.ice.icesetup) <: NoIce) && state.namelists.ice.cloudcover isa CloudCoverOn
-=======
         # Create datasets for the dimensions.
         create_dataset(file, "x", datatype(Float32), dataspace((x_size,)))
         create_dataset(file, "y", datatype(Float32), dataspace((y_size,)))
@@ -70,7 +56,8 @@
             dataspace((0,), (-1,));
             chunk = (ct,),
         )
->>>>>>> afc93468
+		#changes for cloudcover
+		if !(typeof(state.namelists.ice.icesetup) <: NoIce) && state.namelists.ice.cloudcover isa CloudCoverOn
 
 			(; sizex2, sizey2, sizez2) = state.ice.subgrid
 
@@ -89,14 +76,6 @@
 				chunk = (cx2, cy2, cz2),
 			)
 		end
-
-		create_dataset(
-			file,
-			"t",
-			datatype(Float32),
-			dataspace((0,), (-1,));
-			chunk = (ct,),
-		)
 
 		# Create datasets for the background.
 		if model != Boussinesq()
