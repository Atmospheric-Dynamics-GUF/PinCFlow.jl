--- conflicted
+++ resolved
@@ -228,15 +228,9 @@
         end
 
         # Write the transformed vertical winds.
-<<<<<<< HEAD
         if :wt in output_variables
-            HDF5.set_extent_dims(file["wt"], (sizex, sizey, sizez, iout))
+            HDF5.set_extent_dims(file["wt"], (x_size, y_size, z_size, iout))
             file["wt"][iid, jjd, kkd, iout] =
-=======
-        if :wtfc in output_variables
-            HDF5.set_extent_dims(file["wtfc"], (x_size, y_size, z_size, iout))
-            file["wtfc"][iid, jjd, kkd, iout] =
->>>>>>> 01f16731
                 map(CartesianIndices((ii, jj, kk))) do ijk
                     (i, j, k) = Tuple(ijk)
                     return (w[i, j, k] + w[i, j, k - 1]) / 2 * uref
@@ -244,15 +238,9 @@
         end
 
         # Write the staggered transformed vertical winds.
-<<<<<<< HEAD
         if prepare_restart || :wts in output_variables
-            HDF5.set_extent_dims(file["wts"], (sizex, sizey, sizez, iout))
+            HDF5.set_extent_dims(file["wts"], (x_size, y_size, z_size, iout))
             file["wts"][iid, jjd, kkd, iout] = w[ii, jj, kk] .* uref
-=======
-        if prepare_restart || :wstfc in output_variables
-            HDF5.set_extent_dims(file["wstfc"], (x_size, y_size, z_size, iout))
-            file["wstfc"][iid, jjd, kkd, iout] = w[ii, jj, kk] .* uref
->>>>>>> 01f16731
         end
 
         # Write the potential-temperature fluctuations.
