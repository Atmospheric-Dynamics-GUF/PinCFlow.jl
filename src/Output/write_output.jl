"""
```julia
write_output(
	state::State,
	time::AbstractFloat,
	iout::Integer,
	machine_start_time::DateTime,
)::Integer
```

Write the current simulation state to a previously created HDF5 output file and return the advanced output counter `iout`.

The output is written in parallel, using the chunking prepared by `create_output`. The grid, i.e. the fields `x`, `y` and `zc` of `state.grid`, as well as the fields of `state.atmosphere` are only written if `iout == 1` (which should only be the case for the initial output). In Boussinesq mode, the fields of `state.atmosphere` do not have a spatial dependence and are therefore not written at all. In compressible mode, the mass-weighted potential temperature and squared buoyancy frequency have a temporal dependence and are therefore written even if `iout != 1`. Any other field is only written if it is listed in `state.namelists.output.output_variables` or if it is essential for restarts and `state.namelists.output.prepare_restart == true`.

The list of available output variables (as specified in `state.namelists.output.output_variables`) is as follows.

  - `:rhop`: Density fluctuations (restart variable).

  - `:u`: Zonal wind.

  - `:us`: Staggered zonal wind (restart variable).

  - `:v`: Meridional wind.

  - `:vs`: Staggered meridional wind (restart variable).

  - `:w`: Vertical wind (computed with `compute_vertical_wind`).

  - `:ws`: Staggered vertical wind (computed with `compute_vertical_wind`).

  - `:wt`: Transformed vertical wind.

  - `:wts`: Staggered transformed vertical wind (restart variable).

  - `:thetap`: Potential-temperature fluctuations.

  - `:pip`: Exner-pressure fluctuations (restart variable).

  - `:dudt`: Zonal-momentum drag due to unresolved gravity waves.

  - `:dvdt`: Meridional-momentum drag due to unresolved gravity waves.

  - `:dthetadt`: Mass-weighted potential-temperature tendency due to unresolved gravity waves.

  - `:dchidt`: Leading-order tracer impact of unresolved gravity waves.

  - `:uchi`: Zonal tracer fluxes due to unresolved gravity waves.

  - `:vchi`: Meridional tracer fluxes due to unresolved gravity waves.

  - `:wchi`: Vertical tracer fluxes due to unresolved gravity waves.

An output of all ray-volume properties is provided if `state.namelists.output.save_ray_volumes == true` and/or `state.namelists.output.prepare_restart == true`.

All output variables are re-dimensionalized with the scale parameters stored in `state.constants`.

# Arguments

  - `state`: Model state.

  - `time`: Simulation time.

  - `iout`: Output counter. This is the temporal index of the output. It is advanced before the output is written, so that the first call of `write_output` should receive `iout = 0`.

  - `machine_start_time`: Wall-clock start time.

# See also

  - [`PinCFlow.Update.compute_vertical_wind`](@ref)
"""
function write_output end

function write_output(
	state::State,
	time::AbstractFloat,
	iout::Integer,
	machine_start_time::DateTime,
)::Integer
<<<<<<< HEAD
	(; domain, grid) = state
	(; sizex, sizey, sizez) = state.namelists.domain
	(; prepare_restart, save_ray_volumes, output_variables, output_file) =
		state.namelists.output
	(; model, testcase) = state.namelists.setting
	(; comm, master, nx, ny, nz, io, jo, ko, i0, i1, j0, j1, k0, k1) = domain
	(; tref, lref, rhoref, thetaref, uref) = state.constants
	(; x, y, ztfc) = grid
	(; rhostrattfc, thetastrattfc, bvsstrattfc, pstrattfc) = state.atmosphere
	(; predictands) = state.variables
	(; rho, rhop, u, v, w, pip, p) = predictands
	(; nray_max, rays, tendencies) = state.wkb

	(; nscx, nscy, nscz) = state.namelists.ice
	(; sizex2, sizey2, sizez2,
		i02, j02, k02,
		i12, j12, k12,
		x2, y2, z2tfc) = state.ice.subgrid

	# Print information.
	if master
		println(repeat("-", 80))
		println("Output into file pincflow_output.h5")
		println("Physical time: ", time * tref, " s")
		println("Machine time: ", canonicalize(now() - machine_start_time))
		println(repeat("-", 80))
		println("")
	end

	# Advance output counter.
	iout += 1

	# Define slices.
	dk0 = ko == 0 ? 1 : 0
	(rr, ii, jj, kk, kkr) = (1:nray_max, i0:i1, j0:j1, k0:k1, (k0-dk0):k1)
	(iid, jjd, kkd, kkrd) = (
		(io+1):(io+nx),
		(jo+1):(jo+ny),
		(ko+1):(ko+nz),
		(ko+2-dk0):(ko+nz+1),
	)

	# Open the file. Note: Fused in-place assignments cannot be used here!
	@ivy h5open(output_file, "r+", comm) do file

		# Write the horizontal grid.
		if iout == 1
			file["x"][:] = x[i0:(i0+sizex-1)] .* lref
			file["y"][:] = y[j0:(j0+sizey-1)] .* lref
		end

		# Write the vertical grid.
		if iout == 1
			file["z"][iid, jjd, kkd] = ztfc[ii, jj, kk] .* lref
		end

		# Write sub grid. 
		if iout == 1 && !(typeof(state.namelists.ice.icesetup) <: NoIce) && typeof(state.namelists.ice.cloudcover) <: CloudCoverOn

			@views file["x2"][:] = x2[i02:(i02+sizex2-1)] .* lref
			@views file["y2"][:] = y2[j02:(j02+sizey2-1)] .* lref

			@views file["z2"][
				(io*nscx+1):((io+nx)*nscx),
				(jo*nscy+1):((jo+ny)*nscy),
				(ko*nscz+1):((ko+nz)*nscz),
			] = z2tfc[i02:i12, j02:j12, k02:k12] .* lref
		end

		# Write the background density.
		if model != Boussinesq() && iout == 1
			file["rhobar"][iid, jjd, kkd] = rhostrattfc[ii, jj, kk] .* rhoref
		end

		# Write the background potential temperature.
		if model != Boussinesq() && iout == 1
			file["thetabar"][iid, jjd, kkd] =
				thetastrattfc[ii, jj, kk] .* thetaref
		end

		# Write the squared buoyancy frequency.
		if model != Boussinesq() && iout == 1
			file["n2"][iid, jjd, kkd] = bvsstrattfc[ii, jj, kk] ./ tref .^ 2
		end

		# Write the mass-weighted potential temperature.
		if model == Compressible()
			HDF5.set_extent_dims(file["p"], (sizex, sizey, sizez, iout))
			file["p"][iid, jjd, kkd, iout] = p[ii, jj, kk] .* rhoref .* thetaref
		elseif model != Boussinesq() && iout == 1
			file["p"][iid, jjd, kkd] =
				pstrattfc[ii, jj, kk] .* rhoref .* thetaref
		end

		# Write the density fluctuations.
		if prepare_restart || :rhop in output_variables
			HDF5.set_extent_dims(file["rhop"], (sizex, sizey, sizez, iout))
			if model == Boussinesq()
				file["rhop"][iid, jjd, kkd, iout] = rhop[ii, jj, kk] .* rhoref
			else
				file["rhop"][iid, jjd, kkd, iout] = rho[ii, jj, kk] .* rhoref
			end
		end

		# Write the zonal winds.
		if :u in output_variables
			HDF5.set_extent_dims(file["u"], (sizex, sizey, sizez, iout))
			file["u"][iid, jjd, kkd, iout] =
				map(CartesianIndices((ii, jj, kk))) do ijk
					(i, j, k) = Tuple(ijk)
					return (u[i, j, k] + u[i-1, j, k]) / 2 * uref
				end
		end

		# Write the staggered zonal winds.
		if prepare_restart || :us in output_variables
			HDF5.set_extent_dims(file["us"], (sizex, sizey, sizez, iout))
			file["us"][iid, jjd, kkd, iout] = u[ii, jj, kk] .* uref
		end

		# Write the meridional winds.
		if :v in output_variables
			HDF5.set_extent_dims(file["v"], (sizex, sizey, sizez, iout))
			file["v"][iid, jjd, kkd, iout] =
				map(CartesianIndices((ii, jj, kk))) do ijk
					(i, j, k) = Tuple(ijk)
					return (v[i, j, k] + v[i, j-1, k]) / 2 * uref
				end
		end

		# Write the staggered meridional winds.
		if prepare_restart || :vs in output_variables
			HDF5.set_extent_dims(file["vs"], (sizex, sizey, sizez, iout))
			file["vs"][iid, jjd, kkd, iout] = v[ii, jj, kk] .* uref
		end

		# Write the vertical winds.
		if :w in output_variables
			HDF5.set_extent_dims(file["w"], (sizex, sizey, sizez, iout))
			file["w"][iid, jjd, kkd, iout] =
				map(CartesianIndices((ii, jj, kk))) do ijk
					(i, j, k) = Tuple(ijk)
					return (
						compute_vertical_wind(i, j, k, state) +
						compute_vertical_wind(i, j, k - 1, state)
					) / 2 * uref
				end
		end

		# Write the staggered vertical winds.
		if :ws in output_variables
			HDF5.set_extent_dims(file["ws"], (sizex, sizey, sizez, iout))
			file["ws"][iid, jjd, kkd, iout] =
				map(CartesianIndices((ii, jj, kk))) do ijk
					(i, j, k) = Tuple(ijk)
					return compute_vertical_wind(i, j, k, state) * uref
				end
		end

		# Write the transformed vertical winds.
		if :wtfc in output_variables
			HDF5.set_extent_dims(file["wtfc"], (sizex, sizey, sizez, iout))
			file["wtfc"][iid, jjd, kkd, iout] =
				map(CartesianIndices((ii, jj, kk))) do ijk
					(i, j, k) = Tuple(ijk)
					return (w[i, j, k] + w[i, j, k-1]) / 2 * uref
				end
		end

		# Write the staggered transformed vertical winds.
		if prepare_restart || :wstfc in output_variables
			HDF5.set_extent_dims(file["wstfc"], (sizex, sizey, sizez, iout))
			file["wstfc"][iid, jjd, kkd, iout] = w[ii, jj, kk] .* uref
		end

		# Write the potential-temperature fluctuations.
		if :thetap in output_variables
			HDF5.set_extent_dims(file["thetap"], (sizex, sizey, sizez, iout))
			if model == Boussinesq()
				file["thetap"][iid, jjd, kkd, iout] =
					(
						pstrattfc[ii, jj, kk] ./
						(rhostrattfc[ii, jj, kk] .+ rhop[ii, jj, kk]) .-
						thetastrattfc[ii, jj, kk]
					) .* thetaref
			else
				file["thetap"][iid, jjd, kkd, iout] =
					(
						pstrattfc[ii, jj, kk] ./
						(rhostrattfc[ii, jj, kk] .+ rho[ii, jj, kk]) .-
						thetastrattfc[ii, jj, kk]
					) .* thetaref
			end
		end

		# Write the Exner-pressure fluctuations.
		if prepare_restart || :pip in output_variables
			HDF5.set_extent_dims(file["pip"], (sizex, sizey, sizez, iout))
			file["pip"][iid, jjd, kkd, iout] = pip[ii, jj, kk]
		end

		if !(typeof(state.namelists.tracer.tracersetup) <: NoTracer)
			for field in fieldnames(TracerPredictands)
				HDF5.set_extent_dims(
					file[string(field)],
					(sizex, sizey, sizez, iout),
				)
				file[string(field)][iid, jjd, kkd, iout] =
					getfield(state.tracer.tracerpredictands, field)[
						ii,
						jj,
						kk,
					] ./ (rhostrattfc[ii, jj, kk] .+ rho[ii, jj, kk])
			end

			if state.namelists.tracer.leading_order_impact &&
			   :dchidt in output_variables
				for field in (:dchidt,)
					HDF5.set_extent_dims(
						file[string(field)],
						(sizex, sizey, sizez, iout),
					)
					@views file[string(field)][iid, jjd, kkd, iout] =
						getfield(state.tracer.tracerforcings.chiq0, field)[
							ii,
							jj,
							kk,
						] ./ tref
				end
				for field in (:uchi, :vchi, :wchi)
					HDF5.set_extent_dims(
						file[string(field)],
						(sizex, sizey, sizez, iout),
					)
					@views file[string(field)][iid, jjd, kkd, iout] =
						getfield(state.tracer.tracerforcings.chiq0, field)[
							ii,
							jj,
							kk,
						] .* uref
				end
			end
		end

		# Write the Exner-pressure fluctuations.
		if prepare_restart || :pip in output_variables
			HDF5.set_extent_dims(file["pip"], (sizex, sizey, sizez, iout))
			@views file["pip"][
				(io+1):(io+nx),
				(jo+1):(jo+ny),
				(ko+1):(ko+nz),
				iout,
			] = pip[i0:i1, j0:j1, k0:k1]
		end

		# Write WKB variables.
		if typeof(testcase) <: AbstractWKBTestCase

			# Write ray-volume properties.
			if prepare_restart || save_ray_volumes
				for (output_name, field_name) in zip(
					("xr", "yr", "zr", "dxr", "dyr", "dzr"),
					(:x, :y, :z, :dxray, :dyray, :dzray),
				)
					HDF5.set_extent_dims(
						file[output_name],
						(nray_max, sizex, sizey, sizez + 1, iout),
					)
					file[output_name][1:nray_max, iid, jjd, kkrd, iout] =
						getfield(rays, field_name)[rr, ii, jj, kkr] .* lref
				end

				for (output_name, field_name) in zip(
					("kr", "lr", "mr", "dkr", "dlr", "dmr"),
					(:k, :l, :m, :dkray, :dlray, :dmray),
				)
					HDF5.set_extent_dims(
						file[output_name],
						(nray_max, sizex, sizey, sizez + 1, iout),
					)
					file[output_name][1:nray_max, iid, jjd, kkrd, iout] =
						getfield(rays, field_name)[rr, ii, jj, kkr] ./ lref
				end

				HDF5.set_extent_dims(
					file["nr"],
					(nray_max, sizex, sizey, sizez + 1, iout),
				)
				file["nr"][1:nray_max, iid, jjd, kkrd, iout] =
					rays.dens[rr, ii, jj, kkr] .* rhoref .* uref .^ 2 .* tref .*
					lref .^ dim
			end

			# Write GW tendencies.
			for (field, scaling) in zip(
				(:dudt, :dvdt, :dthetadt),
				(
					rhoref * uref / tref,
					rhoref * uref / tref,
					rhoref * thetaref / tref,
				),
			)
				if field in output_variables
					HDF5.set_extent_dims(
						file[string(field)],
						(sizex, sizey, sizez, iout),
					)
					file[string(field)][iid, jjd, kkd, iout] =
						getfield(tendencies, field)[ii, jj, kk] .* scaling
				end
			end

			if !(typeof(state.namelists.ice.icesetup) <: NoIce) && typeof(state.namelists.ice.cloudcover) <: CloudCoverOn

				# Write SgsGW variables.
				for (field, scaling) in zip(fieldnames(SgsGW),
					(uref, 1.0, thetaref))
					HDF5.set_extent_dims(
						file[string(field)],
						(sizex2, sizey2, sizez2, iout),
					)
					@views file[string(field)][
						(io*nscx+1):((io+nx)*nscx),
						(jo*nscy+1):((jo+ny)*nscy),
						(ko*nscz+1):((ko+nz)*nscz),
						iout,
					] =
						getfield(state.ice.sgs, field)[
							i02:i12,
							j02:j12,
							k02:k12,
						] .* scaling
				end

				# Write SgsPredictands variables.
				for (field, field_name) in zip(fieldnames(SgsPredictands),
					("sn", "sq", "sqv"))
					HDF5.set_extent_dims(
						file[field_name],
						(sizex2, sizey2, sizez2, iout),
					)
					@views file[field_name][
						(io*nscx+1):((io+nx)*nscx),
						(jo*nscy+1):((jo+ny)*nscy),
						(ko*nscz+1):((ko+nz)*nscz),
						iout,
					] =
						getfield(state.ice.sgspredictands, field)[
							i02:i12,
							j02:j12,
							k02:k12,
						] ./ repeat(
							rhostrattfc[i0:i1, j0:j1, k0:k1] .+
							rho[i0:i1, j0:j1, k0:k1],
							inner = (nscx, nscy, nscz),
						) * getfield(state.ice.iceconstants, field)

				end

				# Write SgsAuxiliaries variables.
				for field in fieldnames(SgsAuxiliaries)
					HDF5.set_extent_dims(
						file[string(field)],
						(sizex2, sizey2, sizez2, iout),
					)
					@views file[string(field)][
						(io*nscx+1):((io+nx)*nscx),
						(jo*nscy+1):((jo+ny)*nscy),
						(ko*nscz+1):((ko+nz)*nscz),
						iout,
					] =
						getfield(state.ice.sgsauxiliaries, field)[
							i02:i12,
							j02:j12,
							k02:k12,
						]
				end
			end
		end

		return
	end

	return iout
=======
    (; domain, grid) = state
    (; x_size, y_size, z_size) = state.namelists.domain
    (; prepare_restart, save_ray_volumes, output_variables, output_file) =
        state.namelists.output
    (; model, test_case) = state.namelists.setting
    (; comm, master, nx, ny, nz, io, jo, ko, i0, i1, j0, j1, k0, k1) = domain
    (; tref, lref, rhoref, thetaref, uref) = state.constants
    (; x, y, zc) = grid
    (; rhobar, thetabar, n2, pbar) = state.atmosphere
    (; predictands) = state.variables
    (; rho, rhop, u, v, w, pip, p) = predictands
    (; nray_max, rays, tendencies) = state.wkb

    # Print information.
    if master
        println(repeat("-", 80))
        println("Output into file pincflow_output.h5")
        println("Physical time: ", time * tref, " s")
        println("Machine time: ", canonicalize(now() - machine_start_time))
        println(repeat("-", 80))
        println("")
    end

    # Advance output counter.
    iout += 1

    # Determine dimensionality.
    dim = 1
    if x_size > 1
        dim += 1
    end
    if y_size > 1
        dim += 1
    end

    # Define slices.
    dk0 = ko == 0 ? 1 : 0
    (rr, ii, jj, kk, kkr) = (1:nray_max, i0:i1, j0:j1, k0:k1, (k0 - dk0):k1)
    (iid, jjd, kkd, kkrd) = (
        (io + 1):(io + nx),
        (jo + 1):(jo + ny),
        (ko + 1):(ko + nz),
        (ko + 2 - dk0):(ko + nz + 1),
    )

    # Open the file. Note: Fused in-place assignments cannot be used here!
    @ivy h5open(output_file, "r+", comm) do file

        # Write the time.
        HDF5.set_extent_dims(file["t"], (iout,))
        file["t"][iout] = time * tref

        # Write the horizontal grid.
        if iout == 1
            file["x"][:] = x[i0:(i0 + x_size - 1)] .* lref
            file["y"][:] = y[j0:(j0 + y_size - 1)] .* lref
        end

        # Write the vertical grid.
        if iout == 1
            file["z"][iid, jjd, kkd] = zc[ii, jj, kk] .* lref
        end

        # Write the background density.
        if model != Boussinesq() && iout == 1
            file["rhobar"][iid, jjd, kkd] = rhobar[ii, jj, kk] .* rhoref
        end

        # Write the background potential temperature.
        if model != Boussinesq() && iout == 1
            file["thetabar"][iid, jjd, kkd] = thetabar[ii, jj, kk] .* thetaref
        end

        # Write the squared buoyancy frequency.
        if model != Boussinesq() && iout == 1
            file["n2"][iid, jjd, kkd] = n2[ii, jj, kk] ./ tref .^ 2
        end

        # Write the mass-weighted potential temperature.
        if model == Compressible()
            HDF5.set_extent_dims(file["p"], (x_size, y_size, z_size, iout))
            file["p"][iid, jjd, kkd, iout] = p[ii, jj, kk] .* rhoref .* thetaref
        elseif model != Boussinesq() && iout == 1
            file["p"][iid, jjd, kkd] = pbar[ii, jj, kk] .* rhoref .* thetaref
        end

        # Write the density fluctuations.
        if prepare_restart || :rhop in output_variables
            HDF5.set_extent_dims(file["rhop"], (x_size, y_size, z_size, iout))
            if model == Boussinesq()
                file["rhop"][iid, jjd, kkd, iout] = rhop[ii, jj, kk] .* rhoref
            else
                file["rhop"][iid, jjd, kkd, iout] = rho[ii, jj, kk] .* rhoref
            end
        end

        # Write the zonal winds.
        if :u in output_variables
            HDF5.set_extent_dims(file["u"], (x_size, y_size, z_size, iout))
            file["u"][iid, jjd, kkd, iout] =
                map(CartesianIndices((ii, jj, kk))) do ijk
                    (i, j, k) = Tuple(ijk)
                    return (u[i, j, k] + u[i - 1, j, k]) / 2 * uref
                end
        end

        # Write the staggered zonal winds.
        if prepare_restart || :us in output_variables
            HDF5.set_extent_dims(file["us"], (x_size, y_size, z_size, iout))
            file["us"][iid, jjd, kkd, iout] = u[ii, jj, kk] .* uref
        end

        # Write the meridional winds.
        if :v in output_variables
            HDF5.set_extent_dims(file["v"], (x_size, y_size, z_size, iout))
            file["v"][iid, jjd, kkd, iout] =
                map(CartesianIndices((ii, jj, kk))) do ijk
                    (i, j, k) = Tuple(ijk)
                    return (v[i, j, k] + v[i, j - 1, k]) / 2 * uref
                end
        end

        # Write the staggered meridional winds.
        if prepare_restart || :vs in output_variables
            HDF5.set_extent_dims(file["vs"], (x_size, y_size, z_size, iout))
            file["vs"][iid, jjd, kkd, iout] = v[ii, jj, kk] .* uref
        end

        # Write the vertical winds.
        if :w in output_variables
            HDF5.set_extent_dims(file["w"], (x_size, y_size, z_size, iout))
            file["w"][iid, jjd, kkd, iout] =
                map(CartesianIndices((ii, jj, kk))) do ijk
                    (i, j, k) = Tuple(ijk)
                    return (
                        compute_vertical_wind(i, j, k, state) +
                        compute_vertical_wind(i, j, k - 1, state)
                    ) / 2 * uref
                end
        end

        # Write the staggered vertical winds.
        if :ws in output_variables
            HDF5.set_extent_dims(file["ws"], (x_size, y_size, z_size, iout))
            file["ws"][iid, jjd, kkd, iout] =
                map(CartesianIndices((ii, jj, kk))) do ijk
                    (i, j, k) = Tuple(ijk)
                    return compute_vertical_wind(i, j, k, state) * uref
                end
        end

        # Write the transformed vertical winds.
        if :wt in output_variables
            HDF5.set_extent_dims(file["wt"], (x_size, y_size, z_size, iout))
            file["wt"][iid, jjd, kkd, iout] =
                map(CartesianIndices((ii, jj, kk))) do ijk
                    (i, j, k) = Tuple(ijk)
                    return (w[i, j, k] + w[i, j, k - 1]) / 2 * uref
                end
        end

        # Write the staggered transformed vertical winds.
        if prepare_restart || :wts in output_variables
            HDF5.set_extent_dims(file["wts"], (x_size, y_size, z_size, iout))
            file["wts"][iid, jjd, kkd, iout] = w[ii, jj, kk] .* uref
        end

        # Write the potential-temperature fluctuations.
        if :thetap in output_variables
            HDF5.set_extent_dims(file["thetap"], (x_size, y_size, z_size, iout))
            if model == Boussinesq()
                file["thetap"][iid, jjd, kkd, iout] =
                    (
                        pbar[ii, jj, kk] ./
                        (rhobar[ii, jj, kk] .+ rhop[ii, jj, kk]) .-
                        thetabar[ii, jj, kk]
                    ) .* thetaref
            else
                file["thetap"][iid, jjd, kkd, iout] =
                    (
                        pbar[ii, jj, kk] ./
                        (rhobar[ii, jj, kk] .+ rho[ii, jj, kk]) .-
                        thetabar[ii, jj, kk]
                    ) .* thetaref
            end
        end

        # Write the Exner-pressure fluctuations.
        if prepare_restart || :pip in output_variables
            HDF5.set_extent_dims(file["pip"], (x_size, y_size, z_size, iout))
            file["pip"][iid, jjd, kkd, iout] = pip[ii, jj, kk]
        end

        if !(typeof(state.namelists.tracer.tracer_setup) <: NoTracer)
            for field in fieldnames(TracerPredictands)
                HDF5.set_extent_dims(
                    file[string(field)],
                    (x_size, y_size, z_size, iout),
                )
                file[string(field)][iid, jjd, kkd, iout] =
                    getfield(state.tracer.tracerpredictands, field)[
                        ii,
                        jj,
                        kk,
                    ] ./ (rhobar[ii, jj, kk] .+ rho[ii, jj, kk])
            end

            if state.namelists.tracer.leading_order_impact &&
               :dchidt in output_variables
                for field in (:dchidt,)
                    HDF5.set_extent_dims(
                        file[string(field)],
                        (x_size, y_size, z_size, iout),
                    )
                    @views file[string(field)][iid, jjd, kkd, iout] =
                        getfield(state.tracer.tracerforcings.chiq0, field)[
                            ii,
                            jj,
                            kk,
                        ] ./ tref
                end
                for field in (:uchi, :vchi, :wchi)
                    HDF5.set_extent_dims(
                        file[string(field)],
                        (x_size, y_size, z_size, iout),
                    )
                    @views file[string(field)][iid, jjd, kkd, iout] =
                        getfield(state.tracer.tracerforcings.chiq0, field)[
                            ii,
                            jj,
                            kk,
                        ] .* uref
                end
            end
        end

        # Write WKB variables.
        if typeof(test_case) <: AbstractWKBTestCase

            # Write ray-volume properties.
            if prepare_restart || save_ray_volumes
                for (output_name, field_name) in zip(
                    ("xr", "yr", "zr", "dxr", "dyr", "dzr"),
                    (:x, :y, :z, :dxray, :dyray, :dzray),
                )
                    HDF5.set_extent_dims(
                        file[output_name],
                        (nray_max, x_size, y_size, z_size + 1, iout),
                    )
                    file[output_name][1:nray_max, iid, jjd, kkrd, iout] =
                        getfield(rays, field_name)[rr, ii, jj, kkr] .* lref
                end

                for (output_name, field_name) in zip(
                    ("kr", "lr", "mr", "dkr", "dlr", "dmr"),
                    (:k, :l, :m, :dkray, :dlray, :dmray),
                )
                    HDF5.set_extent_dims(
                        file[output_name],
                        (nray_max, x_size, y_size, z_size + 1, iout),
                    )
                    file[output_name][1:nray_max, iid, jjd, kkrd, iout] =
                        getfield(rays, field_name)[rr, ii, jj, kkr] ./ lref
                end

                HDF5.set_extent_dims(
                    file["nr"],
                    (nray_max, x_size, y_size, z_size + 1, iout),
                )
                file["nr"][1:nray_max, iid, jjd, kkrd, iout] =
                    rays.dens[rr, ii, jj, kkr] .* rhoref .* uref .^ 2 .* tref .*
                    lref .^ dim
            end

            # Write GW tendencies.
            for (field, scaling) in zip(
                (:dudt, :dvdt, :dthetadt),
                (
                    rhoref * uref / tref,
                    rhoref * uref / tref,
                    rhoref * thetaref / tref,
                ),
            )
                if field in output_variables
                    HDF5.set_extent_dims(
                        file[string(field)],
                        (x_size, y_size, z_size, iout),
                    )
                    file[string(field)][iid, jjd, kkd, iout] =
                        getfield(tendencies, field)[ii, jj, kk] .* scaling
                end
            end
        end

        return
    end

    return iout
>>>>>>> f0d2b4ec
end<|MERGE_RESOLUTION|>--- conflicted
+++ resolved
@@ -76,16 +76,15 @@
 	iout::Integer,
 	machine_start_time::DateTime,
 )::Integer
-<<<<<<< HEAD
 	(; domain, grid) = state
-	(; sizex, sizey, sizez) = state.namelists.domain
+	(; x_size, y_size, z_size) = state.namelists.domain
 	(; prepare_restart, save_ray_volumes, output_variables, output_file) =
 		state.namelists.output
-	(; model, testcase) = state.namelists.setting
+	(; model, test_case) = state.namelists.setting
 	(; comm, master, nx, ny, nz, io, jo, ko, i0, i1, j0, j1, k0, k1) = domain
 	(; tref, lref, rhoref, thetaref, uref) = state.constants
-	(; x, y, ztfc) = grid
-	(; rhostrattfc, thetastrattfc, bvsstrattfc, pstrattfc) = state.atmosphere
+	(; x, y, zc) = grid
+	(; rhobar, thetabar, n2, pbar) = state.atmosphere
 	(; predictands) = state.variables
 	(; rho, rhop, u, v, w, pip, p) = predictands
 	(; nray_max, rays, tendencies) = state.wkb
@@ -108,6 +107,14 @@
 
 	# Advance output counter.
 	iout += 1
+	# Determine dimensionality.
+	dim = 1
+	if x_size > 1
+		dim += 1
+	end
+	if y_size > 1
+		dim += 1
+	end
 
 	# Define slices.
 	dk0 = ko == 0 ? 1 : 0
@@ -124,13 +131,13 @@
 
 		# Write the horizontal grid.
 		if iout == 1
-			file["x"][:] = x[i0:(i0+sizex-1)] .* lref
-			file["y"][:] = y[j0:(j0+sizey-1)] .* lref
+			file["x"][:] = x[i0:(i0+x_size-1)] .* lref
+			file["y"][:] = y[j0:(j0+y_size-1)] .* lref
 		end
 
 		# Write the vertical grid.
 		if iout == 1
-			file["z"][iid, jjd, kkd] = ztfc[ii, jj, kk] .* lref
+			file["z"][iid, jjd, kkd] = zc[ii, jj, kk] .* lref
 		end
 
 		# Write sub grid. 
@@ -148,32 +155,30 @@
 
 		# Write the background density.
 		if model != Boussinesq() && iout == 1
-			file["rhobar"][iid, jjd, kkd] = rhostrattfc[ii, jj, kk] .* rhoref
+			file["rhobar"][iid, jjd, kkd] = rhobar[ii, jj, kk] .* rhoref
 		end
 
 		# Write the background potential temperature.
 		if model != Boussinesq() && iout == 1
-			file["thetabar"][iid, jjd, kkd] =
-				thetastrattfc[ii, jj, kk] .* thetaref
+			file["thetabar"][iid, jjd, kkd] = thetabar[ii, jj, kk] .* thetaref
 		end
 
 		# Write the squared buoyancy frequency.
 		if model != Boussinesq() && iout == 1
-			file["n2"][iid, jjd, kkd] = bvsstrattfc[ii, jj, kk] ./ tref .^ 2
+			file["n2"][iid, jjd, kkd] = n2[ii, jj, kk] ./ tref .^ 2
 		end
 
 		# Write the mass-weighted potential temperature.
 		if model == Compressible()
-			HDF5.set_extent_dims(file["p"], (sizex, sizey, sizez, iout))
+			HDF5.set_extent_dims(file["p"], (x_size, y_size, z_size, iout))
 			file["p"][iid, jjd, kkd, iout] = p[ii, jj, kk] .* rhoref .* thetaref
 		elseif model != Boussinesq() && iout == 1
-			file["p"][iid, jjd, kkd] =
-				pstrattfc[ii, jj, kk] .* rhoref .* thetaref
+			file["p"][iid, jjd, kkd] = pbar[ii, jj, kk] .* rhoref .* thetaref
 		end
 
 		# Write the density fluctuations.
 		if prepare_restart || :rhop in output_variables
-			HDF5.set_extent_dims(file["rhop"], (sizex, sizey, sizez, iout))
+			HDF5.set_extent_dims(file["rhop"], (x_size, y_size, z_size, iout))
 			if model == Boussinesq()
 				file["rhop"][iid, jjd, kkd, iout] = rhop[ii, jj, kk] .* rhoref
 			else
@@ -183,7 +188,7 @@
 
 		# Write the zonal winds.
 		if :u in output_variables
-			HDF5.set_extent_dims(file["u"], (sizex, sizey, sizez, iout))
+			HDF5.set_extent_dims(file["u"], (x_size, y_size, z_size, iout))
 			file["u"][iid, jjd, kkd, iout] =
 				map(CartesianIndices((ii, jj, kk))) do ijk
 					(i, j, k) = Tuple(ijk)
@@ -193,13 +198,13 @@
 
 		# Write the staggered zonal winds.
 		if prepare_restart || :us in output_variables
-			HDF5.set_extent_dims(file["us"], (sizex, sizey, sizez, iout))
+			HDF5.set_extent_dims(file["us"], (x_size, y_size, z_size, iout))
 			file["us"][iid, jjd, kkd, iout] = u[ii, jj, kk] .* uref
 		end
 
 		# Write the meridional winds.
 		if :v in output_variables
-			HDF5.set_extent_dims(file["v"], (sizex, sizey, sizez, iout))
+			HDF5.set_extent_dims(file["v"], (x_size, y_size, z_size, iout))
 			file["v"][iid, jjd, kkd, iout] =
 				map(CartesianIndices((ii, jj, kk))) do ijk
 					(i, j, k) = Tuple(ijk)
@@ -209,13 +214,13 @@
 
 		# Write the staggered meridional winds.
 		if prepare_restart || :vs in output_variables
-			HDF5.set_extent_dims(file["vs"], (sizex, sizey, sizez, iout))
+			HDF5.set_extent_dims(file["vs"], (x_size, y_size, z_size, iout))
 			file["vs"][iid, jjd, kkd, iout] = v[ii, jj, kk] .* uref
 		end
 
 		# Write the vertical winds.
 		if :w in output_variables
-			HDF5.set_extent_dims(file["w"], (sizex, sizey, sizez, iout))
+			HDF5.set_extent_dims(file["w"], (x_size, y_size, z_size, iout))
 			file["w"][iid, jjd, kkd, iout] =
 				map(CartesianIndices((ii, jj, kk))) do ijk
 					(i, j, k) = Tuple(ijk)
@@ -228,7 +233,7 @@
 
 		# Write the staggered vertical winds.
 		if :ws in output_variables
-			HDF5.set_extent_dims(file["ws"], (sizex, sizey, sizez, iout))
+			HDF5.set_extent_dims(file["ws"], (x_size, y_size, z_size, iout))
 			file["ws"][iid, jjd, kkd, iout] =
 				map(CartesianIndices((ii, jj, kk))) do ijk
 					(i, j, k) = Tuple(ijk)
@@ -237,9 +242,9 @@
 		end
 
 		# Write the transformed vertical winds.
-		if :wtfc in output_variables
-			HDF5.set_extent_dims(file["wtfc"], (sizex, sizey, sizez, iout))
-			file["wtfc"][iid, jjd, kkd, iout] =
+		if :wt in output_variables
+			HDF5.set_extent_dims(file["wt"], (x_size, y_size, z_size, iout))
+			file["wt"][iid, jjd, kkd, iout] =
 				map(CartesianIndices((ii, jj, kk))) do ijk
 					(i, j, k) = Tuple(ijk)
 					return (w[i, j, k] + w[i, j, k-1]) / 2 * uref
@@ -247,49 +252,49 @@
 		end
 
 		# Write the staggered transformed vertical winds.
-		if prepare_restart || :wstfc in output_variables
-			HDF5.set_extent_dims(file["wstfc"], (sizex, sizey, sizez, iout))
-			file["wstfc"][iid, jjd, kkd, iout] = w[ii, jj, kk] .* uref
+		if prepare_restart || :wts in output_variables
+			HDF5.set_extent_dims(file["wts"], (x_size, y_size, z_size, iout))
+			file["wts"][iid, jjd, kkd, iout] = w[ii, jj, kk] .* uref
 		end
 
 		# Write the potential-temperature fluctuations.
 		if :thetap in output_variables
-			HDF5.set_extent_dims(file["thetap"], (sizex, sizey, sizez, iout))
+			HDF5.set_extent_dims(file["thetap"], (x_size, y_size, z_size, iout))
 			if model == Boussinesq()
 				file["thetap"][iid, jjd, kkd, iout] =
 					(
-						pstrattfc[ii, jj, kk] ./
-						(rhostrattfc[ii, jj, kk] .+ rhop[ii, jj, kk]) .-
-						thetastrattfc[ii, jj, kk]
+						pbar[ii, jj, kk] ./
+						(rhobar[ii, jj, kk] .+ rhop[ii, jj, kk]) .-
+						thetabar[ii, jj, kk]
 					) .* thetaref
 			else
 				file["thetap"][iid, jjd, kkd, iout] =
 					(
-						pstrattfc[ii, jj, kk] ./
-						(rhostrattfc[ii, jj, kk] .+ rho[ii, jj, kk]) .-
-						thetastrattfc[ii, jj, kk]
+						pbar[ii, jj, kk] ./
+						(rhobar[ii, jj, kk] .+ rho[ii, jj, kk]) .-
+						thetabar[ii, jj, kk]
 					) .* thetaref
 			end
 		end
 
 		# Write the Exner-pressure fluctuations.
 		if prepare_restart || :pip in output_variables
-			HDF5.set_extent_dims(file["pip"], (sizex, sizey, sizez, iout))
+			HDF5.set_extent_dims(file["pip"], (x_size, y_size, z_size, iout))
 			file["pip"][iid, jjd, kkd, iout] = pip[ii, jj, kk]
 		end
 
-		if !(typeof(state.namelists.tracer.tracersetup) <: NoTracer)
+		if !(typeof(state.namelists.tracer.tracer_setup) <: NoTracer)
 			for field in fieldnames(TracerPredictands)
 				HDF5.set_extent_dims(
 					file[string(field)],
-					(sizex, sizey, sizez, iout),
+					(x_size, y_size, z_size, iout),
 				)
 				file[string(field)][iid, jjd, kkd, iout] =
 					getfield(state.tracer.tracerpredictands, field)[
 						ii,
 						jj,
 						kk,
-					] ./ (rhostrattfc[ii, jj, kk] .+ rho[ii, jj, kk])
+					] ./ (rhobar[ii, jj, kk] .+ rho[ii, jj, kk])
 			end
 
 			if state.namelists.tracer.leading_order_impact &&
@@ -297,7 +302,7 @@
 				for field in (:dchidt,)
 					HDF5.set_extent_dims(
 						file[string(field)],
-						(sizex, sizey, sizez, iout),
+						(x_size, y_size, z_size, iout),
 					)
 					@views file[string(field)][iid, jjd, kkd, iout] =
 						getfield(state.tracer.tracerforcings.chiq0, field)[
@@ -309,7 +314,7 @@
 				for field in (:uchi, :vchi, :wchi)
 					HDF5.set_extent_dims(
 						file[string(field)],
-						(sizex, sizey, sizez, iout),
+						(x_size, y_size, z_size, iout),
 					)
 					@views file[string(field)][iid, jjd, kkd, iout] =
 						getfield(state.tracer.tracerforcings.chiq0, field)[
@@ -321,19 +326,48 @@
 			end
 		end
 
-		# Write the Exner-pressure fluctuations.
-		if prepare_restart || :pip in output_variables
-			HDF5.set_extent_dims(file["pip"], (sizex, sizey, sizez, iout))
-			@views file["pip"][
-				(io+1):(io+nx),
-				(jo+1):(jo+ny),
-				(ko+1):(ko+nz),
-				iout,
-			] = pip[i0:i1, j0:j1, k0:k1]
+		if !(typeof(state.namelists.ice.icesetup) <: NoIce)
+			for field in fieldnames(IcePredictands)
+				HDF5.set_extent_dims(
+					file[string(field)],
+					(x_size, y_size, z_size, iout),
+				)
+				@views file[string(field)][
+					(io+1):(io+nx),
+					(jo+1):(jo+ny),
+					(ko+1):(ko+nz),
+					iout,
+				] =
+					getfield(state.ice.icepredictands, field)[
+						i0:i1,
+						j0:j1,
+						k0:k1,
+					] ./ (
+						rhobar[i0:i1, j0:j1, k0:k1] .+
+						rho[i0:i1, j0:j1, k0:k1]
+					) * getfield(state.ice.iceconstants, field)
+			end
+			for field in fieldnames(IceAuxiliaries)
+				HDF5.set_extent_dims(
+					file[string(field)],
+					(x_size, y_size, z_size, iout),
+				)
+				@views file[string(field)][
+					(io+1):(io+nx),
+					(jo+1):(jo+ny),
+					(ko+1):(ko+nz),
+					iout,
+				] =
+					getfield(state.ice.iceauxiliaries, field)[
+						i0:i1,
+						j0:j1,
+						k0:k1,
+					]
+			end
 		end
 
 		# Write WKB variables.
-		if typeof(testcase) <: AbstractWKBTestCase
+		if typeof(test_case) <: AbstractWKBTestCase
 
 			# Write ray-volume properties.
 			if prepare_restart || save_ray_volumes
@@ -343,7 +377,7 @@
 				)
 					HDF5.set_extent_dims(
 						file[output_name],
-						(nray_max, sizex, sizey, sizez + 1, iout),
+						(nray_max, x_size, y_size, z_size + 1, iout),
 					)
 					file[output_name][1:nray_max, iid, jjd, kkrd, iout] =
 						getfield(rays, field_name)[rr, ii, jj, kkr] .* lref
@@ -355,7 +389,7 @@
 				)
 					HDF5.set_extent_dims(
 						file[output_name],
-						(nray_max, sizex, sizey, sizez + 1, iout),
+						(nray_max, x_size, y_size, z_size + 1, iout),
 					)
 					file[output_name][1:nray_max, iid, jjd, kkrd, iout] =
 						getfield(rays, field_name)[rr, ii, jj, kkr] ./ lref
@@ -363,7 +397,7 @@
 
 				HDF5.set_extent_dims(
 					file["nr"],
-					(nray_max, sizex, sizey, sizez + 1, iout),
+					(nray_max, x_size, y_size, z_size + 1, iout),
 				)
 				file["nr"][1:nray_max, iid, jjd, kkrd, iout] =
 					rays.dens[rr, ii, jj, kkr] .* rhoref .* uref .^ 2 .* tref .*
@@ -382,13 +416,12 @@
 				if field in output_variables
 					HDF5.set_extent_dims(
 						file[string(field)],
-						(sizex, sizey, sizez, iout),
+						(x_size, y_size, z_size, iout),
 					)
 					file[string(field)][iid, jjd, kkd, iout] =
 						getfield(tendencies, field)[ii, jj, kk] .* scaling
 				end
 			end
-
 			if !(typeof(state.namelists.ice.icesetup) <: NoIce) && typeof(state.namelists.ice.cloudcover) <: CloudCoverOn
 
 				# Write SgsGW variables.
@@ -429,7 +462,7 @@
 							j02:j12,
 							k02:k12,
 						] ./ repeat(
-							rhostrattfc[i0:i1, j0:j1, k0:k1] .+
+							rhobar[i0:i1, j0:j1, k0:k1] .+
 							rho[i0:i1, j0:j1, k0:k1],
 							inner = (nscx, nscy, nscz),
 						) * getfield(state.ice.iceconstants, field)
@@ -461,304 +494,4 @@
 	end
 
 	return iout
-=======
-    (; domain, grid) = state
-    (; x_size, y_size, z_size) = state.namelists.domain
-    (; prepare_restart, save_ray_volumes, output_variables, output_file) =
-        state.namelists.output
-    (; model, test_case) = state.namelists.setting
-    (; comm, master, nx, ny, nz, io, jo, ko, i0, i1, j0, j1, k0, k1) = domain
-    (; tref, lref, rhoref, thetaref, uref) = state.constants
-    (; x, y, zc) = grid
-    (; rhobar, thetabar, n2, pbar) = state.atmosphere
-    (; predictands) = state.variables
-    (; rho, rhop, u, v, w, pip, p) = predictands
-    (; nray_max, rays, tendencies) = state.wkb
-
-    # Print information.
-    if master
-        println(repeat("-", 80))
-        println("Output into file pincflow_output.h5")
-        println("Physical time: ", time * tref, " s")
-        println("Machine time: ", canonicalize(now() - machine_start_time))
-        println(repeat("-", 80))
-        println("")
-    end
-
-    # Advance output counter.
-    iout += 1
-
-    # Determine dimensionality.
-    dim = 1
-    if x_size > 1
-        dim += 1
-    end
-    if y_size > 1
-        dim += 1
-    end
-
-    # Define slices.
-    dk0 = ko == 0 ? 1 : 0
-    (rr, ii, jj, kk, kkr) = (1:nray_max, i0:i1, j0:j1, k0:k1, (k0 - dk0):k1)
-    (iid, jjd, kkd, kkrd) = (
-        (io + 1):(io + nx),
-        (jo + 1):(jo + ny),
-        (ko + 1):(ko + nz),
-        (ko + 2 - dk0):(ko + nz + 1),
-    )
-
-    # Open the file. Note: Fused in-place assignments cannot be used here!
-    @ivy h5open(output_file, "r+", comm) do file
-
-        # Write the time.
-        HDF5.set_extent_dims(file["t"], (iout,))
-        file["t"][iout] = time * tref
-
-        # Write the horizontal grid.
-        if iout == 1
-            file["x"][:] = x[i0:(i0 + x_size - 1)] .* lref
-            file["y"][:] = y[j0:(j0 + y_size - 1)] .* lref
-        end
-
-        # Write the vertical grid.
-        if iout == 1
-            file["z"][iid, jjd, kkd] = zc[ii, jj, kk] .* lref
-        end
-
-        # Write the background density.
-        if model != Boussinesq() && iout == 1
-            file["rhobar"][iid, jjd, kkd] = rhobar[ii, jj, kk] .* rhoref
-        end
-
-        # Write the background potential temperature.
-        if model != Boussinesq() && iout == 1
-            file["thetabar"][iid, jjd, kkd] = thetabar[ii, jj, kk] .* thetaref
-        end
-
-        # Write the squared buoyancy frequency.
-        if model != Boussinesq() && iout == 1
-            file["n2"][iid, jjd, kkd] = n2[ii, jj, kk] ./ tref .^ 2
-        end
-
-        # Write the mass-weighted potential temperature.
-        if model == Compressible()
-            HDF5.set_extent_dims(file["p"], (x_size, y_size, z_size, iout))
-            file["p"][iid, jjd, kkd, iout] = p[ii, jj, kk] .* rhoref .* thetaref
-        elseif model != Boussinesq() && iout == 1
-            file["p"][iid, jjd, kkd] = pbar[ii, jj, kk] .* rhoref .* thetaref
-        end
-
-        # Write the density fluctuations.
-        if prepare_restart || :rhop in output_variables
-            HDF5.set_extent_dims(file["rhop"], (x_size, y_size, z_size, iout))
-            if model == Boussinesq()
-                file["rhop"][iid, jjd, kkd, iout] = rhop[ii, jj, kk] .* rhoref
-            else
-                file["rhop"][iid, jjd, kkd, iout] = rho[ii, jj, kk] .* rhoref
-            end
-        end
-
-        # Write the zonal winds.
-        if :u in output_variables
-            HDF5.set_extent_dims(file["u"], (x_size, y_size, z_size, iout))
-            file["u"][iid, jjd, kkd, iout] =
-                map(CartesianIndices((ii, jj, kk))) do ijk
-                    (i, j, k) = Tuple(ijk)
-                    return (u[i, j, k] + u[i - 1, j, k]) / 2 * uref
-                end
-        end
-
-        # Write the staggered zonal winds.
-        if prepare_restart || :us in output_variables
-            HDF5.set_extent_dims(file["us"], (x_size, y_size, z_size, iout))
-            file["us"][iid, jjd, kkd, iout] = u[ii, jj, kk] .* uref
-        end
-
-        # Write the meridional winds.
-        if :v in output_variables
-            HDF5.set_extent_dims(file["v"], (x_size, y_size, z_size, iout))
-            file["v"][iid, jjd, kkd, iout] =
-                map(CartesianIndices((ii, jj, kk))) do ijk
-                    (i, j, k) = Tuple(ijk)
-                    return (v[i, j, k] + v[i, j - 1, k]) / 2 * uref
-                end
-        end
-
-        # Write the staggered meridional winds.
-        if prepare_restart || :vs in output_variables
-            HDF5.set_extent_dims(file["vs"], (x_size, y_size, z_size, iout))
-            file["vs"][iid, jjd, kkd, iout] = v[ii, jj, kk] .* uref
-        end
-
-        # Write the vertical winds.
-        if :w in output_variables
-            HDF5.set_extent_dims(file["w"], (x_size, y_size, z_size, iout))
-            file["w"][iid, jjd, kkd, iout] =
-                map(CartesianIndices((ii, jj, kk))) do ijk
-                    (i, j, k) = Tuple(ijk)
-                    return (
-                        compute_vertical_wind(i, j, k, state) +
-                        compute_vertical_wind(i, j, k - 1, state)
-                    ) / 2 * uref
-                end
-        end
-
-        # Write the staggered vertical winds.
-        if :ws in output_variables
-            HDF5.set_extent_dims(file["ws"], (x_size, y_size, z_size, iout))
-            file["ws"][iid, jjd, kkd, iout] =
-                map(CartesianIndices((ii, jj, kk))) do ijk
-                    (i, j, k) = Tuple(ijk)
-                    return compute_vertical_wind(i, j, k, state) * uref
-                end
-        end
-
-        # Write the transformed vertical winds.
-        if :wt in output_variables
-            HDF5.set_extent_dims(file["wt"], (x_size, y_size, z_size, iout))
-            file["wt"][iid, jjd, kkd, iout] =
-                map(CartesianIndices((ii, jj, kk))) do ijk
-                    (i, j, k) = Tuple(ijk)
-                    return (w[i, j, k] + w[i, j, k - 1]) / 2 * uref
-                end
-        end
-
-        # Write the staggered transformed vertical winds.
-        if prepare_restart || :wts in output_variables
-            HDF5.set_extent_dims(file["wts"], (x_size, y_size, z_size, iout))
-            file["wts"][iid, jjd, kkd, iout] = w[ii, jj, kk] .* uref
-        end
-
-        # Write the potential-temperature fluctuations.
-        if :thetap in output_variables
-            HDF5.set_extent_dims(file["thetap"], (x_size, y_size, z_size, iout))
-            if model == Boussinesq()
-                file["thetap"][iid, jjd, kkd, iout] =
-                    (
-                        pbar[ii, jj, kk] ./
-                        (rhobar[ii, jj, kk] .+ rhop[ii, jj, kk]) .-
-                        thetabar[ii, jj, kk]
-                    ) .* thetaref
-            else
-                file["thetap"][iid, jjd, kkd, iout] =
-                    (
-                        pbar[ii, jj, kk] ./
-                        (rhobar[ii, jj, kk] .+ rho[ii, jj, kk]) .-
-                        thetabar[ii, jj, kk]
-                    ) .* thetaref
-            end
-        end
-
-        # Write the Exner-pressure fluctuations.
-        if prepare_restart || :pip in output_variables
-            HDF5.set_extent_dims(file["pip"], (x_size, y_size, z_size, iout))
-            file["pip"][iid, jjd, kkd, iout] = pip[ii, jj, kk]
-        end
-
-        if !(typeof(state.namelists.tracer.tracer_setup) <: NoTracer)
-            for field in fieldnames(TracerPredictands)
-                HDF5.set_extent_dims(
-                    file[string(field)],
-                    (x_size, y_size, z_size, iout),
-                )
-                file[string(field)][iid, jjd, kkd, iout] =
-                    getfield(state.tracer.tracerpredictands, field)[
-                        ii,
-                        jj,
-                        kk,
-                    ] ./ (rhobar[ii, jj, kk] .+ rho[ii, jj, kk])
-            end
-
-            if state.namelists.tracer.leading_order_impact &&
-               :dchidt in output_variables
-                for field in (:dchidt,)
-                    HDF5.set_extent_dims(
-                        file[string(field)],
-                        (x_size, y_size, z_size, iout),
-                    )
-                    @views file[string(field)][iid, jjd, kkd, iout] =
-                        getfield(state.tracer.tracerforcings.chiq0, field)[
-                            ii,
-                            jj,
-                            kk,
-                        ] ./ tref
-                end
-                for field in (:uchi, :vchi, :wchi)
-                    HDF5.set_extent_dims(
-                        file[string(field)],
-                        (x_size, y_size, z_size, iout),
-                    )
-                    @views file[string(field)][iid, jjd, kkd, iout] =
-                        getfield(state.tracer.tracerforcings.chiq0, field)[
-                            ii,
-                            jj,
-                            kk,
-                        ] .* uref
-                end
-            end
-        end
-
-        # Write WKB variables.
-        if typeof(test_case) <: AbstractWKBTestCase
-
-            # Write ray-volume properties.
-            if prepare_restart || save_ray_volumes
-                for (output_name, field_name) in zip(
-                    ("xr", "yr", "zr", "dxr", "dyr", "dzr"),
-                    (:x, :y, :z, :dxray, :dyray, :dzray),
-                )
-                    HDF5.set_extent_dims(
-                        file[output_name],
-                        (nray_max, x_size, y_size, z_size + 1, iout),
-                    )
-                    file[output_name][1:nray_max, iid, jjd, kkrd, iout] =
-                        getfield(rays, field_name)[rr, ii, jj, kkr] .* lref
-                end
-
-                for (output_name, field_name) in zip(
-                    ("kr", "lr", "mr", "dkr", "dlr", "dmr"),
-                    (:k, :l, :m, :dkray, :dlray, :dmray),
-                )
-                    HDF5.set_extent_dims(
-                        file[output_name],
-                        (nray_max, x_size, y_size, z_size + 1, iout),
-                    )
-                    file[output_name][1:nray_max, iid, jjd, kkrd, iout] =
-                        getfield(rays, field_name)[rr, ii, jj, kkr] ./ lref
-                end
-
-                HDF5.set_extent_dims(
-                    file["nr"],
-                    (nray_max, x_size, y_size, z_size + 1, iout),
-                )
-                file["nr"][1:nray_max, iid, jjd, kkrd, iout] =
-                    rays.dens[rr, ii, jj, kkr] .* rhoref .* uref .^ 2 .* tref .*
-                    lref .^ dim
-            end
-
-            # Write GW tendencies.
-            for (field, scaling) in zip(
-                (:dudt, :dvdt, :dthetadt),
-                (
-                    rhoref * uref / tref,
-                    rhoref * uref / tref,
-                    rhoref * thetaref / tref,
-                ),
-            )
-                if field in output_variables
-                    HDF5.set_extent_dims(
-                        file[string(field)],
-                        (x_size, y_size, z_size, iout),
-                    )
-                    file[string(field)][iid, jjd, kkd, iout] =
-                        getfield(tendencies, field)[ii, jj, kk] .* scaling
-                end
-            end
-        end
-
-        return
-    end
-
-    return iout
->>>>>>> f0d2b4ec
 end