--- conflicted
+++ resolved
@@ -105,7 +105,6 @@
         println("")
     end
 
-<<<<<<< HEAD
 	# Advance output counter.
 	iout += 1
 	# Determine dimensionality.
@@ -127,37 +126,6 @@
 		(ko+2-dk0):(ko+nz+1),
 	)
 
-	# Open the file. Note: Fused in-place assignments cannot be used here!
-	@ivy h5open(output_file, "r+", comm) do file
-
-		# Write the horizontal grid.
-		if iout == 1
-			file["x"][:] = x[i0:(i0+x_size-1)] .* lref
-			file["y"][:] = y[j0:(j0+y_size-1)] .* lref
-		end
-=======
-    # Advance output counter.
-    iout += 1
-
-    # Determine dimensionality.
-    dim = 1
-    if x_size > 1
-        dim += 1
-    end
-    if y_size > 1
-        dim += 1
-    end
-
-    # Define slices.
-    dk0 = ko == 0 ? 1 : 0
-    (rr, ii, jj, kk, kkr) = (1:nray_max, i0:i1, j0:j1, k0:k1, (k0 - dk0):k1)
-    (iid, jjd, kkd, kkrd) = (
-        (io + 1):(io + nx),
-        (jo + 1):(jo + ny),
-        (ko + 1):(ko + nz),
-        (ko + 2 - dk0):(ko + nz + 1),
-    )
-
     # Open the file. Note: Fused in-place assignments cannot be used here!
     @ivy h5open(output_file, "r+", comm) do file
 
@@ -170,7 +138,6 @@
             file["x"][iid] = x[ii] .* lref
             file["y"][jjd] = y[jj] .* lref
         end
->>>>>>> cf395edb
 
         # Write the vertical grid.
         if iout == 1
@@ -178,7 +145,6 @@
             file["ztilde"][iid, jjd, kkrd] = zctilde[ii, jj, kkr] .* lref
         end
 
-<<<<<<< HEAD
 		# Write sub grid. 
 		if iout == 1 && !(typeof(state.namelists.ice.icesetup) <: NoIce) && typeof(state.namelists.ice.cloudcover) <: CloudCoverOn
 
@@ -406,7 +372,7 @@
 		end
 
 		# Write WKB variables.
-		if typeof(test_case) <: AbstractWKBTestCase
+        if wkb_mode != NoWKB()
 
 			# Write ray-volume properties.
 			if prepare_restart || save_ray_volumes
@@ -533,241 +499,4 @@
 	end
 
 	return iout
-=======
-        # Write the background density.
-        if model != Boussinesq() && iout == 1
-            file["rhobar"][iid, jjd, kkd] = rhobar[ii, jj, kk] .* rhoref
-        end
-
-        # Write the background potential temperature.
-        if model != Boussinesq() && iout == 1
-            file["thetabar"][iid, jjd, kkd] = thetabar[ii, jj, kk] .* thetaref
-        end
-
-        # Write the squared buoyancy frequency.
-        if model != Boussinesq() && iout == 1
-            file["n2"][iid, jjd, kkd] = n2[ii, jj, kk] ./ tref .^ 2
-        end
-
-        # Write the mass-weighted potential temperature.
-        if model == Compressible()
-            HDF5.set_extent_dims(file["p"], (x_size, y_size, z_size, iout))
-            file["p"][iid, jjd, kkd, iout] = p[ii, jj, kk] .* rhoref .* thetaref
-        elseif model != Boussinesq() && iout == 1
-            file["p"][iid, jjd, kkd] = pbar[ii, jj, kk] .* rhoref .* thetaref
-        end
-
-        # Write the density fluctuations.
-        if prepare_restart || :rhop in output_variables
-            HDF5.set_extent_dims(file["rhop"], (x_size, y_size, z_size, iout))
-            if model == Boussinesq()
-                file["rhop"][iid, jjd, kkd, iout] = rhop[ii, jj, kk] .* rhoref
-            else
-                file["rhop"][iid, jjd, kkd, iout] = rho[ii, jj, kk] .* rhoref
-            end
-        end
-
-        # Write the zonal winds.
-        if :u in output_variables
-            HDF5.set_extent_dims(file["u"], (x_size, y_size, z_size, iout))
-            file["u"][iid, jjd, kkd, iout] =
-                map(CartesianIndices((ii, jj, kk))) do ijk
-                    (i, j, k) = Tuple(ijk)
-                    return (u[i, j, k] + u[i - 1, j, k]) / 2 * uref
-                end
-        end
-
-        # Write the staggered zonal winds.
-        if prepare_restart || :us in output_variables
-            HDF5.set_extent_dims(file["us"], (x_size, y_size, z_size, iout))
-            file["us"][iid, jjd, kkd, iout] = u[ii, jj, kk] .* uref
-        end
-
-        # Write the meridional winds.
-        if :v in output_variables
-            HDF5.set_extent_dims(file["v"], (x_size, y_size, z_size, iout))
-            file["v"][iid, jjd, kkd, iout] =
-                map(CartesianIndices((ii, jj, kk))) do ijk
-                    (i, j, k) = Tuple(ijk)
-                    return (v[i, j, k] + v[i, j - 1, k]) / 2 * uref
-                end
-        end
-
-        # Write the staggered meridional winds.
-        if prepare_restart || :vs in output_variables
-            HDF5.set_extent_dims(file["vs"], (x_size, y_size, z_size, iout))
-            file["vs"][iid, jjd, kkd, iout] = v[ii, jj, kk] .* uref
-        end
-
-        # Write the vertical winds.
-        if :w in output_variables
-            HDF5.set_extent_dims(file["w"], (x_size, y_size, z_size, iout))
-            file["w"][iid, jjd, kkd, iout] =
-                map(CartesianIndices((ii, jj, kk))) do ijk
-                    (i, j, k) = Tuple(ijk)
-                    return (
-                        compute_vertical_wind(i, j, k, state) +
-                        compute_vertical_wind(i, j, k - 1, state)
-                    ) / 2 * uref
-                end
-        end
-
-        # Write the staggered vertical winds.
-        if :ws in output_variables
-            HDF5.set_extent_dims(file["ws"], (x_size, y_size, z_size, iout))
-            file["ws"][iid, jjd, kkd, iout] =
-                map(CartesianIndices((ii, jj, kk))) do ijk
-                    (i, j, k) = Tuple(ijk)
-                    return compute_vertical_wind(i, j, k, state) * uref
-                end
-        end
-
-        # Write the transformed vertical winds.
-        if :wt in output_variables
-            HDF5.set_extent_dims(file["wt"], (x_size, y_size, z_size, iout))
-            file["wt"][iid, jjd, kkd, iout] =
-                map(CartesianIndices((ii, jj, kk))) do ijk
-                    (i, j, k) = Tuple(ijk)
-                    return (w[i, j, k] + w[i, j, k - 1]) / 2 * uref
-                end
-        end
-
-        # Write the staggered transformed vertical winds.
-        if prepare_restart || :wts in output_variables
-            HDF5.set_extent_dims(file["wts"], (x_size, y_size, z_size, iout))
-            file["wts"][iid, jjd, kkd, iout] = w[ii, jj, kk] .* uref
-        end
-
-        # Write the potential-temperature fluctuations.
-        if :thetap in output_variables
-            HDF5.set_extent_dims(file["thetap"], (x_size, y_size, z_size, iout))
-            if model == Boussinesq()
-                file["thetap"][iid, jjd, kkd, iout] =
-                    (
-                        pbar[ii, jj, kk] ./
-                        (rhobar[ii, jj, kk] .+ rhop[ii, jj, kk]) .-
-                        thetabar[ii, jj, kk]
-                    ) .* thetaref
-            else
-                file["thetap"][iid, jjd, kkd, iout] =
-                    (
-                        pbar[ii, jj, kk] ./
-                        (rhobar[ii, jj, kk] .+ rho[ii, jj, kk]) .-
-                        thetabar[ii, jj, kk]
-                    ) .* thetaref
-            end
-        end
-
-        # Write the Exner-pressure fluctuations.
-        if prepare_restart || :pip in output_variables
-            HDF5.set_extent_dims(file["pip"], (x_size, y_size, z_size, iout))
-            file["pip"][iid, jjd, kkd, iout] = pip[ii, jj, kk]
-        end
-
-        if !(typeof(state.namelists.tracer.tracer_setup) <: NoTracer)
-            for field in fieldnames(TracerPredictands)
-                HDF5.set_extent_dims(
-                    file[string(field)],
-                    (x_size, y_size, z_size, iout),
-                )
-                file[string(field)][iid, jjd, kkd, iout] =
-                    getfield(state.tracer.tracerpredictands, field)[
-                        ii,
-                        jj,
-                        kk,
-                    ] ./ (rhobar[ii, jj, kk] .+ rho[ii, jj, kk])
-            end
-
-            if state.namelists.tracer.leading_order_impact &&
-               :dchidt in output_variables
-                for field in (:dchidt,)
-                    HDF5.set_extent_dims(
-                        file[string(field)],
-                        (x_size, y_size, z_size, iout),
-                    )
-                    @views file[string(field)][iid, jjd, kkd, iout] =
-                        getfield(state.tracer.tracerforcings.chiq0, field)[
-                            ii,
-                            jj,
-                            kk,
-                        ] ./ tref
-                end
-                for field in (:uchi, :vchi, :wchi)
-                    HDF5.set_extent_dims(
-                        file[string(field)],
-                        (x_size, y_size, z_size, iout),
-                    )
-                    @views file[string(field)][iid, jjd, kkd, iout] =
-                        getfield(state.tracer.tracerforcings.chiq0, field)[
-                            ii,
-                            jj,
-                            kk,
-                        ] .* uref
-                end
-            end
-        end
-
-        # Write WKB variables.
-        if wkb_mode != NoWKB()
-
-            # Write ray-volume properties.
-            if prepare_restart || save_ray_volumes
-                for (output_name, field_name) in zip(
-                    ("xr", "yr", "zr", "dxr", "dyr", "dzr"),
-                    (:x, :y, :z, :dxray, :dyray, :dzray),
-                )
-                    HDF5.set_extent_dims(
-                        file[output_name],
-                        (nray_max, x_size, y_size, z_size + 1, iout),
-                    )
-                    file[output_name][1:nray_max, iid, jjd, kkrd, iout] =
-                        getfield(rays, field_name)[rr, ii, jj, kkr] .* lref
-                end
-
-                for (output_name, field_name) in zip(
-                    ("kr", "lr", "mr", "dkr", "dlr", "dmr"),
-                    (:k, :l, :m, :dkray, :dlray, :dmray),
-                )
-                    HDF5.set_extent_dims(
-                        file[output_name],
-                        (nray_max, x_size, y_size, z_size + 1, iout),
-                    )
-                    file[output_name][1:nray_max, iid, jjd, kkrd, iout] =
-                        getfield(rays, field_name)[rr, ii, jj, kkr] ./ lref
-                end
-
-                HDF5.set_extent_dims(
-                    file["nr"],
-                    (nray_max, x_size, y_size, z_size + 1, iout),
-                )
-                file["nr"][1:nray_max, iid, jjd, kkrd, iout] =
-                    rays.dens[rr, ii, jj, kkr] .* rhoref .* uref .^ 2 .* tref .*
-                    lref .^ dim
-            end
-
-            # Write GW tendencies.
-            for (field, scaling) in zip(
-                (:dudt, :dvdt, :dthetadt),
-                (
-                    rhoref * uref / tref,
-                    rhoref * uref / tref,
-                    rhoref * thetaref / tref,
-                ),
-            )
-                if field in output_variables
-                    HDF5.set_extent_dims(
-                        file[string(field)],
-                        (x_size, y_size, z_size, iout),
-                    )
-                    file[string(field)][iid, jjd, kkd, iout] =
-                        getfield(tendencies, field)[ii, jj, kk] .* scaling
-                end
-            end
-        end
-
-        return
-    end
-
-    return iout
->>>>>>> cf395edb
 end