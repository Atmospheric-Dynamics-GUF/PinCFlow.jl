--- conflicted
+++ resolved
@@ -407,9 +407,6 @@
                     ] ./ (
                         rhostrattfc[i0:i1, j0:j1, k0:k1] .+
                         rho[i0:i1, j0:j1, k0:k1]
-<<<<<<< HEAD
-                    )
-=======
                     ) .* lref
             end
         end
@@ -451,30 +448,6 @@
                         j0:j1,
                         k0:k1,
                     ]                  
-            end
-        end
-
-        if !(typeof(state.namelists.turbulence.turbulencesetup) <: NoTurbulence)
-            for field in fieldnames(TurbulencePredictands)
-                HDF5.set_extent_dims(
-                    file[string(field)],
-                    (sizex, sizey, sizez, iout),
-                )
-                @views file[string(field)][
-                    (io + 1):(io + nx),
-                    (jo + 1):(jo + ny),
-                    (ko + 1):(ko + nz),
-                    iout,
-                ] =
-                    getfield(state.turbulence.turbulencepredictands, field)[
-                        i0:i1,
-                        j0:j1,
-                        k0:k1,
-                    ] ./ (
-                        rhostrattfc[i0:i1, j0:j1, k0:k1] .+
-                        rho[i0:i1, j0:j1, k0:k1]
-                    ) .* (lref .^ 2.0) ./ (tref .^ 2.0)
->>>>>>> 34842713
             end
         end
 
