--- conflicted
+++ resolved
@@ -11,7 +11,6 @@
 
   contains
 
-<<<<<<< HEAD
    subroutine setup_tracer (var)
       ! setup initial tracer mixing ratio distribution
       ! rho*chi = var(:, :, :, iVart)
@@ -94,173 +93,5 @@
 
 
    end subroutine setup_tracer
-=======
-  subroutine setup_tracer(var)
-
-    real, dimension(- nbx:nx + nbx, - nby:ny + nby, - nbz:nz + nbz, nVar), &
-        intent(inout) :: var
-    real, dimension(- nbx:nx + nbx, - nby:ny + nby, - nbz:nz + nbz) :: rho
-
-    real :: tracer0 ! initial max. tracer ampl.
-    real :: xt0, yt0, zt0
-    real :: sigtx, sigty, sigtz
-    real :: k0t, m0t
-    real :: alpha
-    real :: zcart
-    real :: dz_tr
-
-    integer :: ii, jj, kk
-
-    select case(tracerSetup)
-
-    case("thin_layer")
-
-      tracer0 = 1.0
-
-      var(:, :, :, iVart) = 0.
-      var(:, :, nz / 2, iVart) = tracer0
-
-    case("gaussian_tracer_2D")
-
-      tracer0 = 1.0
-      xt0 = 0.5 * nx * dx !0.75*nx*dx
-      zt0 = nz / 2. * dz
-      sigtx = 0.1 * nx * dx
-      sigtz = 0.05 * nz * dz
-
-      do ii = 1, nx
-        do jj = 1, ny
-          do kk = 1, nz
-            if(topography) then
-              zcart = jac(ii, jj, kk) * z(kk) + topography_surface(ii, jj)
-            else
-              zcart = z(kk)
-            end if
-            var(ii, jj, kk, iVart) = tracer0 * exp(- (x(ii) - xt0) ** 2. / (2. &
-                * sigtx ** 2)) * exp(- (zcart - zt0) ** 2. / (2. * sigtz ** 2))
-          end do
-        end do
-      end do
-
-    case("gaussian_tracer_3D")
-
-      tracer0 = 1.0
-      xt0 = 0.75 * nx * dx
-      yt0 = 0.75 * ny * dy
-      zt0 = nz / 2. * dz
-      sigtx = 0.1 * nx * dx
-      sigty = 0.1 * ny * dy
-      sigtz = 0.05 * nz * dz
-
-      do ii = 1, nx
-        do jj = 1, ny
-          do kk = 1, nz
-            var(ii, jj, kk, iVart) = tracer0 * exp(- (x(ii) - xt0) ** 2. / (2. &
-                * sigtx ** 2)) * exp(- (y(jj) - yt0) ** 2. / (2. * sigty &
-                ** 2)) * exp(- (z(kk) - zt0) ** 2. / (2. * sigtz ** 2))
-          end do
-        end do
-      end do
-
-    case("layer_tracer")
-
-      tracer0 = 1.0
-      zt0 = nz / 2. * dz
-
-      do kk = 1, nz
-        var(:, :, kk, iVart) = tracer0 * exp(- (z(kk) - zt0) ** 2. / (2. * 2. &
-            ** 2.))
-      end do
-
-    case("sin_cos_tracer")
-
-      tracer0 = 1.0
-
-      k0t = pi / (mountainWidth_dim / lRef)
-      m0t = pi / (lz_dim(1) / lRef)
-
-      do ii = 1, nx
-        do jj = 1, ny
-          do kk = 1, nz
-            if(topography) then
-              zcart = jac(ii, jj, kk) * z(kk) + topography_surface(ii, jj)
-            else
-              zcart = z(kk)
-            end if
-            var(ii, jj, kk, iVart) = tracer0 / 2. * (1 + cos(k0t * x(ii))) &
-                * sin(m0t * zcart) ** 2.
-          end do
-        end do
-      end do
-
-    case("increase_in_z_tracer")
-
-      do kk = 1, nz
-        do jj = 1, ny
-          do ii = 1, nx
-            if(fluctuationMode) then
-              if(topography) then
-                rho(ii, jj, kk) = (var(ii, jj, kk, 1) + rhoStratTFC(ii, jj, kk))
-              else
-                rho(ii, jj, kk) = var(ii, jj, kk, 1) + rhoStrat(kk)
-              end if
-            else
-              rho(ii, jj, kk) = var(ii, jj, kk, 1)
-            end if
-          end do
-        end do
-      end do
-
-      dz_tr = 1.0 !/ (lz(1) - lz(0))
-
-      print *, "dz_tr = ", dz_tr
-
-      if(topography) then
-        do kk = 1, nz
-          do jj = 1, ny
-            do ii = 1, nx
-
-              var(ii, jj, kk, iVart) = rho(ii, jj, kk) * dz_tr * heightTFC(ii, &
-                  jj, kk)
-
-            end do
-          end do
-        end do
-      else
-        do kk = 1, nz
-          var(:, :, kk, iVart) = rho(:, :, kk) * dz_tr * (z(kk) - z(1))
-        end do
-      end if
-
-    case("like_density")
-
-      do kk = 1, nz
-        do jj = 1, ny
-          do ii = 1, nx
-            if(fluctuationMode) then
-              if(topography) then
-                var(ii, jj, kk, iVart) = var(ii, jj, kk, 1) + rhoStratTFC(ii, &
-                    jj, kk)
-              else
-                var(ii, jj, kk, iVart) = var(ii, jj, kk, 1) + rhoStrat(kk)
-              end if
-            else
-              var(ii, jj, kk, iVart) = var(ii, jj, kk, 1)
-            end if
-          end do
-        end do
-      end do
-
-    case("test_tracer")
-
-      call random_number(var(:, :, :, 1))
-      var(:, :, :, iVart) = var(:, :, :, 1)
-
-    case default
-      stop "tracer.f90: unkown tracer distribution setup"
-    end select
-
-  end subroutine setup_tracer
->>>>>>> d57618c5
 
 end module tracer_module
