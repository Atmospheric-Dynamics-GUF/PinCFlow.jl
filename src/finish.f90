--- conflicted
+++ resolved
@@ -19,13 +19,8 @@
     ! in/out variables
     real, dimension(:, :, :, :), allocatable :: var, var0, var1, force, &
         source, dMom, dIce
-<<<<<<< HEAD
     real, dimension (:, :, :, :, :), allocatable :: flux
     real, dimension (:, :, :), allocatable :: dRho, dRhop, dTheta, dTracer
-=======
-    real, dimension(:, :, :, :, :), allocatable :: flux
-    real, dimension(:, :, :), allocatable :: dRho, dRhop, dTheta
->>>>>>> f86049b1
 
     ! argument list
     integer :: allocstat
@@ -46,36 +41,41 @@
     deallocate(var, stat = allocstat)
     if(allocstat /= 0) stop "finish.f90: could not deallocate var"
 
-    deallocate(var0, stat = allocstat)
+    deallocate (var0, stat = allocstat)
     if(allocstat /= 0) stop "finish.f90: could not deallocate var0"
 
-    deallocate(flux, stat = allocstat)
+    deallocate (flux, stat = allocstat)
     if(allocstat /= 0) stop "finish.f90: could not deallocate flux"
 
-    deallocate(force, stat = allocstat)
+    deallocate (force, stat = allocstat)
     if(allocstat /= 0) stop "finish.f90: could not deallocate force"
 
-    deallocate(source, stat = allocstat)
+    deallocate (source, stat = allocstat)
     if(allocstat /= 0) stop "finish.f90: could not deallocate source"
 
-    deallocate(dRho, stat = allocstat)
+    deallocate (dRho, stat = allocstat)
     if(allocstat /= 0) stop "finish.f90: could not deallocate dRho"
 
-    deallocate(var1, stat = allocstat)
-    if(allocstat /= 0) stop "finish.f90: could not deallocate var1"
+    deallocate (var1, stat = allocstat)
+    if (allocstat /= 0) stop "finish.f90: could not deallocate var1"
 
-    deallocate(dRhop, stat = allocstat)
+    deallocate (dRhop, stat = allocstat)
     if(allocstat /= 0) stop "finish.f90: could not deallocate dRhop"
 
-    deallocate(dTheta, stat = allocstat)
+    deallocate (dTheta, stat = allocstat)
     if(allocstat /= 0) stop "finish.f90: could not deallocate dTheta"
 
-    deallocate(dMom, stat = allocstat)
-    if(allocstat /= 0) stop "finish.f90: could not deallocate dMom"
+    deallocate (dMom, stat = allocstat)
+    if (allocstat /= 0) stop "finish.f90: could not deallocate dMom"
 
-    if(include_ice) then
+    if (include_ice) then
       deallocate(dIce, stat = allocstat)
       if(allocstat /= 0) stop "finish.f90: could not deallocate dIce"
+    end if
+
+    if (include_tracer) then
+      deallocate (dTracer, stat = allocstat)
+      if (allocstat /= 0) stop "finish.f90: could not deallocate dTracer"
     end if
 
     if (include_tracer) then
