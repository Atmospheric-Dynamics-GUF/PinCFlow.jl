module finish_module

  use type_module
  
  implicit none

  private 

  public :: terminate

contains

  
<<<<<<< HEAD
  subroutine terminate (var, var0, dRho, dMom, dTheta, dIce)
=======
  subroutine terminate (var,var0,flux,force,source,dRho,dMom,dTheta)
>>>>>>> 3ba63b57
    !-------------------
    ! deallocate fields 
    !-------------------

    ! in/out variables
<<<<<<< HEAD
    real, dimension(:,:,:,:), allocatable :: var,var0,dMom, dIce
=======
    real, dimension(:,:,:,:), allocatable :: var, var0, force, source, dMom
    real, dimension(:,:,:,:,:), allocatable :: flux
>>>>>>> 3ba63b57
    real, dimension(:,:,:), allocatable :: dRho, dTheta
 
    ! argument list
    integer :: allocstat

!--------------- deallcoate grid -----------------------

    deallocate(x,stat=allocstat)
    if(allocstat /= 0) stop "finish.f90: could not deallocate x"

    deallocate(y,stat=allocstat)
    if(allocstat /= 0) stop "finish.f90: could not deallocate y"

    deallocate(z,stat=allocstat)
    if(allocstat /= 0) stop "finish.f90: could not deallocate z"


!---------------- deallocate variables -----------------------

    deallocate(var,stat=allocstat)
    if(allocstat /= 0) stop "finish.f90: could not deallocate var"

    deallocate(var0,stat=allocstat)
    if(allocstat /= 0) stop "finish.f90: could not deallocate var0"
<<<<<<< HEAD
=======

    deallocate(flux,stat=allocstat)
    if(allocstat /= 0) stop "finish.f90: could not deallocate flux"

    deallocate(force,stat=allocstat)
    if(allocstat /= 0) stop "finish.f90: could not deallocate force"

    deallocate(source,stat=allocstat)
    if(allocstat /= 0) stop "finish.f90: could not deallocate source"
>>>>>>> 3ba63b57

    deallocate(dRho,stat=allocstat)
    if(allocstat /= 0) stop "finish.f90: could not deallocate dRho"

    deallocate(dTheta,stat=allocstat)
    if(allocstat /= 0) stop "finish.f90: could not deallocate dTheta"

    deallocate(dMom,stat=allocstat)
    if(allocstat /= 0) stop "finish.f90: could not deallocate dMom"
<<<<<<< HEAD
=======

>>>>>>> 3ba63b57

    if (include_ice) then
      deallocate(dIce,stat=allocstat)
      if(allocstat /= 0) stop "finish.f90: could not deallocate dIce"
    end if

  end subroutine terminate


end module finish_module<|MERGE_RESOLUTION|>--- conflicted
+++ resolved
@@ -10,23 +10,15 @@
 
 contains
 
-  
-<<<<<<< HEAD
-  subroutine terminate (var, var0, dRho, dMom, dTheta, dIce)
-=======
-  subroutine terminate (var,var0,flux,force,source,dRho,dMom,dTheta)
->>>>>>> 3ba63b57
+  subroutine terminate (var,var0,flux,force,source,dRho,dMom,dTheta, dIce)
+
     !-------------------
     ! deallocate fields 
     !-------------------
 
     ! in/out variables
-<<<<<<< HEAD
-    real, dimension(:,:,:,:), allocatable :: var,var0,dMom, dIce
-=======
-    real, dimension(:,:,:,:), allocatable :: var, var0, force, source, dMom
+    real, dimension(:,:,:,:), allocatable :: var, var0, force, source, dMom, dIce
     real, dimension(:,:,:,:,:), allocatable :: flux
->>>>>>> 3ba63b57
     real, dimension(:,:,:), allocatable :: dRho, dTheta
  
     ! argument list
@@ -51,8 +43,6 @@
 
     deallocate(var0,stat=allocstat)
     if(allocstat /= 0) stop "finish.f90: could not deallocate var0"
-<<<<<<< HEAD
-=======
 
     deallocate(flux,stat=allocstat)
     if(allocstat /= 0) stop "finish.f90: could not deallocate flux"
@@ -62,7 +52,6 @@
 
     deallocate(source,stat=allocstat)
     if(allocstat /= 0) stop "finish.f90: could not deallocate source"
->>>>>>> 3ba63b57
 
     deallocate(dRho,stat=allocstat)
     if(allocstat /= 0) stop "finish.f90: could not deallocate dRho"
@@ -72,10 +61,6 @@
 
     deallocate(dMom,stat=allocstat)
     if(allocstat /= 0) stop "finish.f90: could not deallocate dMom"
-<<<<<<< HEAD
-=======
-
->>>>>>> 3ba63b57
 
     if (include_ice) then
       deallocate(dIce,stat=allocstat)
