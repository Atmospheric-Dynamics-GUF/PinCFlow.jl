--- conflicted
+++ resolved
@@ -190,11 +190,7 @@
 
        
     case default
-<<<<<<< HEAD
-       stop "musc_reconstruct3D: unknown direction.Stop."
-=======
        stop"muscl.f90/limit: unknown limiter type.Stop."
->>>>>>> 19219713
     end select
 
   end subroutine muscl_reconstruct3D
@@ -253,15 +249,9 @@
 !          uTilde(i,:,2,:) = phiTildeY
 !       end do
 
-<<<<<<< HEAD
-    case default
-       stop "muscl.f90/reconstruct2D: unknown direction.Stop."
-    end select
-=======
 !    case default
 !       stop"muscl.f90/reconstruct2D: unknown direction.Stop."
 !    end select
->>>>>>> 19219713
 
 
 !  end subroutine muscl_reconstruct2D
@@ -501,15 +491,9 @@
 !       s = (2.0 + theta)/3.0
 !       sigma = max(0.0,min(s,max(-theta/2.0,min(2*theta,s,1.5))))
        
-<<<<<<< HEAD
-    case default
-       stop "muscl.f90/limit: unknown limiter type.Stop."        
-    end select
-=======
 !    case default
 !       stop"muscl.f90/limit: unknown limiter type.Stop."
 !    end select
->>>>>>> 19219713
 
 
 !  end function limit
