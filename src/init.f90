module init_module


  use type_module
  use atmosphere_module

  implicit none

  private         ! private module

  public  :: initialise
  public  :: setup
  public  :: init_ParamStudy

  private :: cphase


contains

  subroutine init_paramStudy
    !--------------------------------
    ! read data for parameter study
    !--------------------------------

    ! open the namelist file
    open (unit=10, file=file_namelist, action="read", &
         form="formatted", status="old", position="rewind")

    ! read parameter study list
    read (unit=10, nml=parameterList)

    close( unit=10 ) 


  end subroutine init_paramStudy



  ! ------------------------------------------------------------------------


  subroutine setup (var,var0,flux,force,source,dRho,dMom,dTheta,dIce)
    !-----------------------------------------
    ! allocate var and flux / read the namelist
    !-----------------------------------------

    ! in/out variables 
    real,dimension(:,:,:,:), allocatable,intent(out) :: var, var0, source
    real,dimension(:,:,:,:,:), allocatable,intent(out) :: flux
    real,dimension(:,:,:,:), allocatable,intent(out) :: force
    real,dimension(:,:,:), allocatable :: dRho        ! RK-Update for rho
    real,dimension(:,:,:,:), allocatable :: dMom      ! ...rhoU,rhoV,rhoW
    real,dimension(:,:,:), allocatable :: dTheta       ! RK-Update for theta
    real,dimension(:,:,:,:), allocatable :: dIce       ! RK-Update for nIce,qIce,SIce


    integer :: allocstat
    integer :: i, j, k, iVar


    ! constants
    pi = 4*atan(1.0)


    ! open the namelist file
    open (unit=10, file=file_namelist, action="read", &
         form="formatted", status="old", position="rewind")

    ! read grid info
!    read (unit=10, nml=grid)   ! modified by Junhong Wei (20161110)

    ! total dimension of var fields with ghost cells
!    nxx = nx + 2*nbx + 1   ! modified by Junhong Wei (20161110)
!    nyy = ny + 2*nby + 1   ! modified by Junhong Wei (20161110)
!    nzz = nz + 2*nbz + 1   ! modified by Junhong Wei (20161110)


    !---------------------------------------------------
    ! allocate x,y,z - cell centered coordinate fields
    !---------------------------------------------------

!    allocate(x(-nbx:nx+nbx), stat=allocstat)   ! modified by Junhong Wei (20161104)
    allocate(x(-nbx:sizeX+nbx), stat=allocstat)   ! modified by Junhong Wei (20161104)
    if(allocstat /= 0) stop "init.f90: could not allocate x"

!    allocate(y(-nby:ny+nby), stat=allocstat)   ! modified by Junhong Wei (20161104)
    allocate(y(-nby:sizeY+nby), stat=allocstat)   ! modified by Junhong Wei (20161104)
    if(allocstat /= 0) stop "init.f90: could not allocate y"

!    allocate(z(-nbz:nz+nbz), stat=allocstat)   ! modified by Junhong Wei (20161104)
    allocate(z(-nbz:sizeZ+nbz), stat=allocstat)   ! modified by Junhong Wei (20161104)
    if(allocstat /= 0) stop "init.f90: could not allocate z"

!   achatzb
    !---------------------------------------------------
    ! allocate topography mask and surface
    !---------------------------------------------------

    allocate(&
    topography_mask(-nbx+1:sizeX+nbx,-nby+1:sizeY+nby,-nbz+1:sizeZ+nbz), &
    stat=allocstat&
    )
    if(allocstat /= 0) stop "init.f90: could not allocate topgoraphy_mask"
    allocate(&
    topography_surface(-nbx+1:sizeX+nbx,-nby+1:sizeY+nby), stat=allocstat&
    )
    if(allocstat /= 0) &
    stop "init.f90: could not allocate topography_surface"
!   achatze


    !-------------------------------------
    !      allocate variable fields
    !-------------------------------------


    read (unit=10, nml=variables)
    if (include_ice) nVar = nVar+4

    ! allocate var = (rho,u,v,w,pEx)
    allocate(var(-nbx:nx+nbx,-nby:ny+nby,-nbz:nz+nbz,nVar),stat=allocstat)
    if(allocstat /= 0) stop "init.f90: could not allocate var"

    ! allocate var0 = (rho,u,v,w,pEx)
    allocate(var0(-nbx:nx+nbx,-nby:ny+nby,-nbz:nz+nbz,nVar),stat=allocstat)
    if(allocstat /= 0) stop "init.f90: could not allocate var0"

    ! allocate source for rho,u,v,w,pEx,theta
    allocate(source(-nbx:nx+nbx,-nby:ny+nby,-nbz:nz+nbz,nVar),stat=allocstat)
    if(allocstat /= 0) stop "init.f90: could not allocate source"

    ! allocate dRho
    allocate(dRho(-nbx:nx+nbx,-nby:ny+nby,-nbz:nz+nbz),stat=allocstat)
    if(allocstat /= 0) stop "init.f90: Could not allocate dRho."

    ! allocate dMom
    allocate(dMom(-nbx:nx+nbx,-nby:ny+nby,-nbz:nz+nbz,3),stat=allocstat)
    if(allocstat /= 0) stop "init.f90: Could not allocate dMom."

    ! allocate dTheta
    allocate(dTheta(-nbx:nx+nbx,-nby:ny+nby,-nbz:nz+nbz),stat=allocstat)
    if(allocstat /= 0) stop "init.f90: Could not allocate dTheta."

    ! allocate dIce
    if (include_ice) then
      allocate(dIce(-nbx:nx+nbx,-nby:ny+nby,-nbz:nz+nbz,4),stat=allocstat)
      if(allocstat /= 0) stop "init.f90: Could not allocate dIce."
    end if

    ! allocate flux = (f,g,h / fRho, fRhoU, fRhoV, fRhoW, fTheta)
    allocate(flux(-1:nx,-1:ny,-1:nz,3,nVar),stat=allocstat)
    if(allocstat /= 0) stop "init.f90: could not allocate flux"

    ! allocate force 
    allocate(force(0:nx+1,0:ny+1,0:nz+1,3),stat=allocstat)
    if(allocstat /= 0) stop "init.f90: could not allocate force"


    !-------------------------------------
    !    read name lists
    !-------------------------------------

    ! read model equation specifications
    read (unit=10, nml=modelList)

    ! read solver specifications
    read (unit=10, nml=solverList)

    ! read Poisson solver specifications
    read (unit=10, nml=poissonSolverList)

    ! read atmosphere specifications
    read (unit=10, nml=atmosphereList)

    ! read topography data
    read (unit=10, nml=topographyList)

    ! read boundary info
    read (unit=10, nml=boundaryList)

    ! read boundary info2
    read (unit=10, nml=boundaryList2)

    ! allocate varIn, varOut and offset
    allocate(varIn(nVar),stat=allocstat)
    if(allocstat /= 0) stop "init.f90: could not allocate varIn"

    allocate(varOut(nVar),stat=allocstat)
    if(allocstat /= 0) stop "init.f90: could not allocate varOut"

    allocate(offset(nVar-2),stat=allocstat)
    if(allocstat /= 0) stop "init.f90: could not allocate offset"

    ! read output specifications
    read (unit=10, nml=outputList)
    if (include_ice) then
      forall (i=0:2)  ! nAer is not printed out on default!
        varOut(nVar-i) = 1
        varIn(nVar-i) = 1
      end forall
    end if

    ! read programme debug parameters
    read (unit=10, nml=debuggingList)

    ! read wkb infos
    read (unit=10, nml=wkbList)

    ! read test case name
    read (unit=10, nml=testCaseList)

    if (include_ice) then
      ! read ice physics parametrization
      read(unit=10, nml=iceLIst)
    end if 

    ! close input file pinc.f
    close (unit=10)



    !---------------------------------------
    !        Model equation settings
    !---------------------------------------

    ! open info file
    open (unit=90, file="info.txt", action="write", &
         form="formatted", status="replace")

    ! write model info file
    write(90,fmt="(a)") ""
    write(90,fmt="(a)") "Model: "//trim(model)
    write(90,fmt="(a)") ""


    select case( model ) 

    case( "anelastic" )

       pressureScaling = .false.


    case( "Boussinesq" )

       updateMass = .false.
       predictMomentum = .true.
       correctMomentum = .true.
       updateTheta = .true.
       updateIce = .false.

       ! overwrite unsuitable input settings
       topography = .false. 
       spongeLayer = .false.
       pressureScaling = .false.

       ! do not work with fluctuations
       fluctuationMode = .false.

       ! never offset theta 
       thetaOffset = .false.



    case( "pseudo_incompressible" ) 

       updateMass = .true.
       predictMomentum = .true.
       correctMomentum = .true.
       updateTheta = .false.
       updateIce = .true.

       if( master ) then   ! modified by Junhong Wei (20170216)
       write(90,"(a25)",advance = "no") "updateMass != "
       write(90,*) updateMass
       write(90,"(a25)",advance = "no") "predictMomentum != "
       write(90,*) predictMomentum
       write(90,"(a25)",advance = "no") "correctMomentum != "
       write(90,*) correctMomentum
       write(90,"(a25)",advance = "no") "updateTheta != "
       write(90,*) updateTheta
       write(90,*) ""
       write(90,"(a25)",advance = "no") "updateIce != "
       write(90,*) updateIce
       write(90,*) ""
       end if   ! modified by Junhong Wei (20170216)

       ! overwrite unsuitable input settings
       if( zBoundary == "periodic" ) then
          print*,"WARNING: zBoundary periodic not possible. &
               & Reset to solid_wall!"
          zBoundary = "solid_wall"
          write(90,"(a)") "WARNING: zBoundary periodic not possible. &
               & Reset to solid_wall!"
       end if

    case( "WKB" )

       raytracer = .true.
       updateMass = .false.
       predictMomentum = .false.
       correctMomentum = .false.
       updateTheta = .false.
       updateIce = .false.

       fluctuationMode = .false.       ! Work with full density
       background = "isothermal"       ! Theory only for isothermal bg.

       !-----------------
       ! Write info file
       !-----------------
       write(90,"(a25)",advance = "no") "raytracer != "
       write(90,*) raytracer
       write(90,"(a25)",advance = "no") "updateMass != "
       write(90,*) updateMass
       write(90,"(a25)",advance = "no") "predictMomentum != "
       write(90,*) predictMomentum
       write(90,"(a25)",advance = "no") "correctMomentum != "
       write(90,*) correctMomentum
       write(90,"(a25)",advance = "no") "updateTheta != "
       write(90,*) updateTheta
       write(90,"(a25)",advance = "no") "fluctuationMode != "
       write(90,*) fluctuationMode
       write(90,"(a25)",advance = "no") "background != "
       write(90,"(a)") background
       write(90,"(a25)",advance = "no") "updateIce != "
       write(90,"(a)") updateIce
       write(90,*) ""


    case default
       print*,"model = ", model
       stop "initialize: Unknown model" 
    end select

    close(90)  ! info file

  end subroutine setup


  ! ------------------------------------------------------------------------


  subroutine initialise (var)
    !------------------
    ! setup test cases
    !------------------

    ! in/out variables
    real, dimension(-nbx:nx+nbx,-nby:ny+nby,-nbz:nz+nbz,nVar), &
         & intent(inout) :: var
    ! in/out variables
    !   real, dimension(:,:,:,:),allocatable,intent(inout) :: var

    ! local variables
    integer :: i,j,k

    integer :: i0, j0   ! modified by Junhong Wei (20161121)

    ! greshoVortex
    real :: xu, yu, zu, xv, yv, xw, zw, delX, delY
    real :: x0, y0, r, uVortex
    real :: uPhi, p, rho0
    real :: pInf, u0, r0

    ! densityDisc
    real :: v0, w0, dens, rhoDisc, z0

    ! Robert's hot and cold bubble
    real :: dTheta1, a1, sigma1, xCenter1, zCenter1
    real :: dTheta2, a2, sigma2, xCenter2, zCenter2



    ! hotBubble
    real :: x_dim, y_dim, z_dim, delZ
    real :: dTheta, dTheta0, theta, rho
    !    real :: xCenter_dim, zCenter_dim    ! position of thermal
    !    real :: xRadius_dim, zRadius_dim    ! radii of thermal (ellipse)
    real :: dTheta_dim! , dTheta0_dim

    ! wavepacket: all quantities are scaled
    real :: kk, mm, kTot                 ! vertical, zonal, total wave number
    real :: ll_3DWP                      ! meridional wave number ! modified by Junhong Wei for 3DWP (20170828)
    real :: omi, omi2                    ! intrinsic frequency, squared 
    real :: bAmp, uAmp, wAmp, pAmp       ! amplitudes for buoyancy, u, w, Exner function
    real :: delx2, delz2                 ! squared distance from center
    real :: envel                        ! envelope of wave packet
    real :: Gauss                        ! Gaussian distribution value
    real :: sigma                        ! width of Gaussian distribution
    real :: sigma_hor                    ! width of Gaussian distribution (horizontal direction)   ! modified by Junhong Wei (20170214)
    real :: sigma_hor_yyy                ! width of Gaussian distribution   ! modified by Junhong Wei for 3DWP (20170828)
    real :: L_cos                        ! width of Cosine distribution
    real :: xCenter, zCenter             ! center of distribution
    real :: phi                          ! local phase 
    real :: u,v,w,b                        ! buoyancy, zonal + vertical velocity
    real :: lambdaX, lambdaZ             ! zonal and vertical wave length

    real :: lambdaY, yCenter ! variables for 3DWP   ! modified by Junhong Wei for 3DWP (20170828)


    ! wave 2 
!    complex, dimension(0:nx+1,0:ny+1,0:nz+1,4,0:2)  :: Psi ! modified by Junhong Wei
    complex, dimension(0:nx+1,0:ny+1,0:nz+1,5,0:2)  :: Psi ! modified by Junhong Wei
    real :: u1,w1,b1,p1
    real :: u2,w2,b2,p2
!    logical, parameter :: initWave2 = .true.      ! modified by Junhong Wei
    logical, parameter :: initWave2 = .false.      ! modified by Junhong Wei


    ! monochromatic wave
    real :: th, f, f2
    real :: lambda
    real :: amp, cot
    real :: uRot, vRot, wRot

    ! testing with Stefan
    real :: xx

    ! random noise on background
    real, dimension(0:nx+1,0:ny+1,0:nz+1) :: randNoise         ! noise on density
    real, parameter           :: randAmp = 0.0     ! amplitude of random noise

    ! jet stream 
    real :: u_jet                        ! jet stream velocity
    real :: L_jet
    real :: z0_jet

    ! debug   ! modified by Junhong Wei (20161121)
    integer :: i00, j00   ! modified by Junhong Wei (20161121)

    real, dimension(-1:nx,-1:ny,-1:nz,3,nVar) :: flux ! modified by Junhong Wei (20161205)


    ! open the namelist file
    open (unit=10, file=file_namelist, action="read", &
         form="formatted", status="old", position="rewind")


    !---------------------------
    !      General settings
    !---------------------------

    select case( model ) 

    case( "Boussinesq" )
       var(:,:,:,1) = rho00          ! always constant background density

       ! calc vertical
       vertical(1) = -cos(vert_theta*pi/180.)*cos(vert_alpha*pi/180.)
       vertical(2) = +cos(vert_theta*pi/180.)*sin(vert_alpha*pi/180.)
       vertical(3) = +sin(vert_theta*pi/180.)

    case( "pseudo_incompressible" )

       if( master ) then ! modified by Junhong Wei (20161121)
       print*,"WARNING: only wave packet test case is &
            & changed to density fluctuation mode!"
       end if ! modified by Junhong Wei (20161121)
       
       ! set vertical always paralle to z-axis
       vertical = (/0.0, 0.0, 1.0 /)

    case( "WKB" ) 
       ! 

    case default
       stop "initialize: unknown case model."
    end select

! modified by Junhong Wei (20161121) *** starting line ***
    !-----------------------
    !      MPI stuff
    !-----------------------
    i0 = is + nbx - 1   ! 0 index, replace i -> i + i0 in x and y fields
    j0 = js + nby - 1
! modified by Junhong Wei (20161121) *** finishing line ***
    

! on default there is no initial ice, humidity or aerosols in the atmosphere
       if (include_ice) var(:,:,:,nVar-3:nVar) = 0.0
!---------------------------------------------------------------

    select case (testCase)

       !-------------------------------------
       !             Boussinesq only
       !-------------------------------------


    case( "sinus" ) 
       var(:,:,:,1) = 1.0
       var(:,:,:,2:4) = 0.0


       do i = -2,nx+3

          xx = lx(0) + (real(i-1)+0.5)*dx
          theta = sin(pi*xx*lRef)
          var(i,1,1,6) = theta

       end do


    case( "uniform_theta" ) 

       ! zero atmospheric background flow
       var(:,:,:,2) = backgroundFlow_dim(1) / uRef
       var(:,:,:,3) = backgroundFlow_dim(2) / uRef
       var(:,:,:,4) = backgroundFlow_dim(3) / uRef


       ! constant pressure variable pi' 
       var(:,:,:,5) = 0.0

       ! uniform pot temp perturbation
       var(:,:,:,6) = 0.0 / thetaRef


    case( "monochromeWave" ) 

       ! read test case input data
       read (unit=10, nml=monochromeWave)

       ! gather quantities
       th = vert_theta * pi/180.0
       f = f_Coriolis_dim * tRef
       f2 = f**2
       omi = -sqrt(N2*cos(th)**2 + f2*sin(th)**2)


       ! wave vector
       lambda = lambda_dim / lRef
       kTot = 2.0*pi / lambda

       kk = kTot*cos(th)
       mm = kTot*sin(th)

       ! amplitudes in non-rotated frame
       amp = amplitudeFactor*(-omi/kk)
       cot = 1.0/tan(th)

       do k = 1,nz
          j = 1
          do i = 1,nx

             ! phase
             phi = -kk*x(i) - mm*z(k)

             ! amplitudes
             u = amp * cos(phi)
             v = amp*f/omi * sin(phi)
             w = amp*cot * cos(phi)
             b = amp*N2/omi*cot * sin(phi)

             ! project on rotated coordinate system

             wRot = dot_product( (/u,v,w/), vertical) 
             vRot = v
             uRot = sqrt(u**2+w**2 - wRot**2)
             theta = Fr2 * theta00 * b

             ! assign to var field
             var(i,j,k,2:4) = (/uRot,vRot,wRot/)
             var(i,j,k,6) = theta

          end do
       end do


       !-----------------------------
       !  Interpolate to cell faces
       !-----------------------------

       ! copy u values to ghost cells
       var(0,:,:,2) = var(nx,:,:,2)
       var(nx+1,:,:,2) = var(1,:,:,2)

       ! average zonal velocities to cell face...
       do i = 0,nx
          var(i,:,:,2) = 0.5*( var(i,:,:,2) + var(i+1,:,:,2) )
       end do

       ! copy v values to ghost cells
       var(:,0,:,3) = var(:,ny,:,3)
       var(:,ny+1,:,3) = var(:,1,:,3)

       ! average meridional velocities to cell face...
       do j = 0,ny
          var(:,j,:,3) = 0.5*( var(:,j,:,3) + var(:,j+1,:,3) )
       end do

       ! copy w values to ghost cells
       var(:,:,0,4) = var(:,:,nz,4)
       var(:,:,nz+1,4) = var(:,:,1,4)

       ! average vertical velocities to cell face...
       do k = 0,nz
          var(:,:,k,4) = 0.5*( var(:,:,k,4) + var(:,:,k+1,4) )
       end do

       
       !----------------------------------------
       !          WKB theory 
       !----------------------------------------

    case( 'wavePacket' )              ! 1D/2D wave packet

       !---------------------
       ! set up random noise
       !---------------------

       call random_number(randNoise)
       do k = 1,nz
          randNoise(:,:,k) = randNoise(:,:,k)*randAmp
       end do

       !--------------------
       ! set up jet stream
       !--------------------

       ! read test case input data
       read (unit=10, nml=wavePacket)

       u0 = u0_jet_dim / uRef             ! amplitude of jet
       L_jet = L_jet_dim / lRef           ! half width of cos profile
       z0_jet = z0_jet_dim / lRef         ! center of jet

       do k = 1,nz
          delz = (z(k)-z0_jet)

          ! Cosine
          if( abs(delz) .le. L_jet ) then
             u_jet = 0.5*u0*(1.0 + cos(pi*delz/L_jet))
          else
             u_jet = 0.0
          end if

          var(:,:,k,2) = u_jet

       end do


       !--------------------
       !     set up GWP
       !--------------------
       close(10)
       call init_GWP(Psi,kk,mm, ll_3DWP )   ! modified by J. Wei for 3DWP
       open (unit=10, file="input.f90", action="read", &
         form="formatted", status="old", position="rewind")
       ! added close and open statements to avoid unclear position specifiers in init_GWP

       do k = 0,(nz+1)   ! modified by Junhong Wei for 3DWP (20171204)
         do j = 0,(ny+1)   ! modified by Junhong Wei for 3DWP (20170922)
          do i = 0,(nx+1) ! modified by Junhong Wei (20161207)

              phi = kk*x(i+i0) + mm*z(k) + ll_3DWP*y(j+j0)
             
             ! wave 1
             u1 = real( Psi(i,j,k,1,1) * exp(phi*imag) )
             w1 = real( Psi(i,j,k,2,1) * exp(phi*imag) ) 
             b1 = real( Psi(i,j,k,3,1) * exp(phi*imag) ) 
             p1 = real( Psi(i,j,k,4,1) * exp(phi*imag) ) 


             ! wave 2
             if( initWave2 ) then
                u2 = real( Psi(i,j,k,1,2) * exp(2.*phi*imag) )
                w2 = real( Psi(i,j,k,2,2) * exp(2.*phi*imag) ) 
                b2 = real( Psi(i,j,k,3,2) * exp(2.*phi*imag) ) 
                p2 = real( Psi(i,j,k,4,2) * exp(2.*phi*imag) ) 
             end if


             ! sum of wave 1 and 2
             if( initWave2 ) then
                b = b1 + b2
                u = u1 + u2
                w = w1 + w2
                p = p1 + p2
             else
                b = b1
                u = u1
                w = w1
                p = p1                
             end if


             ! additional vars
             rho = 1./(1.+Fr2*b) * rhoStrat(k) 
             theta = Fr2 * theta00 * b


             ! write to field
             select case( model ) 
             case( "pseudo_incompressible" )

                ! add random noise
                rho = rho + randNoise(i,j,k)

                ! subtract background for fluctuation mode
                if( fluctuationMode ) rho = rho - rhoStrat(k)

                ! write to field
                var(i,j,k,1) = rho 

             case( "Boussinesq" ) 
                var(i,j,k,6) = theta

             case default
                stop "initialize: unknown case model"
             end select

             var(i,j,k,2) = var(i,j,k,2) + u
             var(i,j,k,4) = w
             var(i,j,k,5) = p

             var(i,j,k,3) = real( Psi(i,j,k,5,1) * exp(phi*imag) )

          end do
         end do   ! modified by Junhong Wei for 3DWP (20170922)
       end do

       ! average zonal velocities to cell face...
       do i = 0,nx
          var(i,:,:,2) = 0.5*( var(i,:,:,2) + var(i+1,:,:,2) )
       end do

       ! average vertical velocities to cell faces
       do k = 0,nz   ! modified by Junhong Wei for 3DWP (20171204)
          var(:,:,k,4) = 0.5*( var(:,:,k,4) + var(:,:,k+1,4) )
       end do

             select case( model ) 
             case( "pseudo_incompressible" )

          var(:,:,0,4)  = 0.0        ! reset velocity at wall to zero
          var(:,:,nz,4) = 0.0        ! reset velocity at wall to zero

             case( "Boussinesq" ) 


             case default
                stop "initialize: unknown case model"
             end select


       ! average meridional velocities to cell face...
       do j = 0,ny
          var(:,j,:,3) = 0.5*( var(:,j,:,3) + var(:,j+1,:,3) )
       end do

       ! no initial ice in the atmosphere, but supersaturation
       if (include_ice) then 
         if (fluctuationMode) then
           var(:,:,:,nVar-3) = init_nAer * rhoRef * lRef**3 * (var(:,:,:,1)+rhoStrat(k))
           var(:,:,:,nVar) = init_qv * (var(:,:,:,1)+rhoStrat(k))           
         else
           var(:,:,:,nVar-3) = init_nAer * rhoRef * lRef**3 * var(:,:,:,1)
           var(:,:,:,nVar) = init_qv * var(:,:,:,1)
         end if
         var(:,:,:,nVar-2:nVar-1) = 0.0
       end if

!---------------------------------------------------------------

!   achatzb
    !   -----------------------------------------------------------------

    !   read parameters for temporary wind relaxation
    !   zero-wind initial state for montain-wave simulations 

    case( 'mountainwave' )  
       ! read parameters for temporary wind relaxation

       read (unit=10, nml=mountainwavelist)

       ! nondimensionalization

       u_relax = u_relax/uRef

       t_relax = t_relax/tRef
       t_ramp = t_ramp/tRef

       xextent_norelax = xextent_norelax/lRef

       ! increase relaxation wind u_relax so that u = u_relax after the
       ! relaxation period (in zonally symmetric case without topography)

       u_relax = u_relax/(1.0 - exp(4.0*t_ramp/(pi*t_relax) - 1.0))

       ! zero wind
  
       var(:,:,:,2) = 0.0 ! u
       var(:,:,:,3) = 0.0 ! v
       var(:,:,:,4) = 0.0 ! w


       ! density, potential temperature, and pressure

       do k = 0,(nz+1)
          do j = 0,(ny+1)
             do i = 0,(nx+1)
                select case( model ) 
                   case( "pseudo_incompressible" )
                      ! initialization density = background density
                      ! subtract background for fluctuation mode

                      if( fluctuationMode ) then
                         rho = 0.0
                        else
                         rho = rhoStrat(k) 
                      end if

                      ! write to field
                      var(i,j,k,1) = rho 

                   case( "Boussinesq" ) 
                      ! initialization zero buoyancy fluctuations

                      var(i,j,k,6) = 0.0

                   case default
                      stop "initialize: unknown case model"
                end select

                ! initialization zero pressure fluctuations

                var(i,j,k,5) = 0.0
             end do
          end do
       end do
!   achatze

    !-------------------------------------------------------------------


    case( 'wavePacket_raytracer' )

       ! for the full set up see setup_wkb routine in wkb.f90

       ! read test case input data
       read (unit=10, nml=wavePacket)


       ! stratified density
       do k = 1,nz
          var(:,:,k,1) = rhoStrat(k)
       end do

       ! initial background flow
       var(:,:,:,2) = meanFlowX_dim / uRef
       var(:,:,:,3) = 0.0
       var(:,:,1:nz-1,4) = meanFlowZ_dim / uRef
       var(:,:,0,4 ) = 0.0
       var(:,:,nz,4) = 0.0

       ! constant pressure variable pi' 
       var(:,:,:,5) = 0.0


       !--------------------
       ! set up jet stream
       !--------------------
       u0 = u0_jet_dim / uRef                          ! amplitude of jet
       L_jet = L_jet_dim / lRef                        ! half width of cos profile
       z0_jet = z0_jet_dim / lRef                      ! center of jet

       do k = 1,nz
          delz = (z(k)-z0_jet)

          ! Cosine profile
          if( abs(delz) .le. L_jet ) then
             u_jet = 0.5*u0*(1.0 + cos(pi*delz/L_jet))
          else
             u_jet = 0.0
          end if

          var(:,:,k,2) = var(:,:,k,2) + u_jet

       end do




       !---------------------------------------------------
       !                Hot and cold bubbles
       !---------------------------------------------------

    case( 'Robert_Bubble' )
       ! read test case input data
       read (unit=10, nml=robert_bubble)

       ! atmospheric background flow
       var(:,:,:,2) = backgroundFlow_dim(1)/uRef
       var(:,:,:,3) = backgroundFlow_dim(2)/uRef
       var(:,:,:,4) = backgroundFlow_dim(3)/uRef

       ! constant pressure variable pi' 
       var(:,:,:,5) = 0.0

       ! non-dimensionalize input parameters
       dTheta1 = dTheta1_dim/thetaRef
       a1 = a1_dim/lRef
       sigma1 = sigma1_dim/lRef
       xCenter1 = xCenter1_dim/lRef
       zCenter1 = zCenter1_dim/lRef

       dTheta2 = dTheta2_dim/thetaRef
       a2 = a2_dim/lRef
       sigma2 = sigma2_dim/lRef
       xCenter2 = xCenter2_dim/lRef
       zCenter2 = zCenter2_dim/lRef


       ! potential temperature and density
       do k = 1,nz
          do j = 1,ny
             do i = 1,nx

                ! init theta off set
                dTheta = 0.0

                ! hot bubble
                delX = (x(i) - xCenter1) 
                delZ = (z(k) - zCenter1)
                r = sqrt(delX**2 + delZ**2)  ! scaled radius

                if( r<= a1 ) then
                   dTheta = dTheta1
                else
                   Gauss = exp(-(r-a1)**2/sigma1**2)
                   dTheta = dTheta1*Gauss
                end if

                ! cold bubble
                delX = (x(i) - xCenter2) 
                delZ = (z(k) - zCenter2)
                r = sqrt(delX**2 + delZ**2)  ! scaled radius

                if( r<= a2 ) then
                   dTheta = dTheta + dTheta2
                else
                   Gauss = exp(-(r-a2)**2/sigma2**2)
                   dTheta = dTheta + dTheta2*Gauss
                end if


                ! total potential temperature
                theta = thetaStrat(k) + dTheta

                select case( model ) 

                case( "pseudo_incompressible" ) 

                   ! calc pseudo-incompressible density rho*
                   if ( referenceQuantities == "SI" ) then
                      rho = p0**kappa/Rsp * Pstrat(k) / theta
                   else
                      rho = Pstrat(k) / theta
                   end if

                   ! subtract background for fluctuation mode
                   if( fluctuationMode ) rho = rho - rhoStrat(k)

                   var(i,j,k,1) = rho

                case( "Boussinesq" )

                   ! set pot Temp deviation
                   var(i,j,k,6) = dTheta

                case default
                   stop "initialize: unknown model."
                end select


             end do
          end do
       end do


       !-----------------------------------------------------------------------


    case( 'coldBubble' )

       ! read test case input data
       read (unit=10, nml=bubble)

       if (referenceQuantities == "SI" ) stop "initialize: SI units not allowed"

       ! zero start velocity 
       var(:,:,:,2) = 0.0
       var(:,:,:,3) = 0.0
       var(:,:,:,4) = 0.0

       ! constant pressure variable pi' 
       var(:,:,:,5) = 0.0


       ! potential temperature and density
       do k = 1,nz
          do j = 1,ny
             do i = 1,nx
                x_dim = x(i) * lRef       ! dimensional lenghts
                z_dim = z(k) * lRef

                delX = (x_dim - xCenter_dim) / xRadius_dim
                delZ = (z_dim - zCenter_dim) / zRadius_dim

                r = sqrt(delX**2 + delZ**2)  ! scaled radius

                if( r<=1.0 ) then  ! inside bubble

                   dTheta_dim = 0.5*dTheta0_dim * (1.0 + (cos(pi*r/2.0))**2)
                   theta = thetaStrat(k) - dTheta_dim / thetaRef

                   ! calc pseudo-incompressible density rho*
                   if ( referenceQuantities == "SI" ) then
                      rho = p0**kappa/Rsp * Pstrat(k) / theta
                   else
                      rho = Pstrat(k) / theta
                   end if
                   var(i,j,k,1) = rho

                else  ! outside bubble
                   ! keep background density
                   var(i,j,k,1) = rhoStrat(k)
                end if

             end do
          end do
       end do


       !-----------------------------------------------------------------------


    case( 'hotBubble' )

       ! read test case input data
       read (unit=10, nml=bubble)

       ! start velocity 
       var(:,:,:,2) = backgroundFlow(1)
       var(:,:,:,3) = backgroundFlow(2)
       var(:,:,:,4) = backgroundFlow(3)

       ! constant pressure variable pi' 
       var(:,:,:,5) = 0.0

       ! zero potential temperature
       var(:,:,:,6) = 0.0

       ! potential temperature and density

       dTheta0 = dTheta0_dim / thetaRef

       do k = 1,nz
          do j = 1,ny
             do i = 1,nx
                x_dim = x(i) * lRef       ! dimensional lenghts
                z_dim = z(k) * lRef

                delX = (x_dim - xCenter_dim) / xRadius_dim
                delZ = (z_dim - zCenter_dim) / zRadius_dim
                delZ = zExcentricity * delZ

                r = sqrt(delX**2 + delZ**2)  ! scaled radius

                if( r<=1.0 ) then
                   !--------------------
                   !    inside bubble
                   !--------------------

                   dTheta = dTheta0 * (cos(pi*r/2.0))**2

                   theta = thetaStrat(k) + dTheta

                   select case( model ) 

                   case( "pseudo_incompressible" ) 

                      if( fluctuationMode )  then

                         ! calc pseudo-incompressible density rho*
                         if ( referenceQuantities == "SI" ) then
                            rho = p0**kappa/Rsp * Pstrat(k) / theta - rhoStrat(k)
                         else
                            rho = Pstrat(k) / theta - rhoStrat(k)
                         end if
                      else

                         ! calc pseudo-incompressible density rho*
                         if ( referenceQuantities == "SI" ) then
                            rho = p0**kappa/Rsp * Pstrat(k) / theta
                         else
                            rho = Pstrat(k) / theta
                         end if
                      end if

                      var(i,j,k,1) = rho

                   case( "Boussinesq" )

                      ! set pot Temp deviation
                      var(i,j,k,6) = dTheta

                   case default
                      stop "initialize: unknown model."
                   end select

                else
                   !------------------------------------------
                   !  outside bubble keep background density
                   !------------------------------------------

                   if( fluctuationMode ) then
                      var(i,j,k,1) = 0.0
                   else
                      var(i,j,k,1) = rhoStrat(k) 
                   end if

                end if

             end do
          end do
       end do

       ! modified by Junhong Wei (20161122) *** starting line ***

       !-----------------------------------------------------------------------

       
    case( 'hotBubble2D' )

!       ! read test case input data
!       if( master ) read (unit=10, nml=bubble)
!
!       ! broadcase input data
!       call mpi_bcast(dTheta0_dim,1,mpi_double_precision,0,comm, ierror)
!       call mpi_bcast(xRadius_dim,1,mpi_double_precision,0,comm, ierror)
!       call mpi_bcast(yRadius_dim,1,mpi_double_precision,0,comm, ierror)
!       call mpi_bcast(zRadius_dim,1,mpi_double_precision,0,comm, ierror)
!       call mpi_bcast(xCenter_dim,1,mpi_double_precision,0,comm, ierror)
!       call mpi_bcast(yCenter_dim,1,mpi_double_precision,0,comm, ierror)
!       call mpi_bcast(zCenter_dim,1,mpi_double_precision,0,comm, ierror)
       !       call mpi_bcast(zExcentricity,1,mpi_double_precision,0,comm, ierror)

       ! read test case input data   ! modified by Junhong Wei (20161122)
       read (unit=10, nml=wavePacket)   ! modified by Junhong Wei (20161122)

       read (unit=10, nml=bubble)
       

       if (referenceQuantities == "SI" ) stop "initialize: SI units not allowed"

       ! start velocity
!       var(:,:,:,2) = backgroundFlow_dim(1) / uRef
!       var(:,:,:,3) = backgroundFlow_dim(2) / uRef
!       var(:,:,:,4) = backgroundFlow_dim(3) / uRef

       var(:,:,:,2) = 0.0
       var(:,:,:,3) = 0.0
       var(:,:,:,4) = 0.0
       
       ! constant pressure variable pi' 
       var(:,:,:,5) = 0.0

       ! set local index
       i00 = is + nbx - 1

       ! potential temperature and density
       do k = 1,nz
          do j = 1,ny
             do i = 1,nx
                x_dim = x(i+i00) * lRef       ! dimensional lenghts
                z_dim = z(k) * lRef

                delX = (x_dim - xCenter_dim) / xRadius_dim
                delZ = (z_dim - zCenter_dim) / zRadius_dim

                r = sqrt(delX**2 + delZ**2)  ! scaled radius

                if( r<=1.0 ) then          ! inside bubble

                   dTheta_dim = dTheta0_dim * (cos(pi*r/2.0))**2
                   theta = thetaStrat(k) + dTheta_dim / thetaRef

                   if( fluctuationMode )  then

                      ! calc pseudo-incompressible density rho*
                      if ( referenceQuantities == "SI" ) then
                         rho = p0**kappa/Rsp * Pstrat(k) / theta - rhoStrat(k)
                      else
                         rho = Pstrat(k) / theta - rhoStrat(k)
                      end if

                   else

                      ! calc pseudo-incompressible density rho*
                      if ( referenceQuantities == "SI" ) then
                         rho = p0**kappa/Rsp * Pstrat(k) / theta 
                      else
                         rho = Pstrat(k) / theta 
                      end if

                   end if  ! fluctuation mode

                   select case( model ) 

                   case( "pseudo_incompressible" ) 

                       var(i,j,k,1) = rho

                   case( "Boussinesq" ) 

                       var(i,j,k,1) = rhoStrat(k)
                       var(i,j,k,6) = dTheta_dim / thetaRef

                   case default
                      stop "initialize: unknown model."
                   end select
                    
                   
                else  ! outside bubble
                   
                   select case( model ) 

                   case( "pseudo_incompressible" ) 

                     if( fluctuationMode ) then
                        var(i,j,k,1) = 0.0
                     else
                        var(i,j,k,1) = rhoStrat(k)
                     end if

                   case( "Boussinesq" ) 

                     var(i,j,k,1) = rhoStrat(k)
                     var(i,j,k,6) = 0.0

                   case default
                      stop "initialize: unknown model."
                   end select
                   
                end if
                
             end do
          end do
       end do

       
       ! modified by Junhong Wei (20161122) *** finishing line ***
       
       
       
       !-----------------------------------------------------------------------


    case( 'hotBubble3D' )

       ! read test case input data   ! modified by Junhong Wei (20161122)
       read (unit=10, nml=wavePacket)   ! modified by Junhong Wei (20161122)

       ! read test case input data
       read (unit=10, nml=bubble)

       if (referenceQuantities == "SI" ) stop "initialize: SI units not allowed"

       ! zero start velocity 
       var(:,:,:,2) = 0.0
       var(:,:,:,3) = 0.0
       var(:,:,:,4) = 0.0

       ! constant pressure variable pi' 
       var(:,:,:,5) = 0.0


       ! modified by Junhong Wei (20161122) *** starting line ***
       
       
!       ! potential temperature and density
!       do k = 1,nz
!          do j = 1,ny
!             do i = 1,nx
!                x_dim = x(i) * lRef       ! dimensional lenghts
!                y_dim = y(j) * lRef
!                z_dim = z(k) * lRef
!
!                delX = (x_dim - xCenter_dim) / xRadius_dim
!                delY = (y_dim - xCenter_dim) / xRadius_dim
!                delZ = (z_dim - zCenter_dim) / zRadius_dim
!
!                r = sqrt(delX**2 + delY**2 + delZ**2)  ! scaled radius
!
!                if( r<=1.0 ) then          ! inside bubble
!
!                   dTheta_dim = dTheta0_dim * (cos(pi*r/2.0))**2
!
!                   theta = thetaStrat(k) + dTheta_dim / thetaRef
!
!                   ! calc pseudo-incompressible density rho*
!                   if ( referenceQuantities == "SI" ) then
!                      rho = p0**kappa/Rsp * Pstrat(k) / theta
!                   else
!                      rho = Pstrat(k) / theta
!                   end if
!                   var(i,j,k,1) = rho
!
!                else  ! outside bubble
!                   ! keep background density
!                   var(i,j,k,1) = rhoStrat(k)
!                end if
!
!             end do
!          end do
!       end do


       ! set local index
       i00 = is + nbx - 1
       j00 = js + nby - 1

       ! potential temperature and density
       do k = 1,nz
          do j = 1,ny
             do i = 1,nx
                x_dim = x(i+i00) * lRef       ! dimensional lengh
                y_dim = y(j+j00) * lRef
                z_dim = z(k) * lRef

                delX = (x_dim - xCenter_dim) / xRadius_dim
                delY = (y_dim - xCenter_dim) / xRadius_dim
                delZ = (z_dim - zCenter_dim) / zRadius_dim

                r = sqrt(delX**2 + delY**2 + delZ**2)  ! scaled radius

                if( r<=1.0 ) then          ! inside bubble

                   dTheta_dim = dTheta0_dim * (cos(pi*r/2.0))**2
                   theta = thetaStrat(k) + dTheta_dim / thetaRef

                   if( fluctuationMode )  then

                      ! calc pseudo-incompressible density rho*
                      if ( referenceQuantities == "SI" ) then
                         rho = p0**kappa/Rsp * Pstrat(k) / theta - rhoStrat(k)
                      else
                         rho = Pstrat(k) / theta - rhoStrat(k)
                      end if

                   else

                      ! calc pseudo-incompressible density rho*
                      if ( referenceQuantities == "SI" ) then
                         rho = p0**kappa/Rsp * Pstrat(k) / theta
                      else
                         rho = Pstrat(k) / theta
                      end if

                   end if  ! fluctuation mode

                   select case( model )

                   case( "pseudo_incompressible" )

                       var(i,j,k,1) = rho

                   case( "Boussinesq" )

                       var(i,j,k,1) = rhoStrat(k)
                       var(i,j,k,6) = dTheta_dim / thetaRef

                   case default
                      stop "initialize: unknown model."
                   end select

                else  ! outside bubble

                   select case( model )

                   case( "pseudo_incompressible" )

                     if( fluctuationMode ) then
                        var(i,j,k,1) = 0.0
                     else
                        var(i,j,k,1) = rhoStrat(k)
                     end if

                   case( "Boussinesq" )

                     var(i,j,k,1) = rhoStrat(k)
                     var(i,j,k,6) = 0.0

                   case default
                      stop "initialize: unknown model."
                   end select

                end if

             end do
          end do
       end do       
       
       ! modified by Junhong Wei (20161122) *** finishing line ***       
       
       
       !------------------------------------------------
       !               Bottom topography
       !------------------------------------------------

    case( 'agnesiMountain' )

       if (referenceQuantities == "SI" ) stop "initialize: SI units not allowed"

       ! density
       do j = 1,ny
          do i = 1,nx
             var(i,j,1:nz,1) = rhoStrat(1:nz)
          end do
       end do

       ! uniform horizontal initial velocity
       var(:,:,:,2) = backgroundFlow(1)
       var(:,:,:,3) = 0.0
       var(:,:,:,4) = 0.0

       ! constant pressure variable pi' 
       var(:,:,:,5) = 0.0

    case( 'steadyFlow' )

       ! uniform horizontal initial velocity
       var(:,:,:,2) = backgroundFlow(1)
       var(:,:,:,3) = 0.0
       var(:,:,:,4) = 0.0

       ! constant pressure variable pi' 
       var(:,:,:,5) = 0.0


       ! potential temperature and density
       do j = 1,ny
          do i = 1,nx

             var(i,j,1:nz,1) = rhoStrat(1:nz)

          end do
       end do


       ! ------------- without stratification / gravity ---------------------


    case ("densitySineTransport")

       rho0 = 1.0;  u0 = 1.0;  v0 = 0.0;  w0 = 0.0

       ! density sine curve in x
       do i = -nbx, nx+nbx
          var(i,:,:,1) = rho0 + 0.1*sin( 2*pi * x(i) )
       end do
       ! constant velocity vector in x-direction
       var(:,:,:,2) = u0
       var(:,:,:,3) = v0
       var(:,:,:,4) = w0

       ! constant Exner pressure
       var(:,:,:,5) = p0


       ! -------------------------------------------------------------------------


    case( 'densityDiscXYZ' )
       ! center and radius of disc
       x0 = 0.5;  y0 = 0.5;  z0 = 0.5;  r0 = 1./3.   
       u0 = 1.0;  v0 = 1.0;  w0 = 1.0       ! constant backround velocity
       rhoDisc = 0.1                        ! density of disc

       ! density 
       var(:,:,:,1) = 1.0
       do i = 1,nx
          do j = 1,ny
             do k = 1,nz
                delX = x(i) - x0
                delY = y(j) - y0
                delZ = z(k) - z0
                r = sqrt(delX**2 + delY**2 + delZ**2)
                if( r >= r0 ) var(i,j,k,1) = var(i,j,k,1) + rhoDisc
             end do
          end do
       end do

       ! horizontal velocity u
       var(:,:,:,2) = u0

       ! horizontal velocity v
       var(:,:,:,3) = v0

       ! vertical velocity w
       var(:,:,:,4) = w0
       var(:,:,-nbz:2,4) = 0.0            ! zero near walls
       var(:,:,nz-2:nz+nbz,4) = 0.0

       ! pressure variable pi'
       var(:,:,:,5) = 0.0


       ! -------------------------------------------------------------------------


    case( 'densityDiscXZ' )
       ! transport of a density disc with constant speed in x
       x0 = 0.5;  z0 = 0.5;  r0 = 1./3.   ! center and radius of disc
       u0 = 1.0;  v0 = 0.0;  w0 = 0.0     ! constant backround velocity
       rhoDisc = 0.1                         ! density of disc

       ! density 
       var(:,:,:,1) = 1.0
       do i = 1,nx
          do j = 1,ny
             do k = 1,nz
                delX = x(i) - x0
                delZ = z(k) - z0
                r = sqrt(delX**2 + delZ**2)
                if( r >= r0 ) var(i,j,k,1) = var(i,j,k,1) + rhoDisc
             end do
          end do
       end do

       ! horizontal velocity u
       var(:,:,:,2) = u0

       ! horizontal velocity v
       var(:,:,:,3) = v0

       ! vertical velocity w
       var(:,:,:,4) = w0
       if( w0 /= 0.0 ) then
          var(:,:,-nbz:2,4) = 0.0            ! zero near walls
          var(:,:,nz-2:nz+nbz,4) = 0.0
       end if

       ! pressure variable pi'
       var(:,:,:,5) = 0.0


       ! -------------------------------------------------------------------------


    case( 'densityDiscXY' )
       x0 = 0.5;  y0 = 0.5;  r0 = 1./3.   ! center and radius of disc
       u0 = 1.0;  v0 = 1.0;  w0 = 0.0     ! constant backround velocity
       rhoDisc = 0.1                         ! density of disc

       ! density 
       var(:,:,:,1) = 1.0
       do i = 1,nx
          do j = 1,ny
             do k = 1,nz
                delX = x(i) - x0
                delY = y(j) - y0
                r = sqrt(delX**2 + delY**2)
                if( r >= r0 ) var(i,j,k,1) = var(i,j,k,1) + rhoDisc
             end do
          end do
       end do


       ! horizontal velocity u
       var(:,:,:,2) = u0

       ! horizontal velocity v
       var(:,:,:,3) = v0

       ! vertical velocity w
       var(:,:,:,4) = w0

       ! pressure variable pi'
       var(:,:,:,5) = 0.0


       ! --------------------------------------------------------------------------


    case ("greshoVortexXY")
       updateMass = .true.
       updateIce = .true.

       ! setup
       x0 = 0.5; y0 = 0.5;  z0 = 0.5        ! center vortex
       uVortex = 1.0;
       r0 = 1./3.
       ! background
       pInf = 10.0
       rho0 = 1.0;  u0 = 0.0;  v0 = 0.0;  w0 = 0.0

       ! density 
       var(:,:,:,1) = rho0

       ! velocities: background
       var(:,:,:,2) = u0;  var(:,:,:,3) = v0;  var(:,:,:,4) = w0

       ! vortex velocity u
       do i = 0,nx
          do j = 1,ny
             do k = 1,nz
                xu = x(i) + 0.5*dx
                yu = y(j)
                delX = xu-x0
                delY = yu-y0
                r = sqrt(delX**2 + delY**2)
                uPhi = greshoVelocity(uVortex, r/r0)
                var(i,j,k,2) = var(i,j,k,2) - uPhi * delY/r
             end do
          end do
       end do


       ! vortex velocity v
       do i = 1,nx
          do j = 0,ny
             do k = 1,nz
                xv = x(i) 
                yv = y(j) + 0.5*dy
                delX = xv-x0
                delY = yv-y0
                r = sqrt(delX**2 + delY**2)
                uPhi = greshoVelocity(uVortex, r/r0)
                var(i,j,k,3) = var(i,j,k,3) + uPhi * delX/r
             end do
          end do
       end do

       ! pressure variable
       ! set pi'(inf) including ghost cells
       var(:,:,:,5) = kappaInv * pInf**kappa        
       do i = 1,nx
          do j = 1,ny
             do k = 1,nz
                delX = x(i) - x0
                delY = y(j) - y0
                r = sqrt(delX**2 + delY**2)
                p = greshoPressure(pInf, uVortex, r/r0)

                ! pressure variable pi' (ref. Klein)
                var(i,j,k,5) = kappaInv * ( p**kappa - pInf**kappa ) 
             end do
          end do
       end do


       ! --------------------------------------------------------------------------


    case ("greshoVortexXZ")
       updateMass = .true.
       updateIce = .true.

       ! setup
       x0 = 0.0;  z0 = 0.5        ! center vortex
       uVortex = 1.0;
       r0 = 1./3.
       ! background
       pInf = 10.0
       rho0 = 1.0;  u0 = 1.0;  v0 = 0.0;  w0 = 0.0

       var(:,:,:,1) = rho0

       ! velocities: background
       var(:,:,:,2) = u0;  var(:,:,:,3) = v0;  var(:,:,:,4) = w0

       ! vortex velocity u
       do i = 0,nx
          do j = 1,ny
             do k = 1,nz
                xu = x(i) + 0.5*dx
                zu = z(k)
                delX = xu-x0
                delZ = zu-z0
                r = sqrt(delX**2 + delZ**2)
                uPhi = greshoVelocity(uVortex, r/r0)
                var(i,j,k,2) = var(i,j,k,2) - uPhi * delZ/r
             end do
          end do
       end do

       ! vortex velocity w
       do i = 1,nx
          do j = 1,ny
             do k = 0,nz
                xw = x(i) 
                zw = z(k) + 0.5*dz
                delX = xw-x0
                delZ = zw-z0
                r = sqrt(delX**2 + delZ**2)
                uPhi = greshoVelocity(uVortex, r/r0)
                var(i,j,k,4) = var(i,j,k,4) + uPhi * delX/r
             end do
          end do
       end do

       ! pressure variable
       ! set pi'(inf) including ghost cells
       var(:,:,:,5) = kappaInv * pInf**kappa      
       do i = 1,nx
          do j = 1,ny
             do k = 1,nz
                delX = x(i) - x0
                delZ = z(k) - z0
                r = sqrt(delX**2 + delZ**2)
                p = greshoPressure(pInf, uVortex, r/r0)

                ! pressure variable pi' (ref. Klein)
                var(i,j,k,5) = kappaInv * ( p**kappa - pInf**kappa ) 
             end do
          end do
       end do


       ! --------------------------------------------------------------------------


    case ("projectionTest")
       ! test the projection step

       var(:,:,:,1) = 1.0       ! constant density

       var(:,:,:,2) = 1.0       ! constant velocity in x

       ! velocity sine curve along x
       !do i = 0,nx
       !   xu = x(i) + dx/2.
       !   var(i,:,:,2) = 1 + 0.0001*sin( 2*pi*xu)
       !end do

       var(:,:,:,3:4) = 0.0     ! zero velocity in y,z

       !var(:,:,:,5) = 1.0       ! constant pressure variable
       ! pressure sine curve 
       do i = 0,nx
          var(i,:,:,5) = 1.0 + 0.01*sin( 2*pi*x(i) )
       end do


       ! pressure fluctuation
       !       var(nx/2,ny/2,1,5) = 1.5


       ! --------------------------------------------------------------------------


    case ("matrixStructureTest")
       ! test the momentum transport at constant density and 
       ! pressure along x. 

       ! constant density
       var(:,:,:,1) = 2.0

!!$       ! velocity sine curve along x
!!$       do i = 0,nx
!!$          xu = x(i) + dx/2.
!!$          var(i,:,:,2) = sin( 2*pi*xu)
!!$       end do
!!$       var(:,:,:,3) = 0.0
!!$       var(:,:,:,4) = 0.0

!!$       ! velocity sine curve along y 
!!$       do j = 0,ny
!!$          yv = y(j) + dy/2.0
!!$          var(:,j,:,3) = sin( 2*pi*yv)
!!$       end do
!!$       var(:,:,:,2) = 0.0
!!$       var(:,:,:,4) = 0.0


       ! velocity sine curve along z
       do k = 0,nz
          zw = z(k) + dz/2.0
          var(:,:,k,4) = sin( 2*pi*zw)
       end do
       var(:,:,:,2) = 0.0
       var(:,:,:,3) = 0.0


       ! constant Exner pressure
       var(:,:,:,5) = 1.0


       ! --------------------------------------------------------------------------


    case ("momentumTransportX")
       ! test the momentum transport at constant density and 
       ! pressure along x. 
       updateMass = .false.
       correctMomentum = .false.
       updateIce = .false.

       ! constant density
       var(:,:,:,1) = 2.0

       ! velocity sine curve along x
       do i = 0,nx
          xu = x(i) + dx/2.
          var(i,:,:,2) = 1.0 + 1.0e-5 * sin( 2*pi*xu)
       end do

       ! zero velocity along y and z
       var(:,:,:,3) = 0.0
       var(:,:,:,4) = 0.0

       ! constant Exner pressure
       var(:,:,:,5) = 1.0


       ! --------------------------------------------------------------------------


    case ("momentumTransportY")
       ! test the momentum transport at constant density and 
       ! pressure along y. 
       updateMass = .false.
       correctMomentum = .false.
       updateIce = .false.

       ! constant density
       var(:,:,:,1) = 2.0

       ! velocity sine curve along y 
       do j = 0,ny
          yv = y(j) + dy/2.0
          var(:,j,:,3) = 50.0 + sin( 2*pi*yv)
       end do

       ! zero velocity along x and z
       var(:,:,:,2) = 0.0
       var(:,:,:,4) = 0.0

       ! constant Exner pressure
       var(:,:,:,5) = 1.0


       ! --------------------------------------------------------------------------


    case ("momentumFluxTest")
       ! constant density
       var(:,:,:,1) = 2.0

       ! constant velocity fields
       var(:,:,:,2) = 1.0
       var(:,:,:,3) = 2.0
       var(:,:,:,4) = 3.0

       ! constant Exner pressure
       var(:,:,:,5) = 1.0


       ! --------------------------------------------------------------------------


    case ("densityTransportX")
       ! density sine curve in x
       !       predictMomentum = .false.
       !       correctMomentum = .false.

       u0 = 1.0;  v0 = 0.0;  w0 = 0.0

       do i = 1,nx
          var(i,:,:,1) = sin( 2*pi * x(i) )
       end do
       ! constant velocity vector in x-direction
       var(:,:,:,2) = u0
       var(:,:,:,3) = v0
       var(:,:,:,4) = w0
       var(:,:,:,5) = p0


       ! --------------------------------------------------------------------------


    case ("densityTransportY")
       !       predictMomentum = .false.
       !       correctMomentum = .false.
       ! density sine curve in y

       u0 = 0.0;  v0 = 1.0;  w0 = 0.0
       do j = 1,ny
          var(:,j,:,1) = sin( 2*pi * (y(j)-0.25) )
       end do
       ! constant velocity vector in y-direction
       var(:,:,:,2) = u0
       var(:,:,:,3) = v0
       var(:,:,:,4) = w0

       ! constant Exner pressure
       var(:,:,:,5) = p0


       ! --------------------------------------------------------------------------


    case ("massFluxTest")
       ! constant density
       var(:,:,:,1) = 1.5

       ! constant velocity field:
       var(:,:,:,2) = 1.0
       var(:,:,:,3) = 2.0
       var(:,:,:,4) = 3.0

       ! constant Exner pressure
       var(:,:,:,5) = 1.0   

    case ("standard")

       do k = 1,nz
          var(:,:,k,:) = z(k)   ! Schichtung
       end do

    case("xparabel")
       ! rho parabolic in x
       do i = -nbx, nx+nbx
          var(i,:,:,1) = (x(i)+dx/2)**3 - (x(i)-dx/2)**3
          var(i,:,:,1) = 1.0/3.0/dx * var(i,:,:,1) 
       end do

    case("yparabel")
       ! u-velocity parabolic in y
       do j = -nby, ny+nby
          var(:,j,:,2) = (y(j)+dy/2)**3 - (y(j)-dy/2)**3
          var(:,j,:,2) = 1.0/3.0/dy * var(:,j,:,2) 
       end do

    case("zparabel")
       ! u-velocity parabolic in z
       do k = -nbz, nz+nbz
          var(:,:,k,2) = (z(k)+dz/2)**3 - (z(k)-dz/2)**3
          var(:,:,k,2) = 1.0/3.0/dz * var(:,:,k,2) 
       end do

    case default

       print *,"init.f90/initialise: testCase = ", testCase
       stop "init.f90/initialise: This testCase is not valid. Stop."

    end select


!   achatzb
!   -------------------------------------
!   in case of topography, 
!   set all velocities normal to the topographic surface to zero,
!   set density in land cells to background density
!   ------------------------------------

    i0=is+nbx-1
    j0=js+nby-1

    if(topography) then
       do k = 0, nz+1
          do j = 0, ny+1
             do i = 0, nx+1
!               u at x interfaces
                if(&
                   topography_mask(i0+i,j0+j,k)&
                   .or.&
                   topography_mask(i0+i+1,j0+j,k)&
                ) then
                   var(i,j,k,2)=0.
                end if

!               v at y interfaces
                if(&
                   topography_mask(i0+i,j0+j,k)&
                   .or.&
                   topography_mask(i0+i,j0+j+1,k)&
                ) then
                   var(i,j,k,3)=0.
                end if

!               w at z interfaces
                if(&
                   topography_mask(i0+i,j0+j,k)&
                   .or.&
                   topography_mask(i0+i,j0+j,k+1)&
                ) then
                   var(i,j,k,4)=0.
                end if

!               density in land cells
                if(topography_mask(i0+i,j0+j,k)) then
                   if( fluctuationMode ) then
                      var(i,j,k,1) = 0.0
                     else
                      var(i,j,k,1) = rhoStrat(k) 
                   end if
                end if

             end do
          end do
       end do
    end if
!   -------------------------------------
!   achatze


    ! close input file pinc.f
    close (unit=10)



    !----------------------------------
    !     Output system settings 
    !----------------------------------

    if( master ) then   ! modified by Junhong Wei (20170216)

    print*,""
    print*,"Initializing System: "
    print*,"  1) Reference quantities: "

    write(*,fmt="(a25,f7.3,a)") "rhoRef = ", rhoRef, " kg/m^3"
    write(*,fmt="(a25,f7.3,a)") "pRef = ", pRef*1.e-3, " kPa"
    write(*,fmt="(a25,f7.3,a)") "aRef,uRef = ", uRef, " m/s"    
    write(*,fmt="(a25,f7.3,a)") "lRef = ", lRef*1.e-3, " km"    
    write(*,fmt="(a25,f7.3,a)") "tRef = ", tRef, " s"
    write(*,fmt="(a25,f7.3,a)") "thetaRef = ", thetaRef, " K"
    write(*,fmt="(a25,f7.3,a)") "FRef = ", FRef, " N/m^3"
    print*,""

    print*,"  2) Non-dimensional numbers: "

    write(*,fmt="(a25,es10.3)") "Ma = ", Ma
    write(*,fmt="(a25,es10.3)") "Fr = ", Fr 
    write(*,fmt="(a25,es10.3)") "Re = ", Re
    print*,""


    print*,"  3) Extreme values: "
    write(*,fmt="(a25,es10.3,a,f5.1,a)") "PStrat = ", PStrat(nz)*pRef/1000.0,&
         & " kPa at z = ", z(nz) * lRef/1000.0, " km"
    write(*,fmt="(a25,es10.3,a,f5.1,a)") "rhoStrat = ", rhoStrat(nz)*rhoRef,&
         & " kg/m3 at z = ", z(nz) * lRef/1000.0, " km"
    write(*,fmt="(a25,es10.3,a,f5.1,a)") "thetaStrat = ", thetaStrat(nz)*thetaRef,&
         & " K at z = ", z(nz) * lRef/1000.0, "km"
    print*,""

    print*,"  4) Constants: "
    write(*,fmt="(a25,f7.3,a)") "gamma = ", gamma, " "
    write(*,fmt="(a25,f7.3,a)") "g = ", g, " m/s^2"
    write(*,fmt="(a25,f7.3,a)") "R_sp = ", Rsp, " J/kg/K"
    write(*,fmt="(a25,es10.3,a)") "f_Coriolis = ", f_Coriolis_dim, " 1/s"
    write(*,fmt="(a25,es10.3,a)") "mu_viscous = ", mu_viscous_dim, " m^2/s"
    write(*,fmt="(a25,es10.3,a)") "mu_conduct = ", mu_conduct_dim, " m^2/s"
    print*,""


    print*,"  5) Background: "
    select case (background)
    case ("isothermal") 
       write(*,fmt="(a25,a15)") "background = ", background
       write(*,fmt="(a25,f7.3,a)") "T0 = ", Temp0_dim, " K"
       write(*,fmt="(a25,f7.4,a)") "N = ", sqrt(N2)/tRef, " 1/s"
    case ("isentropic")
       write(*,fmt="(a25,a7)") "background = ", background
       write(*,fmt="(a25,f7.3,a)") "theta_0 = ", theta0_dim, " K"
    case ("const-N")
       write(*,fmt="(a25,a7)") "background = ", background
       write(*,fmt="(a25,f7.3,a)") "N = ", N_BruntVaisala_dim, " 1/s"
    case ( "uniform" )
       write(*,fmt="(a25,a15)") "background = ", background
       write(*,fmt="(a25,f7.3,a)") "rho0 = ", rhoStrat(1)*rhoRef, " kg/m^3"
       write(*,fmt="(a25,f7.1,a)") "theta0 = ", thetaStrat(1)*thetaRef, " K"
       write(*,fmt="(a25,f7.2,a)") "N_Brunt-Vaisala = ", NN/tRef, " 1/s"
    end select
    write(*,fmt="(a25,f7.1,a)") "u0 = ", &
         & backgroundFlow(1)*uRef," m/s"
    write(*,fmt="(a25,f7.1,a)") "v0 = ", &
         & backgroundFlow(2)*uRef," m/s"
    write(*,fmt="(a25,f7.1,a)") "w0 = ", &
         & backgroundFlow(3)*uRef," m/s"
    print*,""


    print*,"  6) Model equations: "
    write(*,fmt="(a25,a15)") "model = ", model
    write(*,fmt="(a25)") "inclination angle: "
    write(*,fmt="(a25,f5.1,a)") "theta = ", vert_theta, " deg"
    write(*,fmt="(a25,f5.1,a)") "alpha = ", vert_alpha, " deg"
    print*,""




    print*,"  7) Domain: "
    write(*,fmt="(a25,a,f6.1,a,f6.1,a)") "[xMin, xMax] = ", &
         & "[",lx(0)*lRef/1000.0,"km, ",lx(1)*lRef/1000.0,"km ]" 
    write(*,fmt="(a25,a,f6.1,a,f6.1,a)") "[yMin, yMax] = ", &
         & "[",ly(0)*lRef/1000.0,"km, ",ly(1)*lRef/1000.0,"km ]" 
    write(*,fmt="(a25,a,f6.1,a,f6.1,a)") "[zMin, zMax] = ", &
         & "[",lz(0)*lRef/1000.0,"km, ",lz(1)*lRef/1000.0,"km ]"
    write(*,fmt="(a25,i4,a,i4,a,i4)") "nx x ny x nz = ", &
         & nx," x ", ny, " x ", nz
    print*,""


    print*,"  8) Boundary conditions: "
    write(*,fmt="(a25,a)") "xBoundary = ", trim(xBoundary)
    write(*,fmt="(a25,a)") "yBoundary = ", trim(yBoundary)
    write(*,fmt="(a25,a)") "zBoundary = ", trim(zBoundary)
    if( spongeLayer ) then
       write(*,fmt="(a25,a)") "sponge layer = ", "on"
       write(*,fmt="(a25,f5.1,a)") "height = ", &
            & (lz(1)-lz(0))*spongeHeight*lRef/1000.0," km"
       write(*,fmt="(a25,es8.1,a)") "relaxation  = ", spongeAlphaZ_dim, " 1/s"
    else
       write(*,fmt="(a25,a)") "sponge layer = ", "off"
    end if
    print*,""



    print*,"  9) Poisson Solver: "
    write(*,fmt="(a25,a)") "solver = ", poissonSolverType
    write(*,fmt="(a25,es8.1)") "tolPoisson = ", tolPoisson
!   achatzb
    write(*,fmt="(a25,es8.1)") "tolCond = ", tolCond
!   achatze
    print*,""


    print*," 10) Topography: "
    if( topography) then 
       write(*,fmt="(a25,a)") "topography = ", "on"
       write(*,fmt="(a25,f6.1,a)") "mountain height = ", mountainHeight_dim, " m"
       write(*,fmt="(a25,f6.1,a)") "mountain width = ", mountainWidth_dim, " m"
    else
       write(*,fmt="(a25,a)") "topography = ", "off"
    end if
    print*,""

    end if   ! modified by Junhong Wei (20170216)



    !---------------------------------------------------------------------------


  contains

    function discDensity(r)
      ! in/out
      real :: discDensity
      real, intent(in) :: r

      ! local variables
      real :: dens


      if (r >= 1.0) then   ! outer region 
         dens = 0.0
      else if (r < 0.5) then ! 0 <= r < r0/2  region
         dens = 4.0 * r**2
      else ! 1/2 <= r < 1
         dens = 4.0 * (1.0 - r)**2
      end if

      discDensity = dens


    end function discDensity


    !---------------------------------------------------------------------------


    function greshoVelocity (u0, r) ! gresho vortex with normed radius r0=1
      ! in/out
      real :: greshoVelocity
      real, intent(in) :: u0, r

      ! local variables
      real :: u 

      if (r >= 1.0) then   ! outer region 
         u = 0.0
      else if (r < 0.5) then ! 0 <= r < r0/2  region
         u = 2.0 * r
      else ! 1/2 <= r < 1
         u = 2.0*(1.0-r)
      end if

      greshoVelocity = u*u0

    end function greshoVelocity


    !---------------------------------------------------------------------------


    function greshoPressure(pInf, u0, r)
      ! in/out
      real :: greshoPressure
      real, intent(in) :: pInf, u0, r

      ! local variables
      real :: p


      if (r >= 1.0) then   ! outer region 
         p = 0.0
      else if (r < 0.5) then ! 0 <= r < r0/2  region
         p = 4.0 * r**2
      else ! 1/2 <= r < 1
         p = 4.0 * (1.0 - r)**2
      end if

      greshoPressure = pInf - 0.5 * u0**2 * p

    end function greshoPressure


    !------------------------------------------------------------------------------


!    subroutine init_GWP(Psi,kk,mm)
    subroutine init_GWP(Psi,kk,mm, ll_3DWP )   ! modified by Junhong Wei for 3DWP (20170828)

      !------------------------------------------------
      !  calculate complex amplitudes for
      !    1) first harmonics,  leading order: Psi(:,:,:,0)
      !    2) second harmonics, leading order: Psi(:,:,:,1)
      !------------------------------------------------

      ! in/out variables
      !real, dimension(-nbx:nx+nbx,-nby:ny+nby,-nbz:nz+nbz,nVar), &
      !     & intent(in) :: var                         ! mean flow velocities    

      !    type(rayType), dimension(nRay)        :: ray
      !    real, dimension(0:nx+1,0:ny+1,0:nz+1) :: waveAct 

      ! wave amplitude
!      complex, dimension(0:nx+1,0:ny+1,0:nz+1,4,0:2), intent(out) :: Psi ! modified by Junhong Wei
      complex, dimension(0:nx+1,0:ny+1,0:nz+1,5,0:2), intent(out) :: Psi ! modified by Junhong Wei
      real, intent(out) :: kk,mm
      real, intent(out) :: ll_3DWP   ! modified by Junhong Wei for 3DWP (20170828)

      ! local variables
      real :: A, rho
      real :: omi
      real :: kk2,mm2,omi2, kTot2
      complex :: u10,w10,b11,pi12
      integer :: iRay
      integer :: i,j,k
      integer :: ii,jj

      ! local amplitude values and derivatives
      complex :: u10_r, u10_c, u10_l, u10_t, u10_b
      complex :: w10_r, w10_c, w10_l, w10_t, w10_b
      complex :: theta11_r, theta11_c, theta11_l, theta11_t, theta11_b
      complex :: pi12_c 
      complex :: pi0_t, pi0_c, pi0_b
      complex :: theta0_c
      complex :: du10_dx, du10_dz, dw10_dx, dw10_dz 
      complex :: dpi0_dz, dtheta11_dx, dtheta11_dz
      complex :: Div
      complex :: Press, PressU, PressW
      complex :: d1u10, d1w10, d1theta11
      complex :: coeff, aux1
      complex :: M11,M12,M13,M14
      complex :: M21,M22,M23,M24
      complex :: M31,M32,M33,M34
      complex :: M41,M42,M43,M44
      complex, dimension(4) :: RHS, Sol
      complex, dimension(4,4) :: M2, M2inv
      complex :: u21, w21,b22, pi23

      ! mean value calculation
      real :: rho0, rho0_t, rho0_b, d_dz, ypsi


      ! debugging stuff
      complex :: summe
      complex, dimension(4) :: term

      ! local fields
      !    real, dimension(nx,ny,nz) :: omegaMean   ! cell averaged intrinsic freq.
      !    real, dimension(nx,ny,nz) :: kMean, mMean ! cell mean wave numbers

      ! more debugging stuff
      real :: B11_pinc
      real :: D1TH11

    integer :: i0, j0   ! modified by Junhong Wei (20161201)

      complex :: tmp_var_3DWP   ! modified by Junhong Wei for 3DWP (20170921)

! modified by Junhong Wei (20161201) *** starting line ***
    !-----------------------
    !      MPI stuff
    !-----------------------
    i0 = is + nbx - 1   ! 0 index, replace i -> i + i0 in x and y fields
    j0 = js + nby - 1
! modified by Junhong Wei (20161201) *** finishing line ***

      !------------------------
      !    Init data
      !-----------------------

<<<<<<< HEAD
      ! open input file input.f90
      open (unit=10, file="input.f90", action="read", &
=======
      ! open the namelist file
      open (unit=20, file=file_namelist, action="read", &
>>>>>>> 3ba63b57
           form="formatted", status="old", position="rewind")

      ! read test case input data
      read (unit=10, nml=wavePacket)

      ! scale input data
      lambdaX = lambdaX_dim/lRef     ! non-dim zonal wave length
      lambdaZ = lambdaZ_dim/lRef     !         vert. wave length

      xCenter = xCenter_dim/lRef     ! scaled position of wave packtet
      zCenter = zCenter_dim/lRef 

      sigma = sigma_dim/lRef         ! sigma width of Gaussian distribution
      sigma_hor = sigma_hor_dim/lRef ! sigma width of Gaussian distribution  ! modified by Junhong Wei (20170214)
      L_cos = L_cos_dim/lRef         ! half length of cosine profile

      lambdaY = lambdaY_dim/lRef     !         meridional wave length   ! modified by Junhong Wei for 3DWP (20170828)
      yCenter = yCenter_dim/lRef     ! scaled position of wave packtet  ! modified by Junhong Wei for 3DWP (20170828)
      sigma_hor_yyy = sigma_hor_yyy_dim/lRef ! sigma width of Gaussian distribution  ! modified by Junhong Wei for 3DWP (20170828)

            if( (ABS(lambdaY_dim)) .GT. 0.1 ) then   ! modified by Junhong Wei for 3DWP (20170921)
               ll_3DWP = 2.0*pi/lambdaY     ! modified by Junhong Wei for 3DWP (20170828)
            else                            ! modified by Junhong Wei for 3DWP (20170828)
               ll_3DWP = 0.0                ! modified by Junhong Wei for 3DWP (20170828)
            end if                          ! modified by Junhong Wei for 3DWP (20170828)

      ! wave numbers 
!      kk = 2.0*pi/lambdaX    !xxx  new signs by Ulrich, 14.9.2012   ! modified by Junhong Wei for 3DWP (20171128)

            if( (ABS(lambdaX_dim)) .GT. 0.1 ) then   ! modified by Junhong Wei for 3DWP (20171128)
               kk = 2.0*pi/lambdaX     ! modified by Junhong Wei for 3DWP (20171128)
            else                            ! modified by Junhong Wei for 3DWP (20171128)
               kk = 0.0                ! modified by Junhong Wei for 3DWP (20171128)
            end if                          ! modified by Junhong Wei for 3DWP (20171128)

      mm = 2.0*pi/lambdaZ   
      kk2 = kk**2
      mm2 = mm**2
!      kTot2 = kk2 + mm2   ! modified by Junhong Wei for 3DWP (20170828)
      kTot2 = kk2 + mm2 + ( ll_3DWP * ll_3DWP )   ! modified by Junhong Wei for 3DWP (20170828)
      kTot = sqrt(kTot2)

      ! intrinsic frequency
!      omi = omiSign * sqrt(N2)*kk/kTot  ! modified by Junhong Wei
!      omi = omiSign * sqrt( ( (N2*kk*kk) + (RoInv*RoInv*mm*mm) ) )/kTot  ! modified by Junhong Wei   ! modified by Junhong Wei for 3DWP (20170828)
       omi = omiSign * sqrt( ( ( N2 * ((kk*kk)+(ll_3DWP*ll_3DWP)) ) + (RoInv*RoInv*mm*mm) ) )/kTot  ! modified by Junhong Wei for 3DWP (20170828)
      omi2 = omi**2

      ! amplitude coefficients for wave 1
      bAmp = amplitudeFactor * N2/mm                  ! buoyancy
      uAmp = mm/kk * omi/N2 * bAmp
      wAmp = omi/N2 * bAmp
      pAmp = kappa*Ma2 * mm/kk**2 * omi2/N2 * bAmp    ! Exner pressure


      close(10)

       !----------------------
       !  output of init data
       !----------------------

    if( master ) then   ! modified by Junhong Wei (20170216)

!xxx

print*,"omi = ", omi/tRef
print*,"mm = ", mm/lRef

print*,"RoInv = ", RoInv/tRef   ! modified by Junhong Wei

       print*,""
       print*,"  0) Test case: "
       write(*,fmt="(a25,a35)") "Test case  = ", "wave packet (full model)"
       write(*,fmt="(a25,f10.1,a)") "lambda_x = ", lambdaX_dim, " m"
       write(*,fmt="(a25,f10.1,a)") "lambda_z = ", lambdaZ_dim, " m"
       write(*,fmt="(a25,f10.1a7)") "c_x  = ", omi/kk*uRef, " m/s"
       write(*,fmt="(a25,f10.1,a7)") "c_z  = ", omi/mm*uRef, " m/s"
       ! new sign by Ulrich Achatz, 14.9.2012
       write(*,fmt="(a25,f10.1,a7)") "cg_x  = ", -NN*mm**2/kTot**3 * uRef, " m/s"
       write(*,fmt="(a25,f10.1,a7)") "cg_z  = ", NN*mm*kk/kTot**3 * uRef, " m/s"
       write(*,fmt="(a25,f10.1,a7)") "u_jet  = ", u0_jet_dim, " m/s"
       print*,""

    end if   ! modified by Junhong Wei (20170216)



      !---------------------------------------
      !        calc amplitude Psi_1^0 
      !     (first harmonic, leading order)
      !---------------------------------------

!      do k = 1,nz
      do k = 0,(nz+1)   ! modified by Junhong Wei for 3DWP (20171204)
!         j = 1   ! modified by Junhong Wei for 3DWP (20170921)
          do j = 0,(ny+1)   ! modified by Junhong Wei for 3DWP (20170921)
!         do i = 1,nx ! modified by Junhong Wei (20161207)
         do i = 0,(nx+1) ! modified by Junhong Wei (20161207)


            ! profile: 1D and 2D
            if( wavePacketDim == 1 ) then
               delx = 0.0
            else
!               delx = (x(i)-xCenter)   ! modified by Junhong Wei (20161201)
               delx = ( x(i+i0) -xCenter)   ! modified by Junhong Wei (20161201)
            end if

            if( wavePacketDim == 3 ) then
               dely = ( y(j+j0) -yCenter)
            else
               dely = 0.0
            end if

            delz = (z(k)-zCenter)

            select case(wavePacketType) 

            case(1)

               ! Gaussian
!               envel = exp(-(delx**2 + delz**2)/2./sigma**2)   ! modified by Junhong Wei (20170214)
!               envel = ( exp(-(delz**2)/2./sigma**2) ) * ( exp(-(delx**2)/2./sigma_hor**2) )   ! modified by Junhong Wei for 3DWP (20170214)

!           achatzb cosine profile horizontally so that fields are zero 
!           at the horizontal boundaries
!           in case of zero sigma in x or y direction use infinity
!           envel &
!           = ( exp(-(delz**2)/2./sigma**2) ) &
!           * ( exp(-(delx**2)/2./sigma_hor**2) ) &
!           * ( exp(-(dely**2)/2./sigma_hor_yyy**2) )   &
!           ! modified by Junhong Wei for 3DWP (20170921)

            if(sigma_hor == 0.0) then
               envel = 1.0
              else if(abs(delx) < sigma_hor) then
               envel &
               = 1.0 - amp_mod_x + amp_mod_x *cos(delx*pi/(sigma_hor*2.0))
              else
               envel = 1.0 - amp_mod_x
            end if

            if(sigma_hor_yyy == 0.0) then
               envel = 1.0 * envel
              else if(abs(dely) < sigma_hor_yyy) then
               envel &
               = (1.0 - amp_mod_y &
                  + amp_mod_y * cos(dely*pi/(sigma_hor_yyy*2.0))) &
                 * envel
              else
               envel = envel * (1.0 - amp_mod_y)
            end if

            envel = envel * exp(-(delz**2)/2./sigma**2)
!           achatze

            case(2) 

               ! Cosine
               if( abs(delz) .le. L_cos ) then
                  envel = 0.5*(1.0 + cos(pi*delz/L_cos))
               else
                  envel = 0.0
               end if

            case default
               stop "init.f90: unknown wavePacketType. Stop."
            end select



            b11 = cmplx(envel*bAmp, 0.0 )

!           Modified by Junhong Wei

            theta0 = thetaStrat(k)

            tmp_var_3DWP = cmplx( 0.0,  ((omi*omi)-N2) / ( mm*N2*( (omi*omi)-(RoInv*RoInv) ) )    )   ! modified by Junhong Wei for 3DWP (20170921)

!            u10 = cmplx(0.0, -mm/kk * omi/N2) * b11
!            u10 = cmplx(0.0, ((omi*omi)-N2)*kk*omi / ( mm*N2*( (omi*omi)-(RoInv*RoInv) ) )  ) * b11   ! modified by Junhong Wei for 3DWP (20170921)

            u10 = tmp_var_3DWP * cmplx( kk*omi, ll_3DWP*RoInv ) * b11   ! modified by Junhong Wei for 3DWP (20170921)

            w10 = cmplx(0.0, omi/N2) * b11

!            pi12 = cmplx(0.0, -kappa*Ma2* mm/kk**2 * omi**2/N2 / theta0) * b11
            pi12 = cmplx(0.0, kappa*Ma2*( (omi*omi)-N2 ) / N2 / mm / theta0) * b11

!            Psi(i,j,k,:,1) = (/u10, w10, b11, pi12/) ! modified by Junhong Wei

!            Psi(i,j,k,:,1) = (/u10, w10, b11, pi12, ( cmplx( 0.0, 0.0 ) * b11 ) /) ! modified by Junhong Wei
!            Psi(i,j,k,:,1) = (/u10, w10, b11, pi12, ( cmplx( ((omi*omi)-N2)*kk*RoInv / ( mm*N2*( (omi*omi)-(RoInv*RoInv) ) )  , 0.0 ) * b11 ) /) ! modified by Junhong Wei   ! modified by Junhong Wei for 3DWP (20170921)


            Psi(i,j,k,:,1) = (/u10, w10, b11, pi12, ( tmp_var_3DWP * cmplx( ll_3DWP*omi, kk*RoInv*(0.0-1.0) ) * b11 ) /) ! modified by Junhong Wei for 3DWP (20170921)

!           Modified by Junhong Wei

         end do
       end do   ! modified by Junhong Wei for 3DWP (20170921)
      end do


! modified by Junhong Wei (20161207) *** starting line ***
!
!      !---------------------------------------
!      !    set ghost cell values for Psi_1^0 
!      !    x/y: Periodic, z: solid wall 
!      !---------------------------------------
!
!      ! periodic in x
!      Psi(0,:,:,:,1) = Psi(nx,:,:,:,1)
!      Psi(nx+1,:,:,:,1) = Psi(1,:,:,:,1)
!
!      ! periodic in y
!      ! implement for 3D
!
!      ! solid wall -> reflect u10 and w10 with change of sign
!      Psi(:,:,nz+1,2,1) = -Psi(:,:,nz,2,1)
!      Psi(:,:,0,2,1) = -Psi(:,:,1,2,1)
!
!      ! solid wall: reflect b11 and pi12 without change of sign 
!      Psi(:,:,nz+1,3:4,1) = Psi(:,:,nz,3:4,1)
!      Psi(:,:,0,3:4,1) = Psi(:,:,1,3:4,1)
!
! modified by Junhong Wei (20161207) *** finishing line ***


      !---------------------------------------
      !        calc amplitude Psi_2^1 
      !     (second harmonic, first order)
      !---------------------------------------

      do k = 1,nz
         j = 1
         do i = 1,nx

            !-------------------------
            !       Set up RHS
            !-------------------------

            ! zonal velocities right, center, left, top, bottom
            u10_r = Psi(i+1,j, k ,1,1)
            u10_c = Psi( i ,j, k ,1,1)
            u10_l = Psi(i-1,j, k ,1,1)
            u10_t = Psi( i ,j,k+1,1,1)
            u10_b = Psi( i ,j,k-1,1,1)

            ! vertical velocities top, center, bottom
            w10_r = Psi(i+1,j, k ,2,1)
            w10_l = Psi(i-1,j, k ,2,1)          
            w10_t = Psi( i ,j,k+1,2,1)
            w10_c = Psi( i ,j, k ,2,1)
            w10_b = Psi( i ,j,k-1,2,1)


            ! Buoyancy and pot. temp.
            theta11_r = Fr2 * thetaStrat(k) * Psi(i+1,j,k,3,1)
            theta11_c = Fr2 * thetaStrat(k) * Psi(i,j,k,3,1)
            theta11_l = Fr2 * thetaStrat(k) * Psi(i-1,j,k,3,1)
            theta11_t = Fr2 * thetaStrat(k+1) * Psi(i,j,k+1,3,1)
            theta11_b = Fr2 * thetaStrat(k-1) * Psi(i,j,k-1,3,1)

            ! Second order Exner pressure
            pi12_c = Psi(i,j,k,4,1)

            ! Background Exner pressure and pot. temp.
            pi0_t = (Pstrat(k+1)/p0)**gamma_1
            pi0_c = (Pstrat(k)/p0)**gamma_1
            pi0_b = (Pstrat(k-1)/p0)**gamma_1
            theta0_c = thetaStrat(k)


            ! derivatives          
            du10_dx = 0.5*(u10_r - u10_l)/dx
            du10_dz = 0.5*(u10_t - u10_b)/dz
            dw10_dx = 0.5*(w10_r - w10_l)/dx
            dw10_dz = 0.5*(w10_t - w10_b)/dz
            dpi0_dz = 0.5*(pi0_t - pi0_b)/dz
            dtheta11_dx = 0.5*(theta11_r - theta11_l)/dx
            dtheta11_dz = 0.5*(theta11_t - theta11_b)/dz

            ! divergence term -> Eq. (7.21)
            Div = -du10_dx - dw10_dz - (1.-kappa)/kappa*w10_c/pi0_c*dpi0_dz

            ! Pressure terms
            Press = 0.5*kappaInv*MaInv2*imag*theta11_c*pi12_c
            PressU = kk*Press
            PressW = mm*Press


            ! intermediate terms
            d1u10 = 0.5*(u10_c*du10_dx + w10_c*du10_dz + Div*u10_c)
            d1w10 = 0.5*(u10_c*dw10_dx + w10_c*dw10_dz + Div*w10_c)
            d1theta11 = 0.5*(u10_c*dtheta11_dx + w10_c*dtheta11_dz + Div*theta11_c)

            RHS(1) = -d1u10 - PressU
            RHS(2) = -d1w10 - PressW
            RHS(3) = -FrInv2/NN/theta0_c * d1theta11
            RHS(4) = (0.0, 0.0)


            !----------------------------------------------------
            !       Set up inverted system matrix M(2om,2k,2m)
            !----------------------------------------------------

            coeff = 1./(4.*omi2*kTot2 - kk2*N2)
            aux1 = 4.*omi2-N2

            M11 = 2.*imag*mm2*omi; M12 = -2.*imag*kk*mm*omi; M13 = kk*mm*NN; M14 = -0.5*imag*kk*aux1
            M21 = M12;           M22 = 2.*imag*kk2*omi;    M23 = -kk2*NN;  M24 = -2.*imag*omi2*mm
            M31 = -M13;          M32 = -M23;             M33 = 2.*imag*omi*kTot2; M34 = -omi*mm*NN
            M41 = M14;           M42 = M24;              M43 = -M34;     M44 = -0.5*imag*omi*aux1


            ! inverted matrix: check ok
            M2inv(1,:) = (/M11,M12,M13,M14/)
            M2inv(2,:) = (/M21,M22,M23,M24/)
            M2inv(3,:) = (/M31,M32,M33,M34/)
            M2inv(4,:) = (/M41,M42,M43,M44/)
            M2inv = coeff*M2inv


            !---------------------------------------
            !   Solve linear System -> save in Psi
            !---------------------------------------

            sol = matmul(M2inv,RHS)

            u21 = sol(1)
            w21 = sol(2)
            b22 = sol(3) * NN
            pi23 = sol(4) * kappa*Ma2 / theta0_c

!            Psi(i,j,k,:,2) = (/u21,w21,b22,pi23/) ! modified by Junhong Wei

!            Psi(i,j,k,:,2) = (/u21,w21,b22,pi23,u21/) ! modified by Junhong Wei

            Psi(i,j,k,:,2) = (/u21,w21,b22,pi23, ( cmplx( 0.0, 0.0 ) * b11 ) /) ! modified by Junhong Wei

         end do
      end do



    end subroutine init_GWP


  end subroutine initialise


  !--------------------------------------------------------------------------    


  function cphase(c) result(phi)   ! currently not being used

    !------------------------------------
    !  phase of complex number
    !------------------------------------

    ! in/out
    complex, intent(in) :: c
    real                :: phi

    ! local vars
    real :: a,b

    a = real(c)
    b = aimag(c)

    ! first quadrant
    if( a>=0 .and. b>=0) then
       phi = atan(b/a)

       ! second quadrant
    else if( a<0. .and. b>=0. ) then
       phi = pi - atan(-b/a)

       ! third quadrant
    else if( a<0. .and. b<0.) then
       phi = -pi + atan(b/a)

       ! fourth quadrant
    else if( a>=0. .and. b<0 ) then
       phi = -atan(-b/a)
    else
       stop "wkb.f90/cphase: case not included. Stop."
    end if


    phi = phi*180./pi


  end function cphase




end module init_module<|MERGE_RESOLUTION|>--- conflicted
+++ resolved
@@ -2311,13 +2311,8 @@
       !    Init data
       !-----------------------
 
-<<<<<<< HEAD
-      ! open input file input.f90
-      open (unit=10, file="input.f90", action="read", &
-=======
       ! open the namelist file
-      open (unit=20, file=file_namelist, action="read", &
->>>>>>> 3ba63b57
+      open (unit=10, file=file_namelist, action="read", &
            form="formatted", status="old", position="rewind")
 
       ! read test case input data
