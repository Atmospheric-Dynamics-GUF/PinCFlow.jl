module init_module

  use type_module
  use atmosphere_module
  use ice_module
  use ice2_module
  !SD
  use opt_field_mod
  use mpi_module
  use boundary_module
  use sizeof_module

  implicit none

  private ! private module

  public :: initialise
  public :: setup
  public :: init_ParamStudy

  private :: cphase

  contains

  subroutine init_paramStudy
    !--------------------------------
    ! read data for parameter study
    !--------------------------------

    ! open the namelist file
    open(unit = 10, file = file_namelist, action = "read", form = "formatted", &
        status = "old", position = "rewind")

    ! read parameter study list
    read(unit = 10, nml = parameterList)

    close(unit = 10)

  end subroutine init_paramStudy

  ! ----------------------------------------------------------------------

  !UAB
  !subrouine setup (var,var0,var1,flux,force,source,dRho,dRhop,dMom,dTheta)
  subroutine setup(var, var0, var1, varG, flux, flux0, force, source, dRho, &
      dRhop, dMom, dTheta, dPStrat, drhoStrat, w_0, dIce, dTracer, tracerforce)

    !UAE
    !-----------------------------------------
    ! allocate var and flux / read the namelist
    !-----------------------------------------

    ! in/out variables
<<<<<<< HEAD
    real, dimension (:, :, :, :), allocatable, intent (out) :: var, var0, &
        var1, varG, source
    real, dimension (:, :, :, :, :), allocatable, intent (out) :: flux, flux0
    real, dimension (:, :, :, :), allocatable, intent (out) :: force
    real, dimension (:, :, :, :), allocatable, intent (out) :: tracerforce ! tracer forcing in WKB
    real, dimension (:, :, :), allocatable :: dRho, dRhop ! RK-Update for rho
    real, dimension (:, :, :, :), allocatable :: dMom ! ...rhoU,rhoV,rhoW
    real, dimension (:, :, :), allocatable :: dTheta ! RK-Update for theta
    real, dimension (:, :, :, :), allocatable :: dIce ! RK-Update for nIce,qIce,qAer,qv
    real, dimension (:, :, :), allocatable :: dTracer ! RK-Update for rhoTracer
=======
    real, dimension(:, :, :, :), allocatable, intent(out) :: var, var0, var1, &
        varG, source
    real, dimension(:, :, :, :, :), allocatable, intent(out) :: flux, flux0
    real, dimension(:, :, :, :), allocatable, intent(out) :: force
    real, dimension(:, :, :), allocatable :: dRho, dRhop ! RK-Update for rho
    real, dimension(:, :, :, :), allocatable :: dMom ! ...rhoU,rhoV,rhoW
    real, dimension(:, :, :), allocatable :: dTheta ! RK-Update for theta
    real, dimension(:, :, :, :), allocatable :: dIce ! RK-Update for nIce,qIce,qAer,qv
    real, dimension(:, :, :), allocatable :: dTracer ! RK-Update for rhoTracer
>>>>>>> d57618c5

    !UAB
    real, dimension(:), allocatable :: dPStrat, drhoStrat ! RK-Update for P
    real, dimension(:), allocatable :: w_0 !! w_0 from ONK14
    !UAE

    integer :: allocstat
    integer ::i, j, k, iVar

    ! constants
    pi = 4 * atan(1.0)

    ! GBcorr: set default values of all namelist parameters
    call default_values

    ! open input file input.f90
    open(unit = 10, file = file_namelist, action = "read", form = "formatted", &
        status = "old", position = "rewind")

    !---------------------------------------------------
    ! allocate x,y,z - cell centered coordinate fields
    !---------------------------------------------------

    allocate(x(- nbx:sizeX + nbx), stat = allocstat)
    if(allocstat /= 0) stop "init.f90: could not allocate x"

    allocate(y(- nby:sizeY + nby), stat = allocstat)
    if(allocstat /= 0) stop "init.f90: could not allocate y"

    allocate(z(- nbz:sizeZ + nbz), stat = allocstat)
    if(allocstat /= 0) stop "init.f90: could not allocate z"

    !---------------------------------------------------
    ! allocate surface and fields for immersed boundary
    !---------------------------------------------------

    !UAD allocate(&
    !topography_mask(-nbx+1:sizeX+nbx,-nby+1:sizeY+nby,-nbz+1:sizeZ+nbz), &
    !stat=allocstat&
    !)
    !if(allocstat /= 0) stop "init.f90: could not allocate topgoraphy_mask"

    !UAC: changed topography_surface from global to local field
    allocate(topography_surface(- nbx:nx + nbx, - nby:ny + nby), stat &
        = allocstat)
    if(allocstat /= 0) stop "init.f90: could not allocate topography_surface"

    !UAB
    allocate(kbl_topo(- nbx:nx + nbx, - nby:ny + nby, 3), stat = allocstat)
    if(allocstat /= 0) stop "init.f90: could not allocate kbl_topo"
    allocate(dhdx(- nbx:nx + nbx, - nby:ny + nby, 3), stat = allocstat)
    if(allocstat /= 0) stop "init.f90: could not allocate dhdx"
    allocate(dhdy(- nbx:nx + nbx, - nby:ny + nby, 3), stat = allocstat)
    if(allocstat /= 0) stop "init.f90: could not allocate dhdy"
    allocate(x_ip(- nbx:nx + nbx, - nby:ny + nby, 3), stat = allocstat)
    if(allocstat /= 0) stop "init.f90: could not allocate x_ip"
    allocate(y_ip(- nbx:nx + nbx, - nby:ny + nby, 3), stat = allocstat)
    if(allocstat /= 0) stop "init.f90: could not allocate y_ip"
    allocate(z_ip(- nbx:nx + nbx, - nby:ny + nby, 3), stat = allocstat)
    if(allocstat /= 0) stop "init.f90: could not allocate z_ip"
    allocate(velocity_reconst_t(- nbx:nx + nbx, - nby:ny + nby, 3), stat &
        = allocstat)
    if(allocstat /= 0) then
      stop "init.f90: could not allocate velocity_reconst_t"
    end if
    allocate(velocity_reconst_n(- nbx:nx + nbx, - nby:ny + nby, 3), stat &
        = allocstat)
    if(allocstat /= 0) then
      stop "init.f90: could not allocate velocity_reconst_n"
    end if
    !UAE

    !-------------------------------------
    !      allocate variable fields
    !-------------------------------------

    read(unit = 10, nml = variables)

    if(include_ice .and. include_tracer) then
      stop "init.f90: cannot include ice and tracer. Check the namelist."
    end if

<<<<<<< HEAD
    if (include_ice) nVar = nVar + 4

    if (include_tracer) then
       if (nVar /= 8) then
          stop "init.f90: nVar must be set to 8"
       end if
       ! increase nVar by 1 to include tracer
       ! tracer variables saved in index iVart
       ! e.g. in var(:, :, :, iVart) or
       ! fluxes(:, :, :, :, iVart)
       nVar = nVar + 1
       iVart = nVar
    end if
=======
    if(include_ice) nVar = nVar + 4

    !SD
    call set_opt_field
    !!$    if(include_ice) nVar = nVar + 4
    !!$    if(include_tracer) then
    !!$      if(nVar /= 8) then
    !!$        stop "init.f90: nVar must be set to 8"
    !!$      end if
    !!$
    !!$      nVar = nVar + 1
    !!$      iVart = nVar
    !!$    end if
>>>>>>> d57618c5

    ! allocate var = (rho,u,v,w,pEx)
    allocate(var(- nbx:nx + nbx, - nby:ny + nby, - nbz:nz + nbz, nVar), stat &
        = allocstat)
    if(allocstat /= 0) stop "init.f90: could not allocate var"

    ! allocate var0 = (rho,u,v,w,pEx)
    allocate(var0(- nbx:nx + nbx, - nby:ny + nby, - nbz:nz + nbz, nVar), stat &
        = allocstat)
    if(allocstat /= 0) stop "init.f90: could not allocate var0"

    ! allocate var1 = (rho,u,v,w,pEx)
    allocate(var1(- nbx:nx + nbx, - nby:ny + nby, - nbz:nz + nbz, nVar), stat &
        = allocstat)
    if(allocstat /= 0) stop "init.f90: could not allocate var1"

    ! allocate varG = (rhoG,uG,vG,wG,pExG)
    allocate(varG(- nbx:nx + nbx, - nby:ny + nby, - nbz:nz + nbz, nVar), stat &
        = allocstat)
    if(allocstat /= 0) stop "init.f90: could not allocate varG"

    ! allocate source for rho,u,v,w,pEx,theta
    allocate(source(- nbx:nx + nbx, - nby:ny + nby, - nbz:nz + nbz, nVar), &
        stat = allocstat)
    if(allocstat /= 0) stop "init.f90: could not allocate source"

    ! allocate dRho
    allocate(dRho(- nbx:nx + nbx, - nby:ny + nby, - nbz:nz + nbz), stat &
        = allocstat)
    if(allocstat /= 0) stop "init.f90: Could not allocate dRho."

    ! allocate dRhop
    allocate(dRhop(- nbx:nx + nbx, - nby:ny + nby, - nbz:nz + nbz), stat &
        = allocstat)
    if(allocstat /= 0) stop "init.f90: Could not allocate dRhop."

    ! allocate dMom
    allocate(dMom(- nbx:nx + nbx, - nby:ny + nby, - nbz:nz + nbz, 3), stat &
        = allocstat)
    if(allocstat /= 0) stop "init.f90: Could not allocate dMom."

    ! allocate dTheta
    allocate(dTheta(- nbx:nx + nbx, - nby:ny + nby, - nbz:nz + nbz), stat &
        = allocstat)
    if(allocstat /= 0) stop "init.f90: Could not allocate dTheta."

    ! allocate dIce
    if(include_ice) then
      allocate(dIce(- nbx:nx + nbx, - nby:ny + nby, - nbz:nz + nbz, 4), stat &
          = allocstat)
      if(allocstat /= 0) stop "init.f90: Could not allocate dIce."
    end if

    !SD
    if(include_ice2) then
      allocate(dIce(- nbx:nx + nbx, - nby:ny + nby, - nbz:nz + nbz, 3), stat &
          = allocstat)
      if(allocstat /= 0) stop "init.f90: Could not allocate dIce."

      allocate(ofield(nx, ny, nz, 6), stat = allocstat)
      if(allocstat /= 0) stop "init.f90: Could not allocate field_out."

    end if

    if(include_tracer) then
      allocate(dTracer(- nbx:nx + nbx, - nby:ny + nby, - nbz:nz + nbz), stat &
          = allocstat)
      if(allocstat /= 0) stop "init.f90: Could not allocate dTracer."
    end if

    !UAB
    ! allocate dPStrat
    allocate(dPStrat(- nbz:nz + nbz), stat = allocstat)
    if(allocstat /= 0) stop "init.f90: Could not allocate dPStrat."

    ! allocate drhoStrat
    allocate(drhoStrat(- nbz:nz + nbz), stat = allocstat)
    if(allocstat /= 0) stop "init.f90: Could not allocate drhoStrat."

    ! allocate w_0
    allocate(w_0(- nbz:nz + nbz), stat = allocstat)
    if(allocstat /= 0) stop "init.f90: could not allocate w_0"
    !UAE

    ! allocate flux = (f,g,h / fRho, fRhoU, fRhoV, fRhoW, fTheta)
    allocate(flux(- 1:nx, - 1:ny, - 1:nz, 3, nVar), stat = allocstat)
    if(allocstat /= 0) stop "init.f90: could not allocate flux"

    allocate(flux0(- 1:nx, - 1:ny, - 1:nz, 3, nVar), stat = allocstat)
    if(allocstat /= 0) stop "init.f90: could not allocate flux"

    ! allocate force
    allocate(force(0:nx + 1, 0:ny + 1, 0:nz + 1, 3), stat = allocstat)
    if(allocstat /= 0) stop "init.f90: could not allocate force"

    ! allocate tracerforce
    allocate(tracerforce(0:nx + 1, 0:ny + 1, 0:nz + 1, 3), stat = allocstat)
    if(allocstat /= 0) stop "init.f90: could not allocate tracerforce"

    ! allocate environm. pot. temp. perturbations
    !allocate(the_env(-nbx+1:sizeX+nbx,-nby+1:sizeY+nby,-nbz+1:sizeZ+nbz), stat=allocstat)
    !if(allocstat /= 0) stop "init.f90: could not allocate the_env"

    !allocate(dens_env(-nbx+1:sizeX+nbx,-nby+1:sizeY+nby,-nbz+1:sizeZ+nbz), stat=allocstat)
    !if(allocstat /= 0) stop "init.f90: could not allocate dens_env"

    !allocate(u_env(-nbx+1:sizeX+nbx,-nby+1:sizeY+nby,-nbz+1:sizeZ+nbz), stat=allocstat)
    !if(allocstat /= 0) stop "init.f90: could not allocate u_env"

    allocate(p_env_pp(1:nx, 1:ny, 0:nz + 1), stat = allocstat)
    if(allocstat /= 0) stop "init.f90: could not allocate p_env_pp"

    allocate(the_env_pp(1:nx, 1:ny, 0:nz + 1), stat = allocstat)
    if(allocstat /= 0) stop "init.f90: could not allocate the_env_pp"

    allocate(dens_env_pp(1:nx, 1:ny, 0:nz + 1), stat = allocstat)
    if(allocstat /= 0) stop "init.f90: could not allocate dens_env_pp"

    allocate(u_env_pp(0:nx, 1:ny, 0:nz + 1), stat = allocstat)
    if(allocstat /= 0) stop "init.f90: could not allocate u_env"

    allocate(v_env_pp(1:nx, 0:ny, 0:nz + 1), stat = allocstat)
    if(allocstat /= 0) stop "init.f90: could not allocate v_env"

    allocate(u_const(0:nx, 1:ny), stat = allocstat)
    if(allocstat /= 0) stop "init.f90: could not allocate u_const"

    !UAb
    !if (TestCase == "baroclinic_LC") then
    !   allocate(var_env(-nbx:nx+nbx,-nby:ny+nby,-nbz:nz+nbz,nVar), &
    !           & stat=allocstat)
    !   if(allocstat /= 0) stop "init.f90: could not allocate var_env"
    !end if
    !UAE

    !-------------------------------------
    !    read name lists
    !-------------------------------------

    ! read model equation specifications
    read(unit = 10, nml = modelList)

    ! read solver specifications
    read(unit = 10, nml = solverList)

    ! read Poisson solver specifications
    read(unit = 10, nml = poissonSolverList)

    ! read atmosphere specifications
    read(unit = 10, nml = atmosphereList)

    ! read topography data
    read(unit = 10, nml = topographyList)

    ! read boundary info
    read(unit = 10, nml = boundaryList)

    ! read boundary info2
    read(unit = 10, nml = boundaryList2)

    ! allocate varIn, varOut and offset
    allocate(varIn(nVar), stat = allocstat)
    if(allocstat /= 0) stop "init.f90: could not allocate varIn"

    allocate(varOut(nVar), stat = allocstat)
    if(allocstat /= 0) stop "init.f90: could not allocate varOut"

    allocate(offset(nVar - 2), stat = allocstat)
    if(allocstat /= 0) stop "init.f90: could not allocate offset"

    ! read output specifications
    read(unit = 10, nml = outputList)
    if(include_ice) then
      forall(i = 0:3)
      varOut(nVar - i) = 1
      varIn(nVar - i) = 1
      end forall
    end if

    ! read programme debug parameters
    read(unit = 10, nml = debuggingList)

    ! read wkb infos
    read(unit = 10, nml = wkbList)

    ! read test case name
    read(unit = 10, nml = testCaseList)

    if(raytracer) then
      read(unit = 10, nml = LagrangeRayTracing)
    end if

    if(include_ice) then
      ! read ice physics parametrization
      read(unit = 10, nml = iceLIst)
    end if

<<<<<<< HEAD
   ! read tracer namelist
   if (include_tracer) then
      read (unit = 10, nml = tracerList)
   end if
=======
    !SD
    call read_nml_opt_field
    call write_index_opt_field
>>>>>>> d57618c5

    ! close input file pinc.f
    close(unit = 10)

    ! GBcorr: decide if heating is applied or not + error messages
    if(heatingONK14 .and. (background == 'realistic' .or. background &
        == 'isothermal' .or. background == 'isentropic' .or. background &
        == 'const-N')) then
      print *, "WARNING: you are using an idealized background &
          (realistic/isothermal/isentropic/const-N) AND heating is ON &
          (heatingONK14=.T.)!!! To switch off heating set heatingONK14=.F. in &
          the namelist."
      heating = (heatingONK14 .and. (TurbScheme .or. rayTracer))
    else
      heating = (heatingONK14 .and. (TurbScheme .or. rayTracer))
    endif

    !UAB
    if(TestCase == "baroclinic_LC") then
      allocate(var_env(- nbx:nx + nbx, - nby:ny + nby, - nbz:nz + nbz, nVar), &
          stat = allocstat)
      if(allocstat /= 0) stop "init.f90: could not allocate var_env"

      if(background == "HeldSuarez") then
        allocate(kt_hs(1:ny, 0:nz + 1), stat = allocstat)
        if(allocstat /= 0) stop "init.f90: could not allocate kt_hs"

        allocate(kv_hs(0:ny + 1, 0:nz + 1), stat = allocstat)
        if(allocstat /= 0) stop "init.f90: could not allocate kv_hs"

        allocate(kw_hs(0:nz + 1), stat = allocstat)
        if(allocstat /= 0) stop "init.f90: could not allocate kw_hs"

      end if
    end if

    !if (spongeLayer) then
    allocate(kr_sp(0:ny + 1, 0:nz + 1), stat = allocstat)
    if(allocstat /= 0) stop "init.f90: could not allocate kr_sp"

    allocate(kr_sp_w(0:ny + 1, 0:nz + 1), stat = allocstat)
    if(allocstat /= 0) stop "init.f90: could not allocate kr_sp_w"
    !end if
    !UAE

    ! Allocate damping coefficient for unified sponge.
    if(unifiedSponge) then
      allocate(alphaUnifiedSponge(0:(nx + 1), 0:(ny + 1), 0:(nz + 1)), stat &
          = allocstat)
      if(allocstat /= 0) stop "init.f90: could not allocate alphaUnifiedSponge"
    end if

    ! TFC FJ
    ! Safety switch for general setup.
    if(topography) then
      if(model == "WKB" .or. .not. fluctuationMode .or. poissonSolverType &
          /= "bicgstab" .or. reconstType /= "MUSCL" .or. musclType /= "muscl1" &
          .or. fluxType /= "upwind" .or. heatingONK14 .or. pressureScaling &
          .or. dens_relax .or. include_ice .or. background == "HeldSuarez") then
        stop "Terrain-following coordinates not implemented for chosen setup!"
      end if
    end if

    ! TFC FJ
    ! Safety switch for test cases.
    if(topography) then
      if(.not. any(testCase == (/character(50)::"sinus", "uniform_theta", &
          "monochromeWave", "wavePacket", "mountainwave", "raytracer", &
          "Robert_Bubble", "coldBubble", "smoothVortex", "atmosphereatrest", &
          "SkamarockKlemp94", "hotBubble", "hotBubble2D", "hotBubble3D"/))) then
        stop "Terrain-following coordinates not implemented for chosen testCase"
      end if
    end if

    ! TFC FJ
    ! Safety switch for non-TFC setup.
    if(.not. topography) then
      freeSlipTFC = .false.
      testTFC = .false.
    end if

    ! Safety switch for unified sponge.
    if(unifiedSponge) then
      if(sponge_uv .or. testCase == "baroclinic_LC") then
        stop "Unified sponge not ready for chosen setup!"
      end if
    end if

    ! Safety switch for halos in TFC
    if(topography) then
      if(.not. (nbx >= 3 .and. nby >= 3 .and. nbz >= 3)) then
        stop "Three halos / ghost cells are needed in TFC!"
      end if
    end if

    !---------------------------------------
    !        Model equation settings
    !---------------------------------------

    ! open info file
    open(unit = 90, file = "info.txt", action = "write", form = "formatted", &
        status = "replace")

    ! write model info file
    write(90, fmt = "(a)") ""
    write(90, fmt = "(a)") "Model: " // trim(model)
    write(90, fmt = "(a)") ""

    select case(model)

    case("anelastic")

      pressureScaling = .false.

    case("Boussinesq")

      ! TFC FJ
      ! Boussinesq model with fluctuationMode and bicgstab
      ! Bouyancy is predicted via the auxiliary equation. Density
      ! fluctuations are therefore stored in var(i, j, k, 6), whereas
      ! var(i, j, k, 1) must remain zero!
      updateMass = .true. ! necessary because of auxiliary equation
      predictMomentum = .true.
      correctMomentum = .true.
      updateTheta = .false.
      updateIce = .true.
      auxil_equ = .true.
      fluctuationMode = .true.
      poissonSolverType = "bicgstab"
      reconstType = "MUSCL"
      musclType = "muscl1"
      fluxType = "upwind"
      heatingONK14 = .false.
      TurbScheme = .false.
      rayTracer = .false.
      pressureScaling = .false.

      if(include_tracer) stop "init.f90: Boussinesq not implemented for tracer."

      ! updateMass = .false.
      ! predictMomentum = .true.
      ! correctMomentum = .true.
      ! updateTheta = .true.
      ! updateIce = .true.
      !
      ! ! overwrite unsuitable input settings
      ! topography = .false.
      ! spongeLayer = .false.
      ! pressureScaling = .false.
      !
      ! ! do not work with fluctuations
      ! fluctuationMode = .false.
      !
      ! ! never offset theta
      ! thetaOffset = .false.

    case("pseudo_incompressible")

      updateMass = .true.
      predictMomentum = .true.
      correctMomentum = .true.
      updateTheta = .false.
      if(include_ice .or. include_ice2) then
        updateIce = .true.
      end if
      if(include_tracer) then
        updateTracer = .true.
      end if

      if(master) then ! modified by Junhong Wei (20170216)
        write(90, "(a25)", advance = "no") "updateMass != "
        write(90, *) updateMass
        write(90, "(a25)", advance = "no") "predictMomentum != "
        write(90, *) predictMomentum
        write(90, "(a25)", advance = "no") "correctMomentum != "
        write(90, *) correctMomentum
        write(90, "(a25)", advance = "no") "updateTheta != "
        write(90, *) updateTheta
        write(90, *) ""
        write(90, "(a25)", advance = "no") "updateIce != "
        write(90, *) updateIce
        write(90, *) ""
        write(90, "(a25)", advance = "no") "updateTracer != " ! **IK**
        write(90, *) updateTracer
        write(90, *) ""
      end if ! modified by Junhong Wei (20170216)

      !overwrite unsuitable input settings
      if(zBoundary == "periodic") then
        print *, "WARNING: zBoundary periodic not possible.  Reset to &
            solid_wall!"
        zBoundary = "solid_wall"
        write(90, "(a)") "WARNING: zBoundary periodic not possible.  Reset to &
            solid_wall!"
      end if

    case default
      print *, "model = ", model
      stop "initialize: Unknown model"
    end select

    close(90) ! info file

  end subroutine setup

  ! --------------------------------------------------------------------

  !SD
  subroutine initialise(var, flux)
    !subroutine initialise(var)
    !------------------
    ! setup test cases
    !------------------

    ! in/out variables
    real, dimension(- nbx:nx + nbx, - nby:ny + nby, - nbz:nz + nbz, nVar), &
        intent(inout):: var

    ! local variables
    integer :: i, j, k
    integer :: ivr

    integer :: i0, j0, k_test, k_1, k_2 ! modified by Junhong Wei (20161121)

    ! greshoVortex
    real :: xu, yu, zu, xv, yv, xw, zw, delX, delY
    real :: x0, y0, r, uVortex, rhodl, pcoeff, pcoeff_r1
    real :: uPhi, p, rho0
    real :: pInf, u0, r0

    ! densityDisc
    real :: v0, w0, dens, rhoDisc, z0

    ! Robert's hot and cold bubble
    real :: dTheta1, a1, sigma1, xCenter1, zCenter1, rhoCenter
    real :: dTheta2, a2, sigma2, xCenter2, zCenter2

    ! hotBubble
    real :: x_dim, y_dim, z_dim, delZ
    real :: dTheta, dTheta0, theta, rho
    real :: dTheta_dim ! , dTheta0_dim

    ! wavepacket: all quantities are scaled
    real :: kk, mm, kTot ! vertical, zonal, total wave number
    real :: ll ! meridional wave number
    real :: omi, omi2 ! intrinsic frequency, squared
    real :: bAmp, uAmp, wAmp, pAmp ! ampl. for buoyancy, u, w, Exner pr.
    real :: delx2, delz2 ! squared distance from center
    real :: envel ! envelope of wave packet
    real :: Gauss ! Gaussian distribution value
    real :: sigma_z ! vert. width of Gaussian distribution
    real :: sigma_x ! hor. width Gaussian distr. (x dir.)
    real :: sigma_y ! hor. width Gaussian distr. (y dir.)
    real :: L_cos ! width of Cosine distribution
    real :: xCenter, yCenter ! center of distribution (hor.)
    real :: zCenter ! center of distribution (vert.)
    real :: phi ! local phase
    real :: u, v, w, b, t! buoyancy, velocities
    real :: lambdaX, lambdaY ! hor. wave lengths
    real :: lambdaZ ! vert. wave lengths

<<<<<<< HEAD
    complex, dimension(0:nx + 1, 0:ny + 1, 0:nz + 1, 5, 0:2) :: Psi
    complex, dimension(0:nx + 1, 0:ny + 1, 0:nz + 1, 6, 0:2) :: Psitr
=======
    !SD
    !complex, dimension(0:nx + 1, 0:ny + 1, 0:nz + 1, 5, 0:2) :: Psi
    complex, dimension(:, :, :, :, :), allocatable :: Psi

    !SD
    integer :: allocstat

>>>>>>> d57618c5
    real :: u1, w1, b1, p1
    real :: u2, w2, b2, p2

    logical, parameter :: initWave2 = .false.

    ! monochromatic wave
    real :: th, f, f2
    real :: lambda
    real :: amp, cot
    real :: uRot, vRot, wRot

    ! testing with Stefan
    real :: xx

    ! random noise on background
    !SD
    !real, dimension(0:nx + 1, 0:ny + 1, 0:nz + 1) :: randNoise
    real, allocatable, dimension(:, :, :) :: randNoise
    real, parameter :: randAmp = 0.0

    ! jet stream
    real :: u_jet ! jet stream velocity
    real :: L_jet
    real :: z0_jet

    ! baroclinic life cycle
    real :: term_B1, term_B2, term_A1, term_A2, term_P1, term_P2
    real :: alpha_t, alpha_s, z_diff
    real :: F_1, F_2, F_a, dFadz, z_1, z_2, smooth_diff, L_z
    real :: T_c, term_a, term_b, DgDy, dbdy, dT0dy, dTcdy, dZdy, dady
    real :: dpdy, dpsidy, T0_s, DgDy_tr, Ly_end, Lx_end, bar_sigma_x
    real :: tanhyP1, tanhyP2, ztdif, signmtanh_P1, signmtanh_P2
    real :: p_dim, p_dim1, tmp_dim, pressure, hor_wind, the_dim, rhe_dim, the, &
        ampl_rho
    real, dimension(1:nx, 1:ny) :: P_ref, dPrefdy, Z_trop, T0_t
    real, dimension(1:nx, 1:ny) :: gamma_tr, gamma_st
    real, dimension(1:nx, 1:ny) :: dpdy_trop, P_trop
    real, dimension(0:nz + 1) :: F_0, dF0dz, rho_n
    real :: dthdz, streamfunc, cp, dexndy, dexndz, ex_pr_pert, dstdz
    real :: theta_bar_0, noise_mag
    real, dimension(1:nx, 1:ny, 1:nz) :: noise
    real, dimension(0:ny + 1, 0:nz + 1) :: pi_pr_yz
    real, dimension(0:nx + 1, 0:nz + 1) :: pi_pr_xz
    real, dimension(1:nx, 1:ny, 1:nz - 1) :: br_vais_sq, balance, balance1, &
        balance2, balance3, balance4
    character(len = 20) :: noise_var, defth

    ! TFC FJ
    ! Baroclinic life cycles in TFC.
    real :: pEdgeR, pEdgeL, pFEdgeR, pFEdgeL, pEdgeF, pEdgeB, pREdgeF, pREdgeB
    real :: piUEdgeR, piDEdgeR, piUEdgeL, piDEdgeL, piFUEdgeR, piFDEdgeR, &
        piFUEdgeL, piFDEdgeL, piUEdgeF, piDEdgeF, piUEdgeB, piDEdgeB, &
        piRUEdgeF, piRDEdgeF, piRUEdgeB, piRDEdgeB
    real :: piGrad
    integer, dimension(1:nx, 1:ny) :: k_2_tfc
    real, dimension(1:nx, 1:ny) :: z_2_tfc, theta_bar_0_tfc, alpha_t_tfc
    real, dimension(1:nx, 1:ny, 1:nz) :: z_tr_diff_tfc, F_0_tfc, pi_pr_xz_tfc, &
        pi_pr_yz_tfc

    integer :: i00, j00 ! modified by Junhong Wei (20161121)

    !SD
    real, dimension(- 1:nx, - 1:ny, - 1:nz, 3, nVar) :: flux

    real :: rho_int_m0, rho_int_00, rho_int_mp, rho_int_0p, rho_int_0m, &
        rho_int_pm, rho_int_p0

    real :: ymin, ymax, z_trpp0, deltht, thet0, ntrp, nstr, jwdth
    real :: z_trpp, fstrpp, fstht, xloc, yloc, yjet0, yjet, zloc, z_baro
    real :: zeta_baro, buoy0, buoy1, rho1, rhop0, rhop1
    real :: rptb, thtptb, rhotot

    real :: ptptb_x, ptptb_y, ptptb_z, ptptb_dh, ptptb_dz, ptptb_amp

    real, dimension(1:ny) :: s2_strtd, c2_strtd, c4_strtd
    real :: yjets, yjetn, dy_hs, tempev, pistar, thetastar, sig_pr, facsig
    real :: ka_hs, ks_hs, kf_hs
    real, dimension(1:nx, 1:ny) :: tp_sponge, tp_sp1, tp_sp2 !FS
    real, dimension(0:ny + 1) :: f_Coriolis_y !FS
    real :: spongeDz

    integer :: switch, k_tropopause

    real :: indwindcoeff

    !UAB
    integer :: kshalf
    real :: fchtms, zhtmsd, zhtmsu

    !character(len=30) :: corset
    !UAE

    !UAB
    ! corset = periodic => periodic Coriolis parameter
    ! corset = constant => constant Coriolis parameter
    !corset = 'constant'
    !UAE

    ! open the namelist file
    open(unit = 10, file = file_namelist, action = "read", form = "formatted", &
        status = "old", position = "rewind")

    !---------------------------
    !      General settings
    !---------------------------

    select case(model)

    case("Boussinesq")

      ! TFC FJ
      ! var(:, :, :, 1) must remain zero! Background fields are constant!
      var(:, :, :, 1) = 0.0

      ! TFC FJ
      vertical = (/0.0, 0.0, 1.0/)

      ! var(:,:,:,1) = rho00          ! always constant background density
      !
      ! ! calc vertical
      ! vertical(1) = -cos(vert_theta*pi/180.)*cos(vert_alpha*pi/180.)
      ! vertical(2) = +cos(vert_theta*pi/180.)*sin(vert_alpha*pi/180.)
      ! vertical(3) = +sin(vert_theta*pi/180.)

    case("pseudo_incompressible")

      if(master) then ! modified by Junhong Wei (20161121)
        print *, "WARNING: only wave packet test case is  changed to density &
            fluctuation mode!"
      end if ! modified by Junhong Wei (20161121)

      ! set vertical always paralle to z-axis
      vertical = (/0.0, 0.0, 1.0/)

    case("WKB")
      !

    case default
      stop "initialize: unknown case model."
    end select

    !-----------------------
    !      MPI stuff
    !-----------------------
    i0 = is + nbx - 1 ! 0 index, replace i -> i + i0 in x and y fields
    j0 = js + nby - 1

    ! on default there is no initial ice, humidity or aerosols in the atmosphere
<<<<<<< HEAD
    if (include_ice) var(:, :, :, nVar - 3:nVar) = 0.0

    ! just for safety reasons
    if (include_tracer) var(:, :, :, iVart) = 0.0
=======
    if(include_ice) var(:, :, :, nVar - 3:nVar) = 0.0
    if(include_ice2) var(:, :, :, iVarIce) = 0.0
    if(include_tracer) var(:, :, :, iVart) = 0.0
>>>>>>> d57618c5
    !---------------------------------------------------------------

    select case(testCase)

      !-------------------------------------
      !             Boussinesq only
      !-------------------------------------

    case("sinus")

      ! TFC FJ
      ! Density fluctuations are stored in var(i, j, k, 6),
      ! var(i, j, k, 1) must remain zero!
      var(i, j, k, 1) = 0.0
      ! var(:,:,:,1) = 1.0
      var(:, :, :, 2:4) = 0.0

      do i = - 2, nx + 3
        xx = lx(0) + (real(i - 1) + 0.5) * dx
        theta = sin(pi * xx * lRef)
        ! TFC FJ
        ! Density fluctuations are stored in var(i, j, k, 6)!
        var(i, 1, 1, 6) = - theta * rho00 / theta00
        ! var(i,1,1,6) = theta
      end do

    case("uniform_theta")

      ! zero atmospheric background flow
      var(:, :, :, 2) = backgroundFlow_dim(1) / uRef
      var(:, :, :, 3) = backgroundFlow_dim(2) / uRef
      var(:, :, :, 4) = backgroundFlow_dim(3) / uRef

      ! constant pressure variable pi'
      var(:, :, :, 5) = 0.0

      ! uniform pot temp perturbation
      ! TFC FJ
      ! Density fluctuations are stored in var(i, j, k, 6)!
      var(:, :, :, 6) = 0.0
      ! var(:,:,:,6) = 0.0 / thetaRef

      ! initialize the ice variables according to iceTestcase
      if(include_ice) call setup_ice(var)

    case("monochromeWave")

      ! read test case input data
      read(unit = 10, nml = monochromeWave)

      ! gather quantities
      th = vert_theta * pi / 180.0
      f = f_Coriolis_dim * tRef
      f2 = f ** 2
      omi = - sqrt(N2 * cos(th) ** 2 + f2 * sin(th) ** 2)

      ! wave vector
      lambda = lambda_dim / lRef
      kTot = 2.0 * pi / lambda

      kk = kTot * cos(th)
      mm = kTot * sin(th)

      ! amplitudes in non-rotated frame
      amp = amplitudeFactor * (- omi / kk)
      cot = 1.0 / tan(th)

      do k = 1, nz
        j = 1
        do i = 1, nx

          ! phase
          if(topography) then
            ! TFC FJ
            phi = - kk * x(i) - mm * heightTFC(i, j, k)
          else
            phi = - kk * x(i) - mm * z(k)
          end if

          ! amplitudes
          u = amp * cos(phi)
          v = amp * f / omi * sin(phi)
          w = amp * cot * cos(phi)
          b = amp * N2 / omi * cot * sin(phi)

          ! project on rotated coordinate system

          wRot = dot_product((/u, v, w/), vertical)
          vRot = v
          uRot = sqrt(u ** 2 + w ** 2 - wRot ** 2)
          theta = Fr2 * theta00 * b

          ! assign to var field
          var(i, j, k, 2:4) = (/uRot, vRot, wRot/)
          ! TFC FJ
          ! Density fluctuations are stored in var(i, j, k, 6)!
          var(i, j, k, 6) = - theta * rho00 / theta00
          ! var(i,j,k,6) = theta

          ! TFC FJ
          ! Compute terrain-following vertical wind.
          if(topography) then
            var(i, j, k, 4) = var(i, j, k, 4) / jac(i, j, k) + met(i, j, k, 1, &
                3) * var(i, j, k, 2) + met(i, j, k, 2, 3) * var(i, j, k, 3)
          end if

        end do
      end do

      !-----------------------------
      !  Interpolate to cell faces
      !-----------------------------

      ! copy u values to ghost cells
      var(0, :, :, 2) = var(nx, :, :, 2)
      var(nx + 1, :, :, 2) = var(1, :, :, 2)

      ! average zonal velocities to cell face...
      do i = 0, nx
        var(i, :, :, 2) = 0.5 * (var(i, :, :, 2) + var(i + 1, :, :, 2))
      end do

      ! copy v values to ghost cells
      var(:, 0, :, 3) = var(:, ny, :, 3)
      var(:, ny + 1, :, 3) = var(:, 1, :, 3)

      ! average meridional velocities to cell face...
      do j = 0, ny
        var(:, j, :, 3) = 0.5 * (var(:, j, :, 3) + var(:, j + 1, :, 3))
      end do

      ! copy w values to ghost cells
      var(:, :, 0, 4) = var(:, :, nz, 4)
      var(:, :, nz + 1, 4) = var(:, :, 1, 4)

      ! average vertical velocities to cell face...
      do k = 0, nz
        var(:, :, k, 4) = 0.5 * (var(:, :, k, 4) + var(:, :, k + 1, 4))
      end do

      !----------------------------------------------------------
      !          Gravity Waves: wave resolving simulations or WKB
      !----------------------------------------------------------

    case('wavePacket') ! 1D/2D wave packet

      !SD
      allocate(Psi(0:nx + 1, 0:ny + 1, 0:nz + 1, 5, 0:2), stat = allocstat)
      if(allocstat /= 0) stop "init.f90: Could not allocate Psi."
      allocate(randNoise(0:nx + 1, 0:ny + 1, 0:nz + 1), stat = allocstat)
      if(allocstat /= 0) stop "init.f90: Could not allocate randNoise."

      !---------------------
      ! set up random noise
      !---------------------

      call random_number(randNoise)
      do k = 1, nz
        randNoise(:, :, k) = randNoise(:, :, k) * randAmp
      end do

      !--------------------
      ! set up jet stream
      !--------------------

      ! read test case input data
      read(unit = 10, nml = wavePacket)

      u0 = u0_jet_dim / uRef ! amplitude of jet
      L_jet = L_jet_dim / lRef ! half width of cos profile
      z0_jet = z0_jet_dim / lRef ! center of jet

      if(topography) then
        ! TFC FJ
        do k = 1, nz
          do j = 1, ny
            do i = 1, nx
              delz = (heightTFC(i, j, k) - z0_jet)

              ! Cosine
              if(abs(delz) .le. L_jet) then
                u_jet = 0.5 * u0 * (1.0 + cos(pi * delz / L_jet))
              else
                u_jet = 0.0
              end if

              var(i, j, k, 2) = u_jet
            end do
          end do
        end do
      else
        do k = 1, nz
          delz = (z(k) - z0_jet)

          ! Cosine
          if(abs(delz) .le. L_jet) then
            u_jet = 0.5 * u0 * (1.0 + cos(pi * delz / L_jet))
          else
            u_jet = 0.0
          end if

          var(:, :, k, 2) = u_jet
        end do
      end if

      !--------------------
      !     set up GWP
      !--------------------
      call init_GWP(Psi, kk, mm, ll, indwindcoeff)


      do k = 0, (nz + 1)
        do j = 0, (ny + 1)
          do i = 0, (nx + 1)
            if(topography) then
              ! TFC FJ
              phi = kk * x(i + i0) + ll * y(j + j0) + mm * heightTFC(i, j, k)
            else
              phi = kk * x(i + i0) + mm * z(k) + ll * y(j + j0)
            end if

            ! wave 1
            u1 = real(Psi(i, j, k, 1, 1) * exp(phi * imag))
            w1 = real(Psi(i, j, k, 2, 1) * exp(phi * imag))
            b1 = real(Psi(i, j, k, 3, 1) * exp(phi * imag))
            p1 = real(Psi(i, j, k, 4, 1) * exp(phi * imag))

            ! wave 2
            if(initWave2) then
              stop 'ERROR: 2ndary wave not ready for 2D or 3D wave p.'
              u2 = real(Psi(i, j, k, 1, 2) * exp(2. * phi * imag))
              w2 = real(Psi(i, j, k, 2, 2) * exp(2. * phi * imag))
              b2 = real(Psi(i, j, k, 3, 2) * exp(2. * phi * imag))
              p2 = real(Psi(i, j, k, 4, 2) * exp(2. * phi * imag))
            end if

            ! sum of wave 1 and 2
            if(initWave2) then
              stop 'ERROR: 2ndary wave not ready for 2D or 3D wave p.'
              b = b1 + b2
              u = u1 + u2
              w = w1 + w2
              p = p1 + p2
            else
              b = b1
              u = u1
              w = w1
              p = p1
            end if
            
            ! additional vars
            if(topography) then
              ! TFC FJ
              rho = 1.0 / (1.0 + Fr2 * b) * rhoStratTFC(i, j, k)
            else
              rho = 1. / (1. + Fr2 * b) * rhoStrat(k)
            end if
            theta = Fr2 * theta00 * b

            ! write to field
            select case(model)
            case("pseudo_incompressible")

              ! add random noise
              rho = rho + randNoise(i, j, k)

              ! subtract background for fluctuation mode
              if(fluctuationMode) then
                if(topography) then
                  ! TFC FJ
                  rho = rho - rhoStratTFC(i, j, k)
                else
                  rho = rho - rhoStrat(k)
                end if
              end if
              ! if( fluctuationMode ) rho = rho - rhoStrat(k)

              ! write to field
              var(i, j, k, 1) = rho

            case("Boussinesq")

              ! TFC FJ
              ! Density fluctuations are stored in var(i, j, k, 6),
              ! var(i, j, k, 1) must remain zero! Boussinesq model only
              ! works for fluctuationMode!
              if(topography) then
                var(i, j, k, 6) = rho - rhoStratTFC(i, j, k)
              else
                var(i, j, k, 6) = rho - rhoStrat(k)
              end if

              ! var(i,j,k,6) = theta

            case default
              stop "initialize: unknown case model"
            end select

            var(i, j, k, 2) = var(i, j, k, 2) + u
            var(i, j, k, 3) = real(Psi(i, j, k, 5, 1) * exp(phi * imag))
            var(i, j, k, 4) = w
            var(i, j, k, 5) = p

            
            if (include_tracer) then
              ! include_prime: chi = <chi> + chi'
              ! where chi' = alphaTracer/N^2 * b'
              ! from inserting WKB ansatz into linearized
              ! equation for chi' and using polarization
              ! relation
              if (include_prime) then
                if (topography) then 
                  stop 'init.f90: wavepacket tracer prime and topography not implemented'
                else
                  ! only set up for <chi>=alphaTracer*z 
                  ! large-scale tracer distribution
                  if (tracerSetup == "increase_in_z_tracer") then
                    var(i, j, k, iVart) = alphaTracer/N2 * b
                  else
                    stop 'init.f90: unknown initial tracer with wavepacket tracer prime'
                  end if
                end if
              else
                var(i, j, k, iVart) = 0.0
              end if
            end if

            if (inducedwind) then
              !stop "Error: induced wind currently not possible. Potential error in code."
              var(i, j, k, 2) = var(i, j, k, 2) + indwindcoeff * b**2.
            end if

            ! TFC FJ
            ! Compute terrain-following vertical wind.
            if(topography) then
              var(i, j, k, 4) = var(i, j, k, 4) / jac(i, j, k) + met(i, j, k, &
                  1, 3) * var(i, j, k, 2) + met(i, j, k, 2, 3) * var(i, j, k, 3)
            end if
          end do
        end do ! modified by Junhong Wei for 3DWP (20170922)
      end do

      ! average zonal velocities to cell face...
      do i = 0, nx
        var(i, :, :, 2) = 0.5 * (var(i, :, :, 2) + var(i + 1, :, :, 2))
      end do

      ! average meridional velocities to cell face...
      do j = 0, ny
        var(:, j, :, 3) = 0.5 * (var(:, j, :, 3) + var(:, j + 1, :, 3))
      end do

      ! average vertical velocities to cell faces
      do k = 0, nz ! modified by Junhong Wei for 3DWP (20171204)
        var(:, :, k, 4) = 0.5 * (var(:, :, k, 4) + var(:, :, k + 1, 4))
      end do

      select case(model)
      case("pseudo_incompressible")

        var(:, :, 0, 4) = 0.0 ! reset velocity at wall to zero
        var(:, :, nz, 4) = 0.0 ! reset velocity at wall to zero

      case("Boussinesq")

        ! TFC FJ
        if(zBoundary == "solid_wall") then
          var(:, :, 0, 4) = 0.0
          var(:, :, nz, 4) = 0.0
        end if

      case default
        stop "initialize: unknown case model"
      end select


      ! initialize the ice variables according to iceTestcase
      if(include_ice) call setup_ice(var)

      !--------------------------------------------------------------
   
    case('mountainwave')
      ! for wave resolving simulation of mountain waves:
      ! read parameters for temporary wind relaxation
      ! zero-wind initial state for montain-wave simulations

      read(unit = 10, nml = mountainwavelist)

      ! nondimensionalization

      u_relax = u_relax / uRef
      v_relax = v_relax / uRef
      w_relax = w_relax / uRef

      t_relax = t_relax / tRef
      ! t_ramp = t_ramp / tRef

      ! xextent_norelax = xextent_norelax / lRef

      ! if(wind_relaxation .and. xextent_norelax < lx(1) - lx(0)) then
      !   ! increase relaxation wind u_relax so that u = u_relax after the
      !   ! relaxation period (in zonally symmetric case without topography)
      !   u_relax = u_relax / (1.0 - exp(4.0 * t_ramp / (pi * t_relax) - 1.0))
      !   ! zero wind
      !   var(:, :, :, 2) = 0.0 ! u
      !   var(:, :, :, 3) = 0.0 ! v
      !   var(:, :, :, 4) = 0.0 ! w
      if(wind_relaxation) then
        var(:, :, :, 2) = 0.0
        var(:, :, :, 3) = 0.0
        var(:, :, :, 4) = 0.0
      else
        ! TFC FJ
        ! Provide initialization with constant background wind.
        var(:, :, :, 2) = backgroundFlow_dim(1) / uRef
        var(:, :, :, 3) = backgroundFlow_dim(2) / uRef
        var(:, :, :, 4) = backgroundFlow_dim(3) / uRef

        ! FJMar2023
        ! Set background wind to zero in surface layer.
        do k = 1, nz
          do j = 1, ny
            do i = 1, nx
              if(heightTFC(i, j, k) < surface_layer_depth / lRef) then
                var(i, j, k, 2) = 0.0
                var(i, j, k, 3) = 0.0
                var(i, j, k, 4) = 0.0
              end if
            end do
          end do
        end do

        ! ! Define initial background wind parallel to the topography (based on
        ! ! linearized no-normal-flow boundary condition).
        ! do i = 1, nx
        !   do j = 1, ny
        !     do k = 1, nz
        !       var(i, j, k, 2) = - var(i, j, k, 2) / (0.5 * (jac(i, j, k) &
        !           * met(i, j, k, 1, 3) + jac(i + 1, j, k) &
        !           * met(i + 1, j, k, 1, 3))) * (topography_surface(i + 1, j) &
        !           - topography_surface(i, j)) / dx
        !     end do
        !   end do
        ! end do
      end if

      ! density, potential temperature, and pressure

      do k = 0, (nz + 1)
        do j = 0, (ny + 1)
          do i = 0, (nx + 1)
            select case(model)
            case("pseudo_incompressible")
              ! initialization density = background density
              ! subtract background for fluctuation mode

              if(fluctuationMode) then
                rho = 0.0
              else
                rho = rhoStrat(k)
              end if

              ! write to field
              var(i, j, k, 1) = rho

            case("Boussinesq")
              ! initialization zero buoyancy fluctuations

              var(i, j, k, 6) = 0.0

            case default
              stop "initialize: unknown case model"
            end select

            ! initialization zero pressure fluctuations

            var(i, j, k, 5) = 0.0
          end do
        end do
      end do

      ! initialize the ice variables according to iceTestcase
      if(include_ice) call setup_ice(var)

      !SD
      if(include_ice2) call setup_ice2(var)

      !-----------------------------------------------------------------

    case('raytracer')
      ! WKB simulations: Wave packet or mountain waves
      ! for the full set up see routine setup_wkb

      if(.not. raytracer) stop 'raytracer not set correctly'

      ! read namelist for wkb ray tracer
      read(unit = 10, nml = LagrangeRayTracing)

      if(sizeX == 1) then
        print *, 'sizeX = 1, hence fac_dk_init = 0'
        fac_dk_init = 0.0
      end if

      if(sizeY == 1) then
        print *, 'sizeY = 1, hence fac_dl_init = 0'
        fac_dl_init = 0.0
      end if

      if(fac_dk_init == 0.0) then
        dk_init = 0.0
      else if(wlrx_init /= 0.0) then
        dk_init = fac_dk_init * 2.0 * pi / wlrx_init
      else if(wlry_init /= 0.0) then
        dk_init = fac_dk_init * 2.0 * pi / wlry_init
      else
        stop 'ERROR: BOTH WLRX_INIT and WLRY_INIT = 0.0'
      end if

      if(fac_dl_init == 0.0) then
        dl_init = 0.0
      else if(wlry_init /= 0.0) then
        dl_init = fac_dl_init * 2.0 * pi / wlry_init
      else if(wlrx_init /= 0.0) then
        dl_init = fac_dl_init * 2.0 * pi / wlrx_init
      else
        stop 'ERROR: BOTH WLRX_INIT and WLRY_INIT = 0.0'
      end if

      zmin_wkb = zmin_wkb_dim / lRef

      ! in WKB mountain-wave case read parameters for wind relaxation

      if(case_wkb == 3) then
        read(unit = 10, nml = mountainwavelist)

        ! nondimensionalization

        u_relax = u_relax / uRef
        v_relax = v_relax / uRef
        w_relax = w_relax / uRef

        t_relax = t_relax / tRef
        ! t_ramp = t_ramp / tRef

        ! xextent_norelax = xextent_norelax / lRef

        ! increase relaxation wind u_relax so that u = u_relax after the
        ! relaxation period (in x-independent case without topography)

        ! TFC FJ
        ! if(wind_relaxation) then
        !   u_relax = u_relax / (1.0 - exp(4.0 * t_ramp / (pi * t_relax) - 1.0))
        !   ! zero wind
        !   var(:, :, :, 2) = 0.0 ! u
        !   var(:, :, :, 3) = 0.0 ! v
        !   var(:, :, :, 4) = 0.0 ! w
        if(wind_relaxation) then
          var(:, :, :, 2) = 0.0
          var(:, :, :, 3) = 0.0
          var(:, :, :, 4) = 0.0
        else
          ! Provide initialization with constant background wind.
          var(:, :, :, 2) = backgroundFlow_dim(1) / uRef
          var(:, :, :, 3) = backgroundFlow_dim(2) / uRef
          var(:, :, :, 4) = backgroundFlow_dim(3) / uRef

          ! FJMar2023
          ! Set background wind to zero in surface layer.
          do k = 1, nz
            do j = 1, ny
              do i = 1, nx
                if(heightTFC(i, j, k) < surface_layer_depth / lRef) then
                  var(i, j, k, 2) = 0.0
                  var(i, j, k, 3) = 0.0
                  var(i, j, k, 4) = 0.0
                end if
              end do
            end do
          end do
        end if
      else
        ! zero wind
        var(:, :, :, 2) = 0.0 ! u
        var(:, :, :, 3) = 0.0 ! v
        var(:, :, :, 4) = 0.0 ! w
      end if

      ! density, potential temperature, and pressure

      do k = 0, (nz + 1)
        do j = 0, (ny + 1)
          do i = 0, (nx + 1)
            select case(model)
            case("pseudo_incompressible")
              ! initialization density = background density
              ! subtract background for fluctuation mode

              if(fluctuationMode) then
                rho = 0.0
              else
                rho = rhoStrat(k)
              end if

              ! write to field
              var(i, j, k, 1) = rho

            case("Boussinesq")
              ! initialization zero buoyancy fluctuations

              var(i, j, k, 6) = 0.0

            case default
              stop "initialize: unknown case model"
            end select

            ! initialization zero pressure fluctuations

            var(i, j, k, 5) = 0.0
          end do
        end do
      end do

      !---------------------------------------------------
      !                Hot and cold bubbles
      !---------------------------------------------------

    case('Robert_Bubble')
      ! read test case input data
      read(unit = 10, nml = robert_bubble)

      ! atmospheric background flow
      var(:, :, :, 2) = backgroundFlow_dim(1) / uRef
      var(:, :, :, 3) = backgroundFlow_dim(2) / uRef
      var(:, :, :, 4) = backgroundFlow_dim(3) / uRef

      ! constant pressure variable pi'
      var(:, :, :, 5) = 0.0

      ! non-dimensionalize input parameters
      dTheta1 = dTheta1_dim / thetaRef
      a1 = a1_dim / lRef
      sigma1 = sigma1_dim / lRef
      xCenter1 = xCenter1_dim / lRef
      zCenter1 = zCenter1_dim / lRef

      dTheta2 = dTheta2_dim / thetaRef
      a2 = a2_dim / lRef
      sigma2 = sigma2_dim / lRef
      xCenter2 = xCenter2_dim / lRef
      zCenter2 = zCenter2_dim / lRef

      ! potential temperature and density
      do k = 1, nz
        do j = 1, ny
          do i = 1, nx

            ! init theta off set
            dTheta = 0.0

            ! hot bubble
            delX = (x(i) - xCenter1)
            if(topography) then
              ! TFC FJ
              delz = heightTFC(i, j, k) - zCenter1
            else
              delZ = (z(k) - zCenter1)
            end if
            r = sqrt(delX ** 2 + delZ ** 2) ! scaled radius

            if(r <= a1) then
              dTheta = dTheta1
            else
              Gauss = exp(- (r - a1) ** 2 / sigma1 ** 2)
              dTheta = dTheta1 * Gauss
            end if

            ! cold bubble
            delX = (x(i) - xCenter2)
            if(topography) then
              ! TFC FJ
              delz = heightTFC(i, j, k) - zCenter2
            else
              delZ = (z(k) - zCenter2)
            end if
            r = sqrt(delX ** 2 + delZ ** 2) ! scaled radius

            if(r <= a2) then
              dTheta = dTheta + dTheta2
            else
              Gauss = exp(- (r - a2) ** 2 / sigma2 ** 2)
              dTheta = dTheta + dTheta2 * Gauss
            end if

            ! total potential temperature
            if(topography) then
              ! TFC FJ
              theta = thetaStratTFC(i, j, k) + dTheta
            else
              theta = thetaStrat(k) + dTheta
            end if

            select case(model)

            case("pseudo_incompressible")

              ! calc pseudo-incompressible density rho*
              if(referenceQuantities == "SI") then
                rho = p0 ** kappa / Rsp * Pstrat(k) / theta
              else
                if(topography) then
                  ! TFC FJ
                  rho = pStratTFC(i, j, k) / theta
                else
                  rho = Pstrat(k) / theta
                end if
              end if

              ! subtract background for fluctuation mode
              if(fluctuationMode) then
                if(topography) then
                  ! TFC FJ
                  rho = rho - rhoStratTFC(i, j, k)
                else
                  rho = rho - rhoStrat(k)
                end if
              end if
              ! if( fluctuationMode ) rho = rho - rhoStrat(k)

              var(i, j, k, 1) = rho

            case("Boussinesq")

              ! set pot Temp deviation
              ! TFC FJ
              ! Density fluctuations are stored in var(i, j, k, 6)!
              ! Boussinesq model only works for fluctuationMode!
              if(topography) then
                rho = pStratTFC(i, j, k) / theta - rhoStratTFC(i, j, k)
              else
                rho = pStrat(k) / theta - rhoStrat(k)
              end if
              var(i, j, k, 6) = rho
              ! var(i,j,k,6) = dTheta

            case default
              stop "initialize: unknown model."
            end select

          end do
        end do
      end do

      !------------------------------------------------------------------

    case('coldBubble')

      ! read test case input data
      read(unit = 10, nml = bubble)

      if(referenceQuantities == "SI") then
        stop "initialize: SI units not allowed"
      end if

      ! zero start velocity
      var(:, :, :, 2) = 0.0
      var(:, :, :, 3) = 0.0
      var(:, :, :, 4) = 0.0

      ! constant pressure variable pi'
      var(:, :, :, 5) = 0.0

      i00 = is + nbx - 1 ! 0 index,

      ! potential temperature and density
      do k = 1, nz
        do j = 1, ny
          do i = 1, nx
            x_dim = x(i + i00) * lRef ! dimensional lenghts
            if(topography) then
              ! TFC FJ
              z_dim = heightTFC(i, j, k) * lRef
            else
              z_dim = z(k) * lRef
            end if

            delX = (x_dim - xCenter_dim) / xRadius_dim
            delZ = (z_dim - zCenter_dim) / zRadius_dim

            r = sqrt(delX ** 2 + delZ ** 2) ! scaled radius

            if(r <= 1.0) then ! inside bubble
              dTheta_dim = - 7.5 * (1. + cos(pi * r))
              != 0.5*dTheta0_dim * (1.0 + (cos(pi*r/2.0))**2)
              if(topography) then
                ! TFC FJ
                theta = thetaStratTFC(i, j, k) + dTheta_dim / thetaRef
              else
                theta = thetaStrat(k) + dTheta_dim / thetaRef
              end if

              if(fluctuationMode) then
                ! calc pseudo-incompressible density rho*
                if(referenceQuantities == "SI") then
                  rho = p0 ** kappa / Rsp * Pstrat(k) / theta - rhoStrat(k)
                else
                  if(topography) then
                    ! TFC FJ
                    rho = pStratTFC(i, j, k) / theta - rhoStratTFC(i, j, k)
                  else
                    rho = Pstrat(k) / theta - rhoStrat(k)
                  end if
                end if
              else
                ! calc pseudo-incompressible density rho*
                if(referenceQuantities == "SI") then
                  rho = p0 ** kappa / Rsp * Pstrat(k) / theta
                else
                  rho = Pstrat(k) / theta
                end if
              end if ! fluctuation mode

              select case(model)

              case("pseudo_incompressible")

                var(i, j, k, 1) = rho

              case("Boussinesq")

                ! TFC FJ
                ! Density fluctuations are stored in var(i, j, k, 6),
                ! var(i, j, k, 1) must remain zero!
                var(i, j, k, 1) = 0.0
                var(i, j, k, 6) = rho

                ! var(i,j,k,1) = rhoStrat(k)
                ! var(i,j,k,6) = dTheta_dim / thetaRef

              case default
                stop "initialize: unknown model."
              end select
            else ! outside bubble
              ! keep background density
              if(fluctuationMode) then
                var(i, j, k, 1) = 0.
              else
                var(i, j, k, 1) = rhoStrat(k)
              end if
            end if

          end do
        end do
      end do

    case('smoothVortex')

      ! read test case input data
      read(unit = 10, nml = bubble)

      if(referenceQuantities == "SI") then
        stop "initialize: SI units not allowed"
      end if

      ! TFC FJ
      if(model == "Boussinesq") then
        stop "Boussinesq model not ready for smoothVortex!"
      end if

      i00 = is + nbx - 1 ! 0 index,
      j00 = js + nby - 1

      var(:, :, :, 1) = rhoCenter_dim
      var(:, :, :, 2) = backgroundFlow_dim(1)
      var(:, :, :, 3) = backgroundFlow_dim(2)
      var(:, :, :, 4) = 0.

      ! potential temperature and density
      do k = 1, nz
        do j = 1, ny
          do i = 0, nx
            x_dim = x(i + i00) * lRef ! + 0.5*dx*lRef
            y_dim = y(j + j00) * lRef

            delX = (x_dim - xCenter_dim)
            delY = (y_dim - yCenter_dim)

            r = sqrt(delX ** 2 + delY ** 2) / 0.4

            th = atan(delY / delX)

            if(r < 1.0) then
              var(i, j, k, 2) = - 1024. * delY / r * (1. - r) ** 6 * r ** 6 &
                  + var(i, j, k, 2)
            end if

          end do
        end do
      end do

      do k = 1, nz
        do j = 0, ny
          do i = 1, nx
            x_dim = x(i + i00) * lRef
            y_dim = y(j + j00) * lRef !+ 0.5*dy*lRef

            delX = (x_dim - xCenter_dim)
            delY = (y_dim - yCenter_dim)

            r = sqrt(delX ** 2 + delY ** 2) / 0.4

            th = atan(delY / delX)

            if(r < 1.0) then
              var(i, j, k, 3) = 1024. * delX / r * (1. - r) ** 6 * r ** 6 &
                  + var(i, j, k, 3)
            end if
          end do
        end do
      end do

      var(:, :, :, 5) = 0.

      do k = 1, nz
        do j = 1, ny
          do i = 1, nx
            x_dim = x(i + i00) * lRef
            y_dim = y(j + j00) * lRef

            delX = (x_dim - xCenter_dim)
            delY = (y_dim - yCenter_dim)

            r = sqrt(delX ** 2 + delY ** 2) / 0.4

            if(r < 1.0) then ! inside bubble
              var(i, j, k, 1) = var(i, j, k, 1) + 0.5 * (1. - r ** 2) ** 6

              rhodl = (1. + 0.5 * (1. - r ** 2) ** 6) / rhoCenter_dim
              pcoeff = 1024. ** 2 * r ** 12 * (1. / 72. * r ** 24 - 6. / 35. &
                  * r ** 23 + 15. / 17. * r ** 22 - 74. / 33. * r ** 21 + 57. &
                  / 32. * r ** 20 + 174. / 31. * r ** 19 - 269. / 15. * r &
                  ** 18 + 450. / 29. * r ** 17 + 153. / 8. * r ** 16. - 1564. &
                  / 27. * r ** 15 + 510. / 13. * r ** 14 + 204. / 5. * r &
                  ** 13. - 1. / 24. * (2210. - rhodl) * r ** 12 + 12. / 23. &
                  * (85. - rhodl) * r ** 11 + (510. / 11. + 3. * rhodl) * r &
                  ** 10 - 4. / 21. * (391. + 55. * rhodl) * r ** 9 + 9. / 40. &
                  * (119. + 110. * rhodl) * r ** 8 + 18. / 19. * (25. - 44. &
                  * rhodl) * r ** 7 - 1. / 9. * (269. - 462 * rhodl) * r ** 6 &
                  + 6. / 17. * (29. - 132 * rhodl) * r ** 5 + 3. / 16. * (19. &
                  + 165. * rhodl) * r ** 4 - 2. / 15. * (37. + 110. * rhodl) &
                  * r ** 3 + 3. / 7. * (5. + 11. * rhodl) * r ** 2 - 6. / 13. &
                  * (1. + 2. * rhodl) * r + 1. / 24. * (1. + 2. * rhodl))

              p_dim = pcoeff / pRef * rhoCenter_dim * ((backgroundFlow_dim(1)) &
                  ** 2 + (backgroundFlow_dim(2)) ** 2)

              rhodl = 1. / rhoCenter_dim
              pcoeff_r1 = 1024. ** 2 * (1. / 72. - 6. / 35. + 15. / 17. - 74. &
                  / 33. + 57. / 32. + 174. / 31. - 269. / 15. + 450. / 29. &
                  + 153. / 8. - 1564. / 27. + 510. / 13. + 204. / 5. - 1. &
                  / 24. * (2210. - rhodl) + 12. / 23. * (85. - rhodl) + (510. &
                  / 11. + 3. * rhodl) - 4. / 21. * (391. + 55. * rhodl) + 9. &
                  / 40. * (119. + 110. * rhodl) + 18. / 19. * (25. - 44. &
                  * rhodl) - 1. / 9. * (269. - 462 * rhodl) + 6. / 17. * (29. &
                  - 132 * rhodl) + 3. / 16. * (19. + 165. * rhodl) - 2. / 15. &
                  * (37. + 110. * rhodl) + 3. / 7. * (5. + 11. * rhodl) - 6. &
                  / 13. * (1. + 2. * rhodl) + 1. / 24. * (1. + 2. * rhodl))

              p_dim1 = pcoeff_r1 / pRef * rhoCenter_dim &
                  * ((backgroundFlow_dim(1)) ** 2 + (backgroundFlow_dim(2)) &
                  ** 2)

              var(i, j, k, 5) = kappaInv * (p_dim ** kappa - p_dim1 ** kappa)

            end if

            if(fluctuationMode) then
              if(topography) then
                ! TFC FJ
                var(i, j, k, 1) = var(i, j, k, 1) / rhoRef - rhoStratTFC(i, j, &
                    k)
              else
                var(i, j, k, 1) = var(i, j, k, 1) / rhoRef - rhoStrat(k)
              end if
            else
              var(i, j, k, 1) = var(i, j, k, 1)
            end if
            var(i, j, k, 2) = var(i, j, k, 2) / uRef
            var(i, j, k, 3) = var(i, j, k, 3) / uRef

            rhodl = 1. / rhoCenter_dim
            pcoeff_r1 = 1024. ** 2 * (1. / 72. - 6. / 35. + 15. / 17. - 74. &
                / 33. + 57. / 32. + 174. / 31. - 269. / 15. + 450. / 29. &
                + 153. / 8. - 1564. / 27. + 510. / 13. + 204. / 5. - 1. / 24. &
                * (2210. - rhodl) + 12. / 23. * (85. - rhodl) + (510. / 11. &
                + 3. * rhodl) - 4. / 21. * (391. + 55. * rhodl) + 9. / 40. &
                * (119. + 110. * rhodl) + 18. / 19. * (25. - 44. * rhodl) - 1. &
                / 9. * (269. - 462 * rhodl) + 6. / 17. * (29. - 132 * rhodl) &
                + 3. / 16. * (19. + 165. * rhodl) - 2. / 15. * (37. + 110. &
                * rhodl) + 3. / 7. * (5. + 11. * rhodl) - 6. / 13. * (1. + 2. &
                * rhodl) + 1. / 24. * (1. + 2. * rhodl))

            p_dim1 = pcoeff_r1 / pRef * rhoCenter_dim &
                * ((backgroundFlow_dim(1)) ** 2 + (backgroundFlow_dim(2)) ** 2)

            var(i, j, k, 5) = var(i, j, k, 5) - kappaInv * p_dim1 ** kappa

          end do
        end do
      end do

    case('atmosphereatrest')

      var(:, :, :, 1) = 0.
      var(:, :, :, 2) = 0.
      var(:, :, :, 3) = 0.
      var(:, :, :, 4) = 0.
      var(:, :, :, 5) = 0.

    case('SkamarockKlemp94')

      ! read test case input data
      read(unit = 10, nml = bubble)

      if(referenceQuantities == "SI") then
        stop "initialize: SI units not allowed"
      end if

      ! zero start velocity
      var(:, :, :, 2) = backgroundFlow_dim(1) / uRef
      var(:, :, :, 3) = backgroundFlow_dim(2) / uRef
      var(:, :, :, 4) = backgroundFlow_dim(3) / uRef

      ! constant pressure variable pi'
      var(:, :, :, 5) = 0.0

      i00 = is + nbx - 1 ! 0 index,
      ! replace i -> i + i0 in x and y fields
      j00 = js + nby - 1

      ! potential temperature and density
      do k = 1, nz
        do j = 1, ny
          do i = 1, nx
            x_dim = x(i + i00) * lRef ! dimensional lenghts
            if(topography) then
              ! TFC FJ
              z_dim = heightTFC(i, j, k) * lRef
            else
              z_dim = z(k) * lRef
            end if

            ! delX = (x_dim - xCenter_dim)*60. / lx_dim(1)
            ! delZ = (z_dim - zCenter_dim) / zRadius_dim

            ! r = sqrt(delX**2 + delZ**2)  ! scaled radius

            ! if( r<=1.0 ) then  ! inside bubble
            dTheta_dim = 0.01 * sin((pi * z_dim) / 10000.) / (1. + ((x_dim &
                - xCenter_dim) * 60. / lx_dim(1)) ** 2)
            ! = 0.5*dTheta0_dim * (1.0 + (cos(pi*r/2.0))**2)

            if(topography) then
              ! TFC FJ
              theta = thetaStratTFC(i, j, k) + dTheta_dim / thetaRef
            else
              theta = thetaStrat(k) + dTheta_dim / thetaRef
            end if

            if(fluctuationMode) then
              ! calc pseudo-incompressible density rho*
              if(referenceQuantities == "SI") then
                rho = p0 ** kappa / Rsp * Pstrat(k) / theta - rhoStrat(k)
              else
                if(topography) then
                  ! TFC FJ
                  rho = pStratTFC(i, j, k) / theta - rhoStratTFC(i, j, k)
                else
                  rho = Pstrat(k) / theta - rhoStrat(k)
                end if
              end if
            else
              ! calc pseudo-incompressible density rho*
              if(referenceQuantities == "SI") then
                rho = p0 ** kappa / Rsp * Pstrat(k) / theta
              else
                rho = Pstrat(k) / theta
              end if
            end if ! fluctuation mode

            select case(model)

            case("pseudo_incompressible")

              var(i, j, k, 1) = rho

            case("Boussinesq")

              ! TFC FJ
              ! Density fluctuations are stored in var(i, j, k, 6),
              ! var(i, j, k, 1) must remain zero! Boussinesq model
              ! only works for fluctuationMode!
              var(i, j, k, 1) = 0.0
              var(i, j, k, 6) = rho

              ! var(i,j,k,1) = rhoStrat(k)
              ! var(i,j,k,6) = dTheta_dim / thetaRef

            case default
              stop "initialize: unknown model."
            end select

          end do
        end do
      end do

      !-----------------------------------------------------------------
    case('hotBubble_heat')

      ! start velocity
      var(:, :, :, 1) = 0.
      var(:, :, :, 2) = 0.0
      var(:, :, :, 3) = 0.0
      var(:, :, :, 4) = 0.0

      ! constant pressure variable pi'
      var(:, :, :, 5) = 0.0

    case('heatedLayer')

      ! start velocity
      var(:, :, :, 1) = 0.
      var(:, :, :, 2) = 0.0
      var(:, :, :, 3) = 0.0
      var(:, :, :, 4) = 0.0

      ! constant pressure variable pi'
      var(:, :, :, 5) = 0.0

    case('hotBubble_heatedLayer')

      ! start velocity
      var(:, :, :, 1) = 0.
      var(:, :, :, 2) = 0.0
      var(:, :, :, 3) = 0.0
      var(:, :, :, 4) = 0.0

      ! constant pressure variable pi'
      var(:, :, :, 5) = 0.0

    case('hotBubble')

      ! read test case input data
      read(unit = 10, nml = bubble)

      ! start velocity
      var(:, :, :, 2) = backgroundFlow(1)
      var(:, :, :, 3) = backgroundFlow(2)
      var(:, :, :, 4) = backgroundFlow(3)

      ! constant pressure variable pi'
      var(:, :, :, 5) = 0.0

      ! zero potential temperature
      var(:, :, :, 6) = 0.0

      ! potential temperature and density

      dTheta0 = dTheta0_dim / thetaRef

      do k = 1, nz
        do j = 1, ny
          do i = 1, nx
            x_dim = x(i) * lRef ! dimensional lenghts
            if(topography) then
              ! TFC FJ
              z_dim = heightTFC(i, j, k) * lRef
            else
              z_dim = z(k) * lRef
            end if

            delX = (x_dim - xCenter_dim) / xRadius_dim
            delZ = (z_dim - zCenter_dim) / zRadius_dim
            delZ = zExcentricity * delZ

            r = sqrt(delX ** 2 + delZ ** 2) ! scaled radius

            if(r <= 1.0) then
              !--------------------
              !    inside bubble
              !--------------------

              dTheta = dTheta0 * (cos(pi * r / 2.0)) ** 2

              if(topography) then
                ! TFC FJ
                theta = thetaStratTFC(i, j, k) + dTheta
              else
                theta = thetaStrat(k) + dTheta
              end if

              select case(model)

              case("pseudo_incompressible")

                if(fluctuationMode) then
                  ! calc pseudo-incompressible density rho*
                  if(referenceQuantities == "SI") then
                    rho = p0 ** kappa / Rsp * Pstrat(k) / theta - rhoStrat(k)
                  else
                    if(topography) then
                      ! TFC FJ
                      rho = pStratTFC(i, j, k) / theta - rhoStratTFC(i, j, k)
                    else
                      rho = Pstrat(k) / theta - rhoStrat(k)
                    end if
                  end if
                else
                  ! calc pseudo-incompressible density rho*
                  if(referenceQuantities == "SI") then
                    rho = p0 ** kappa / Rsp * Pstrat(k) / theta
                  else
                    rho = Pstrat(k) / theta
                  end if
                end if

                var(i, j, k, 1) = rho

              case("Boussinesq")

                ! TFC FJ
                ! Density fluctuations are stored in var(i, j, k, 6),
                ! var(i, j, k, 1) must remain zero! Boussinesq model
                ! only works for fluctuationMode!
                if(topography) then
                  rho = pStratTFC(i, j, k) / theta - rhoStratTFC(i, j, k)
                else
                  rho = pStrat(k) / theta - rhoStrat(k)
                end if
                var(i, j, k, 6) = rho

                ! ! set pot Temp deviation
                ! var(i,j,k,6) = dTheta

              case default
                stop "initialize: unknown model."
              end select

            else
              !------------------------------------------
              !  outside bubble keep background density
              !------------------------------------------

              if(fluctuationMode) then
                var(i, j, k, 1) = 0.0
              else
                var(i, j, k, 1) = rhoStrat(k)
              end if

            end if

          end do
        end do
      end do

      !------------------------------------------------------------------

    case('hotBubble2D')

      ! read test case input data
      read(unit = 10, nml = wavePacket)

      read(unit = 10, nml = bubble)

      if(referenceQuantities == "SI") then
        stop "initialize: SI units not allowed"
      end if

      ! start velocity
      var(:, :, :, 2) = 0.0
      var(:, :, :, 3) = 0.0
      var(:, :, :, 4) = 0.0

      ! constant pressure variable pi'
      var(:, :, :, 5) = 0.0

      ! set local index
      i00 = is + nbx - 1

      ! potential temperature and density
      do k = 1, nz
        do j = 1, ny
          do i = 1, nx
            x_dim = x(i + i00) * lRef ! dimensional lenghts
            if(topography) then
              ! TFC FJ
              z_dim = heightTFC(i, j, k) * lRef
            else
              z_dim = z(k) * lRef
            end if

            delX = (x_dim - xCenter_dim) / xRadius_dim
            delZ = (z_dim - zCenter_dim) / zRadius_dim

            r = sqrt(delX ** 2 + delZ ** 2) ! scaled radius

            if(r <= 1.0) then ! inside bubble

              dTheta_dim = dTheta0_dim * (cos(pi * r / 2.0)) ** 2

              if(topography) then
                ! TFC FJ
                theta = thetaStratTFC(i, j, k) + dTheta_dim / thetaRef
              else
                theta = thetaStrat(k) + dTheta_dim / thetaRef
              end if

              if(fluctuationMode) then
                ! calc pseudo-incompressible density rho*
                if(referenceQuantities == "SI") then
                  rho = p0 ** kappa / Rsp * Pstrat(k) / theta - rhoStrat(k)
                else
                  if(topography) then
                    ! TFC FJ
                    rho = pStratTFC(i, j, k) / theta - rhoStratTFC(i, j, k)
                  else
                    rho = Pstrat(k) / theta - rhoStrat(k)
                  end if
                end if
              else
                ! calc pseudo-incompressible density rho*
                if(referenceQuantities == "SI") then
                  rho = p0 ** kappa / Rsp * Pstrat(k) / theta
                else
                  rho = Pstrat(k) / theta
                end if
              end if ! fluctuation mode

              select case(model)

              case("pseudo_incompressible")

                var(i, j, k, 1) = rho

              case("Boussinesq")

                ! TFC FJ
                ! Density fluctuations are stored in var(i, j, k, 6),
                ! var(i, j, k, 1) must remain zero!
                var(i, j, k, 1) = 0.0
                var(i, j, k, 6) = rho

                ! var(i,j,k,1) = rhoStrat(k)
                ! var(i,j,k,6) = dTheta_dim / thetaRef

              case default
                stop "initialize: unknown model."
              end select

            else ! outside bubble

              select case(model)

              case("pseudo_incompressible")

                if(fluctuationMode) then
                  var(i, j, k, 1) = 0.0
                else
                  var(i, j, k, 1) = rhoStrat(k)
                end if

              case("Boussinesq")

                ! TFC FJ
                ! Density fluctuations are stored in var(i, j, k, 6),
                ! var(i, j, k, 1) must remain zero!
                var(i, j, k, 1) = 0.0
                var(i, j, k, 6) = 0.0

                ! var(i,j,k,1) = rhoStrat(k)
                ! var(i,j,k,6) = 0.0

              case default
                stop "initialize: unknown model."
              end select

            end if

          end do
        end do
      end do

      !-------------------------------------------------------------------

    case('hotBubble3D')

      ! read test case input data
      read(unit = 10, nml = wavePacket)

      ! read test case input data
      read(unit = 10, nml = bubble)

      if(referenceQuantities == "SI") then
        stop "initialize: SI units not allowed"
      end if

      ! zero start velocity
      var(:, :, :, 2) = 0.0
      var(:, :, :, 3) = 0.0
      var(:, :, :, 4) = 0.0

      ! constant pressure variable pi'
      var(:, :, :, 5) = 0.0

      ! set local index
      i00 = is + nbx - 1
      j00 = js + nby - 1

      ! potential temperature and density
      do k = 1, nz
        do j = 1, ny
          do i = 1, nx
            x_dim = x(i + i00) * lRef ! dimensional lengh
            y_dim = y(j + j00) * lRef
            if(topography) then
              ! TFC FJ
              z_dim = heightTFC(i, j, k) * lRef
            else
              z_dim = z(k) * lRef
            end if

            delX = (x_dim - xCenter_dim) / xRadius_dim
            delY = (y_dim - xCenter_dim) / xRadius_dim
            delZ = (z_dim - zCenter_dim) / zRadius_dim

            r = sqrt(delX ** 2 + delY ** 2 + delZ ** 2) ! scaled radius

            if(r <= 1.0) then ! inside bubble

              dTheta_dim = dTheta0_dim * (cos(pi * r / 2.0)) ** 2

              if(topography) then
                ! TFC FJ
                theta = thetaStratTFC(i, j, k) + dTheta_dim / thetaRef
              else
                theta = thetaStrat(k) + dTheta_dim / thetaRef
              end if

              if(fluctuationMode) then
                ! calc pseudo-incompressible density rho*
                if(referenceQuantities == "SI") then
                  rho = p0 ** kappa / Rsp * Pstrat(k) / theta - rhoStrat(k)
                else
                  if(topography) then
                    ! TFC FJ
                    rho = pStratTFC(i, j, k) / theta - rhoStratTFC(i, j, k)
                  else
                    rho = Pstrat(k) / theta - rhoStrat(k)
                  end if
                end if
              else
                ! calc pseudo-incompressible density rho*
                if(referenceQuantities == "SI") then
                  rho = p0 ** kappa / Rsp * Pstrat(k) / theta
                else
                  rho = Pstrat(k) / theta
                end if
              end if ! fluctuation mode

              select case(model)

              case("pseudo_incompressible")

                var(i, j, k, 1) = rho

              case("Boussinesq")

                ! TFC FJ
                ! Density fluctuations are stored in var(i, j, k, 6),
                ! var(i, j, k, 1) must remain zero!
                var(i, j, k, 1) = 0.0
                var(i, j, k, 6) = rho

                ! var(i,j,k,1) = rhoStrat(k)
                ! var(i,j,k,6) = dTheta_dim / thetaRef

              case default
                stop "initialize: unknown model."
              end select
            else ! outside bubble
              select case(model)

              case("pseudo_incompressible")

                if(fluctuationMode) then
                  var(i, j, k, 1) = 0.0
                else
                  var(i, j, k, 1) = rhoStrat(k)
                end if

              case("Boussinesq")

                ! TFC FJ
                ! Density fluctuations are stored in var(i, j, k, 6),
                ! var(i, j, k, 1) must remain zero!
                var(i, j, k, 1) = 0.0
                var(i, j, k, 6) = 0.0

                ! var(i,j,k,1) = rhoStrat(k)
                ! var(i,j,k,6) = 0.0

              case default
                stop "initialize: unknown model."
              end select
            end if
          end do
        end do
      end do

      !----------------------------------------------------------------
      !               Baroclinic life cycle: realistic
      !
      ! either setup from Kuehnlein et al (2012): background = 'const-N'
      ! or setup of Held & Suarez (1994): background = 'HeldSuarez'
      !----------------------------------------------------------------

    case('baroclinic_LC')

      !UAB
      if((background /= "const-N") .and. (background /= "HeldSuarez")) then
        stop 'ERROR: baroclinic_LC needs for background either const-N  or &
            HeldSuarez'
      end if
      !UAE

      ! read test case input data
      read(unit = 10, nml = baroclinic_LC)
      !*****************************************************************
      ! initialize fields
      !*****************************************************************
      var(:, :, :, 1) = 0.0
      var(:, :, :, 2) = 0.0
      var(:, :, :, 3) = 0.0
      var(:, :, :, 4) = 0.0
      var(:, :, :, 5) = 0.0
      var(:, :, :, 6) = 0.0

      the_env_pp(:, :, :) = 0.0
      dens_env_pp(:, :, :) = 0.0
      p_env_pp(:, :, :) = 0.0

      u_env_pp(:, :, :) = 0.0
      v_env_pp(:, :, :) = 0.0

      ! non-dimensional quantities

      ymin = ly_dim(0) / lRef
      ymax = ly_dim(1) / lRef

      jwdth = jwdth_dim / lRef ! jet width

      !UAB
      if(background == "const-N") then
        !UAE
        z_trpp0 = z_trpp0_dim / lRef ! mean tropopause height

        z_baro = z_baro_dim / lRef ! alt. above which the atmosph. is
        ! barotropic

        deltht = 3.e1 / thetaRef ! merid. potential-temp. contrast

        thet0 = thet0_dim / thetaRef ! characteristic potential temperature

        ntrp = ntrp_dim * tRef ! Brunt-Vaisala frequency troposphere
        nstr = nstr_dim * tRef ! Brunt-Vaisala frequency stratosphere
        !UAB
      else if(background == "HeldSuarez") then
        yjets = 0.75 * ymin + 0.25 * ymax
        yjetn = 0.25 * ymin + 0.75 * ymax

        dy_hs = 2.0 * jwdth
      else
        stop 'ERROR: baroclinic_LC needs for background either const-N  or &
            HeldSuarez'
      end if
      !UAE

      if(master .and. jwdth > 0.5 * (ymax - ymin)) then
        stop 'ERROR: jet width too large'
      end if

      if(sizeY <= 1) stop 'ERROR: Barocl LC expects sizeY > 1'

      ! set local index

      i00 = is + nbx - 1 ! 0 index,
      ! replace i -> i + i0 in x and y fields
      j00 = js + nby - 1

      !UAB
      if(background == "const-N") then
        !UAE
        ! potential-temperature field

        do j = 1, ny
          yloc = y(j + j00)

          ! tropopause height

          if(yloc < 0.5 * (ymax + ymin)) then
            yjet0 = 0.75 * ymin + 0.25 * ymax

            if(yloc - yjet0 < - jwdth) then
              fstrpp = - 1.e0
            else if(yloc - yjet0 >= - jwdth .and. yloc - yjet0 < jwdth) then
              fstrpp = sin(0.5 * pi * (yloc - yjet0) / jwdth)
            else if(yloc - yjet0 >= jwdth) then
              fstrpp = 1.e0
            end if
          else
            yjet0 = 0.25 * ymin + 0.75 * ymax

            if(yloc - yjet0 < - jwdth) then
              fstrpp = 1.e0
            else if(yloc - yjet0 >= - jwdth .and. yloc - yjet0 < jwdth) then
              fstrpp = - sin(0.5 * pi * (yloc - yjet0) / jwdth)
            else if(yloc - yjet0 >= jwdth) then
              fstrpp = - 1.e0
            end if
          end if

          z_trpp = z_trpp0 + g_ndim * deltht / (2.0 * thet0 * (nstr ** 2 &
              - ntrp ** 2)) * fstrpp

          if(topography) then
            ! TFC FJ
            do i = 1, nz
              do k = 0, nz + 1
                zloc = heightTFC(i, j, k)

                if(zloc < z_trpp) then
                  ! below tropopause

                  if(yloc < 0.5 * (ymax + ymin)) then
                    yjet = yjet0 - kaptpp * zloc

                    if(yloc - yjet < - jwdth) then
                      fstht = - 1.0e0
                    else if(yloc - yjet >= - jwdth .and. yloc - yjet < jwdth) &
                        then
                      fstht = sin(0.5 * pi * (yloc - yjet) / jwdth)
                    else if(yloc - yjet >= jwdth) then
                      fstht = 1.0e0
                    end if
                  else
                    yjet = yjet0 + kaptpp * zloc

                    if(yloc - yjet < - jwdth) then
                      fstht = 1.0e0
                    else if(yloc - yjet >= - jwdth .and. yloc - yjet < jwdth) &
                        then
                      fstht = - sin(0.5 * pi * (yloc - yjet) / jwdth)
                    else if(yloc - yjet >= jwdth) then
                      fstht = - 1.0e0
                    end if
                  end if

                  the_env_pp(i, j, k) = thet0 * (1.e0 + ntrp ** 2.0 / g_ndim &
                      * zloc) + 0.5 * deltht * fstht
                else
                  ! above tropopause

                  if(yloc < 0.5 * (ymax + ymin)) then
                    yjet = yjet0 - kaptpp * z_trpp

                    if(yloc - yjet < - jwdth) then
                      fstht = - 1.0e0
                    else if(yloc - yjet >= - jwdth .and. yloc - yjet < jwdth) &
                        then
                      fstht = sin(0.5 * pi * (yloc - yjet) / jwdth)
                    else if(yloc - yjet >= jwdth) then
                      fstht = 1.0e0
                    end if
                  else
                    yjet = yjet0 + kaptpp * z_trpp

                    if(yloc - yjet < - jwdth) then
                      fstht = 1.0e0
                    else if(yloc - yjet >= - jwdth .and. yloc - yjet < jwdth) &
                        then
                      fstht = - sin(0.5 * pi * (yloc - yjet) / jwdth)
                    else if(yloc - yjet >= jwdth) then
                      fstht = - 1.0e0
                    end if
                  end if

                  if(zloc < z_baro) then
                    zeta_baro = sin(0.5 * pi * (z_baro - zloc) / (z_baro &
                        - z_trpp))
                  else
                    zeta_baro = 0.0
                  end if

                  the_env_pp(i, j, k) = thet0 * (1.0e0 + nstr ** 2.0 / g_ndim &
                      * zloc) + zeta_baro * (- thet0 * (nstr ** 2.0 - ntrp &
                      ** 2.0) / g_ndim * z_trpp + 0.5 * deltht * fstht * (1.0 &
                      + 5.0 * (z_trpp - zloc) / z_trpp))
                end if

                dens_env_pp(i, j, k) = pStratTFC(i, j, k) / the_env_pp(i, j, k)

                var(i, j, k, 1) = dens_env_pp(i, j, k) - rhoStratTFC(i, j, k)
              end do
            end do
          else
            do k = 0, nz + 1
              zloc = z(k)

              if(zloc < z_trpp) then
                ! below tropopause

                if(yloc < 0.5 * (ymax + ymin)) then
                  yjet = yjet0 - kaptpp * zloc

                  if(yloc - yjet < - jwdth) then
                    fstht = - 1.e0
                  else if(yloc - yjet >= - jwdth .and. yloc - yjet < jwdth) then
                    fstht = sin(0.5 * pi * (yloc - yjet) / jwdth)
                  else if(yloc - yjet >= jwdth) then
                    fstht = 1.e0
                  end if
                else
                  yjet = yjet0 + kaptpp * zloc

                  if(yloc - yjet < - jwdth) then
                    fstht = 1.e0
                  else if(yloc - yjet >= - jwdth .and. yloc - yjet < jwdth) then
                    fstht = - sin(0.5 * pi * (yloc - yjet) / jwdth)
                  else if(yloc - yjet >= jwdth) then
                    fstht = - 1.e0
                  end if
                end if

                the_env_pp(:, j, k) = thet0 * (1.e0 + ntrp ** 2 / g_ndim &
                    * zloc) + 0.5 * deltht * fstht
              else
                ! above tropopause

                if(yloc < 0.5 * (ymax + ymin)) then
                  yjet = yjet0 - kaptpp * z_trpp

                  if(yloc - yjet < - jwdth) then
                    fstht = - 1.e0
                  else if(yloc - yjet >= - jwdth .and. yloc - yjet < jwdth) then
                    fstht = sin(0.5 * pi * (yloc - yjet) / jwdth)
                  else if(yloc - yjet >= jwdth) then
                    fstht = 1.e0
                  end if
                else
                  yjet = yjet0 + kaptpp * z_trpp

                  if(yloc - yjet < - jwdth) then
                    fstht = 1.e0
                  else if(yloc - yjet >= - jwdth .and. yloc - yjet < jwdth) then
                    fstht = - sin(0.5 * pi * (yloc - yjet) / jwdth)
                  else if(yloc - yjet >= jwdth) then
                    fstht = - 1.e0
                  end if
                end if

                if(zloc < z_baro) then
                  zeta_baro = sin(0.5 * pi * (z_baro - zloc) / (z_baro &
                      - z_trpp))
                else
                  zeta_baro = 0.0
                end if

                the_env_pp(:, j, k) = thet0 * (1.e0 + nstr ** 2 / g_ndim &
                    * zloc) + zeta_baro * (- thet0 * (nstr ** 2 - ntrp ** 2) &
                    / g_ndim * z_trpp + 0.5 * deltht * fstht * (1.0 + 5.0 &
                    * (z_trpp - zloc) / z_trpp))
              end if

              dens_env_pp(:, j, k) = Pstrat(k) / the_env_pp(:, j, k)

              if(fluctuationMode) then
                var(1:nx, j, k, 1) = dens_env_pp(1:nx, j, k) - rhoStrat(k)
              else
                var(1:nx, j, k, 1) = dens_env_pp(1:nx, j, k)
              end if
            end do
          end if
        end do

        ! Exner pressure just below the bottom
        ! (so that the bottom pressure vanishes)

        do j = 1, ny
          do i = 1, nx
            if(fluctuationMode) then
              rhop0 = var(i, j, 0, 1)
              rhop1 = var(i, j, 1, 1)

              if(topography) then
                ! TFC FJ
                rho0 = var(i, j, 0, 1) + rhoStratTFC(i, j, 0)
                rho1 = var(i, j, 1, 1) + rhoStratTFC(i, j, 1)
              else
                rho0 = var(i, j, 0, 1) + rhoStrat(0)
                rho1 = var(i, j, 1, 1) + rhoStrat(1)
              end if
            else
              rhop0 = var(i, j, 0, 1) - rhoStrat(0)
              rhop1 = var(i, j, 1, 1) - rhoStrat(1)

              rho0 = var(i, j, 0, 1)
              rho1 = var(i, j, 1, 1)
            end if

            buoy0 = - g_ndim * rhop0 / rho0
            buoy1 = - g_ndim * rhop1 / rho1

            rho = 0.5 * (rho0 + rho1)

            if(topography) then
              ! TFC FJ
              var(i, j, 0, 5) = - 0.25 * 0.5 * (jac(i, j, 0) + jac(i, j, 1)) &
                  * dz * Ma2 * kappa * rho / (0.5 * (pStratTFC(i, j, 0) &
                  + pStratTFC(i, j, 1))) * 0.5 * (buoy0 + buoy1)
            else
              var(i, j, 0, 5) = - 0.25 * dz * Ma2 * kappa * rho &
                  / PstratTilde(0) * 0.5 * (buoy0 + buoy1)
            end if
          end do
        end do

        ! Exner pressure up to just above the lid

        do k = 0, nz
          do j = 1, ny
            do i = 1, nx
              if(fluctuationMode) then
                rhop0 = var(i, j, k, 1)
                rhop1 = var(i, j, k + 1, 1)

                if(topography) then
                  ! TFC FJ
                  rho0 = var(i, j, k, 1) + rhoStratTFC(i, j, k)
                  rho1 = var(i, j, k + 1, 1) + rhoStratTFC(i, j, k + 1)
                else
                  rho0 = var(i, j, k, 1) + rhoStrat(k)
                  rho1 = var(i, j, k + 1, 1) + rhoStrat(k + 1)
                end if
              else
                rhop0 = var(i, j, k, 1) - rhoStrat(k)
                rhop1 = var(i, j, k + 1, 1) - rhoStrat(k + 1)

                rho0 = var(i, j, k, 1)
                rho1 = var(i, j, k + 1, 1)
              end if

              buoy0 = - g_ndim * rhop0 / rho0
              buoy1 = - g_ndim * rhop1 / rho1

              rho = 0.5 * (rho0 + rho1)

              if(topography) then
                ! TFC FJ
                var(i, j, k + 1, 5) = var(i, j, k, 5) + 0.5 * 0.5 * (jac(i, j, &
                    k) + jac(i, j, k + 1)) * dz * Ma2 * kappa * rho / (0.5 &
                    * (pStratTFC(i, j, k) + pStratTFC(i, j, k + 1))) * 0.5 &
                    * (buoy0 + buoy1)
              else
                var(i, j, k + 1, 5) = var(i, j, k, 5) + 0.5 * dz * Ma2 * kappa &
                    * rho / PstratTilde(k) * 0.5 * (buoy0 + buoy1)
              end if
            end do
          end do
        end do
      else if(background == "HeldSuarez") then
        ! define stretched squared sine and cosine field
        ! define stretched quadrupled cosine field

        do j = 1, ny
          yloc = y(j + j00)

          !UAC: possibility of periodic Coriolis parameter

          if(corset == 'periodic') then

            s2_strtd(j) = cos(2. * pi * (yloc - ymin) / (ymax - ymin)) ** 2
            c2_strtd(j) = sin(2. * pi * (yloc - ymin) / (ymax - ymin)) ** 2
            c4_strtd(j) = sin(2. * pi * (yloc - ymin) / (ymax - ymin)) ** 4

          else if(corset == 'constant') then

            if(yloc < ymin) then
              stop 'ERROR: y < ymin'
            else if((yloc >= ymin) .and. (yloc < yjets - 0.5 * dy_hs)) then
              s2_strtd(j) = 1.0
              c2_strtd(j) = 0.0
              c4_strtd(j) = 0.0
            else if((yloc >= yjets - 0.5 * dy_hs) .and. (yloc < yjets + 0.5 &
                * dy_hs)) then
              s2_strtd(j) = sin((yloc - (yjets + 0.5 * dy_hs)) / dy_hs * 0.5 &
                  * pi) ** 2

              c2_strtd(j) = cos((yloc - (yjets + 0.5 * dy_hs)) / dy_hs * 0.5 &
                  * pi) ** 2

              c4_strtd(j) = cos((yloc - (yjets + 0.5 * dy_hs)) / dy_hs * 0.5 &
                  * pi) ** 4
            else if((yloc >= yjets + 0.5 * dy_hs) .and. (yloc < yjetn - 0.5 &
                * dy_hs)) then
              s2_strtd(j) = 0.0
              c2_strtd(j) = 1.0
              c4_strtd(j) = 1.0
            else if((yloc >= yjetn - 0.5 * dy_hs) .and. (yloc < yjetn + 0.5 &
                * dy_hs)) then
              s2_strtd(j) = sin((yloc - (yjetn - 0.5 * dy_hs)) / dy_hs * 0.5 &
                  * pi) ** 2

              c2_strtd(j) = cos((yloc - (yjetn - 0.5 * dy_hs)) / dy_hs * 0.5 &
                  * pi) ** 2

              c4_strtd(j) = cos((yloc - (yjetn - 0.5 * dy_hs)) / dy_hs * 0.5 &
                  * pi) ** 4
            else if((yloc >= yjetn + 0.5 * dy_hs) .and. (yloc <= ymax)) then
              s2_strtd(j) = 1.0
              c2_strtd(j) = 0.0
              c4_strtd(j) = 0.0
            else if(yloc > ymax) then
              stop 'ERROR: y > ymax'
            end if

            !UAB no latitude dependence of the stratification
            c2_strtd(j) = 1.
            !UAE

          else

            stop 'ERROR: wrong corset'

          end if
          !UAE
        end do

        ! y- and z-dependent thermal relaxation rate
        ! z-dependent Rayleigh-damping-rate

        if(ta_hs_dim == 0.0) then
          ka_hs = 0.0
        else
          ka_hs = tRef / ta_hs_dim
        end if

        if(ts_hs_dim == 0.0) then
          ks_hs = 0.0
        else
          ks_hs = tRef / ts_hs_dim
        end if

        if(tf_hs_dim == 0.0) then
          kf_hs = 0.0
        else
          kf_hs = tRef / tf_hs_dim
        end if

        kv_hs = 0.
        kw_hs = 0.

        do k = 0, nz + 1
          sig_pr = pistrat(k) ** (1.0 / kappa)
          facsig = max(0.0, (sig_pr - sigb_hs) / (1.0 - sigb_hs))

          !Held + Suarez 1994: BL drag:
          !UAC kv_hs(:,k) = kf_hs*facsig
          kr_sp(:, k) = kf_hs * facsig
          kv_hs(:, k) = 0.
          kr_sp_w(:, k) = 0.
          !UAE

          !Shepherd 1996: Rayleigh BL drag
          !if (z(k) <= 5.e3/lRef) then
          !   kv_hs(:,k) = (1.+cos(pi*z(k)/(5.e3/lRef)))*tRef/(6.*86400.)
          !end if

          do j = 1, ny
            ! Held Suarez 1994:
            kt_hs(j, k) = ka_hs + (ks_hs - ka_hs) * c4_strtd(j) * facsig

            !!Hien et al. (2018):
            ! yloc = y(j+j00)
            ! if (yloc > 0.5*(ymax+ymin)) then
            !   ! meridionally dependent tau_sc

            !   kt_hs(j,k) &
            !   =  1./( ta_hs_dim/tref &
            !     + (ts_hs_dim/tref - ta_hs_dim/tref)*facsig &
            !       *( 1.0 &
            !         -0.5&
            !          *( tanh((yloc/ymax-0.25)/sigma_tau) &
            !            -tanh((yloc/ymax-0.75)/sigma_tau)))  )
            !  else
            !   kt_hs(j,k)  &
            !    =   1./(ta_hs_dim/tref &
            !     + (ts_hs_dim/tref - ta_hs_dim/tref)*facsig &
            !       *( 1.0 &
            !         -0.5 &
            !          *( tanh(((-1.)*yloc/ymax-0.25)/sigma_tau) &
            !            -tanh(((-1.)*yloc/ymax-0.75)/sigma_tau))) )
            ! end if
          end do
        end do

        !!UAB
        !! increased heating in mesosphere
        !fchtms = 2. ! maximum increase at top of mesosphere

        !zhtmsd = 5.e4/lRef ! bottom mesosphere
        !zhtmsu = 9.e4/lRef ! top mesosphere

        !do k=0,nz+1
        !   if (z(k) >= zhtmsd .and. z(k) < zhtmsu) then
        !      kt_hs(:,k) &
        !      = kt_hs(:,k) &
        !        * (  1. &
        !           + (fchtms - 1.) &
        !             * sin(0.5*pi &
        !                   * (z(k) - zhtmsd)/(zhtmsu - zhtmsd))**2)
        !     else if (z(k) > zhtmsu) then
        !      kt_hs(:,k) = kt_hs(:,k) * fchtms
        !   end if
        !end do
        !!UAE

        do j = 1, ny
          ! (total) Exner pressure just above and below the surface so
          ! that it = 1 at the surface, by an Euler integration of
          ! hydrostatic equilibrium

          if(topography) then
            ! TFC FJ
            do i = 1, nx
              ! Set Exner pressure at the surface.
              tempev = max(tp_strato, tp_srf_trp - tpdiffhor_tropo &
                  * s2_strtd(j))
              var(i, j, 0, 5) = 1.0 + 0.5 * dz * 0.5 * (jac(i, j, 0) + jac(i, &
                  j, 1)) * kappa / tempev
              var(i, j, 1, 5) = 1.0 - 0.5 * dz * 0.5 * (jac(i, j, 0) + jac(i, &
                  j, 1)) * kappa / tempev
              ! Set potential temperature at the surface.
              do k = 0, 1
                tempev = max(tp_strato, var(i, j, k, 5) * (tp_srf_trp &
                    - tpdiffhor_tropo * s2_strtd(j) - ptdiffvert_tropo / kappa &
                    * log(var(i, j, k, 5)) * c2_strtd(j)))
                the_env_pp(i, j, k) = tempev / var(i, j, k, 5)
              end do
            end do
          else
            tempev = max(tp_strato, tp_srf_trp - tpdiffhor_tropo * s2_strtd(j))

            var(1:nx, j, 0, 5) = 1.0 + 0.5 * dz * kappa / tempev
            var(1:nx, j, 1, 5) = 1.0 - 0.5 * dz * kappa / tempev

            ! potential temperature just below and above the surface

            do k = 0, 1
              do i = 1, nx
                tempev = max(tp_strato, var(i, j, k, 5) * (tp_srf_trp &
                    - tpdiffhor_tropo * s2_strtd(j) - ptdiffvert_tropo / kappa &
                    * log(var(i, j, k, 5)) * c2_strtd(j)))

                the_env_pp(i, j, k) = tempev / var(i, j, k, 5)
              end do
            end do
          end if

          ! for k > 1:
          ! Exner pressure and potential temperature by upward
          ! integration of hydrostatic equilibrium, using a trapezoidal
          ! leapfrog

          switch = 0

          do k = 2, nz + 1
            do i = 1, nx
              if(topography) then
                ! TFC FJ
                pistar = var(i, j, k - 2, 5) - 2.0 * dz * jac(i, j, k - 1) &
                    * kappa / the_env_pp(i, j, k - 1)
              else
                pistar = var(i, j, k - 2, 5) - 2.0 * dz * kappa &
                    / the_env_pp(i, j, k - 1)
              end if

              tempev = max(tp_strato, pistar * (tp_srf_trp - tpdiffhor_tropo &
                  * s2_strtd(j) - ptdiffvert_tropo / kappa * log(pistar) &
                  * c2_strtd(j)))

              thetastar = tempev / pistar

              if(topography) then
                ! TFC FJ
                var(i, j, k, 5) = var(i, j, k - 1, 5) - 0.5 * dz * 0.5 &
                    * (jac(i, j, k) + jac(i, j, k - 1)) * (kappa / thetastar &
                    + kappa / the_env_pp(i, j, k - 1))
              else
                var(i, j, k, 5) = var(i, j, k - 1, 5) - 0.5 * dz * (kappa &
                    / thetastar + kappa / the_env_pp(i, j, k - 1))
              end if

              tempev = max(tp_strato, var(i, j, k, 5) * (tp_srf_trp &
                  - tpdiffhor_tropo * s2_strtd(j) - ptdiffvert_tropo / kappa &
                  * log(var(i, j, k, 5)) * c2_strtd(j)))

              the_env_pp(i, j, k) = tempev / var(i, j, k, 5)
            end do
          end do

          !UAB
          ! reduction of the jets to zero
          ! (within the lower half of the sponge)
          ! by reduction of the pressure fluctuations

          if(spongeLayer) then
            kshalf = kSponge + int((nz - kSponge) / 2)

            do k = kSponge, kshalf
              do i = 1, nx
                var(i, j, k, 5) = pistrat(k) + cos(0.5 * pi * (z(k) - zSponge) &
                    / (z(kshalf) - zSponge)) ** 2 * (var(i, j, k, 5) &
                    - pistrat(k))
              end do
            end do

            do k = kshalf + 1, nz + 1
              do i = 1, nx
                var(i, j, k, 5) = pistrat(k)
              end do
            end do

            do k = kSponge, nz + 1
              do i = 1, nx
                the_env_pp(i, j, k) = - kappa * dz / (var(i, j, k, 5) - var(i, &
                    j, k - 1, 5))
              end do
            end do
          end if
          !UAE

          ! density
          if(topography) then
            do i = 1, nx
              do k = 0, nz + 1
                dens_env_pp(i, j, k) = pStratTFC(i, j, k) / the_env_pp(i, j, k)
                var(i, j, k, 1) = dens_env_pp(i, j, k) - rhoStratTFC(i, j, k)
              end do
            end do
          else
            do k = 0, nz + 1
              dens_env_pp(:, j, k) = Pstrat(k) / the_env_pp(:, j, k)

              if(fluctuationMode) then
                var(1:nx, j, k, 1) = dens_env_pp(1:nx, j, k) - rhoStrat(k)
              else
                var(1:nx, j, k, 1) = dens_env_pp(1:nx, j, k)
              end if
            end do
          end if
        end do

        !UAB in case of periodic Coriolis parameter choose horizontally
        ! homogeneous atmosphere at rest as equilibrium

        if(corset == 'periodic') then
          if(topography) then
            ! TFC FJ
            do i = 1, nx
              do j = 1, ny
                do k = 0, nz + 1
                  dens_env_pp(i, j, k) = rhoStratTFC(i, j, k)
                  var(i, j, k, 1) = 0.0
                  var(i, j, k, 5) = piStratTFC(i, j, k)
                end do
              end do
            end do
          else
            do k = 0, nz + 1
              dens_env_pp(:, :, k) = rhoStrat(k)

              if(fluctuationMode) then
                var(:, :, k, 1) = 0.
              else
                var(:, :, k, 1) = rhoStrat(k)
              end if

              var(:, :, k, 5) = pistrat(k)
            end do
          end if
        end if
        !UAE

        ! subtract reference-atmosphere Exner pressure from the total

        if(topography) then
          ! TFC FJ
          do i = 1, nx
            do j = 1, ny
              do k = 0, nz + 1
                var(i, j, k, 5) = var(i, j, k, 5) - piStratTFC(i, j, k)
              end do
            end do
          end do
        else
          do k = 0, nz + 1
            var(1:nx, 1:ny, k, 5) = var(1:nx, 1:ny, k, 5) - pistrat(k)
          end do
        end if
      else
        stop 'ERROR: wrong background for baroclinic_LC'
      end if

      p_env_pp(1:nx, 1:ny, 0:nz + 1) = var(1:nx, 1:ny, 0:nz + 1, 5)

      call setHalos(var, "var")
      call setBoundary(var, flux, "var")

      ! determine horizontal wind from density and Exner-pressure
      ! fluctuations

      !UAC in case of periodic Coriolis parameter initilization zero wind
      ! (that is then also an equlibrium wind)

      if(corset == 'periodic') then

        var(:, :, :, 2) = 0.

        u_env_pp = 0.
        v_env_pp = 0.

      else if(corset == 'constant') then

        do k = 0, nz + 1
          do j = 1, ny
            do i = 1, nx
              ! u-wind

              rho_int_0m = 0.5 * (var(i, j - 1, k, 1) + var(i, j, k, 1))
              rho_int_00 = 0.5 * (var(i, j, k, 1) + var(i, j + 1, k, 1))
              rho_int_pm = 0.5 * (var(i + 1, j - 1, k, 1) + var(i + 1, j, k, 1))
              rho_int_p0 = 0.5 * (var(i + 1, j, k, 1) + var(i + 1, j + 1, k, 1))

              rho = var(i, j, k, 1)

              if(fluctuationMode) then
                if(topography) then
                  ! TFC FJ
                  rho_int_0m = rho_int_0m + 0.5 * (rhoStratTFC(i, j, k) &
                      + rhoStratTFC(i, j - 1, k))
                  rho_int_00 = rho_int_00 + 0.5 * (rhoStratTFC(i, j, k) &
                      + rhoStratTFC(i, j + 1, k))
                  rho_int_pm = rho_int_pm + 0.5 * (rhoStratTFC(i + 1, j, k) &
                      + rhoStratTFC(i + 1, j - 1, k))
                  rho_int_p0 = rho_int_p0 + 0.5 * (rhoStratTFC(i + 1, j, k) &
                      + rhoStratTFC(i + 1, j + 1, k))
                  rho = rho + rhoStratTFC(i, j, k)
                else
                  rho_int_0m = rho_int_0m + rhoStrat(k)
                  rho_int_00 = rho_int_00 + rhoStrat(k)
                  rho_int_pm = rho_int_pm + rhoStrat(k)
                  rho_int_p0 = rho_int_p0 + rhoStrat(k)

                  rho = rho + rhoStrat(k)
                end if
              end if

              yloc = y(j + j00)
              !UAC latitude-dependent Coriolis parameter re-established
              f_Coriolis_y(j) = f_Coriolis_dim
              !f_Coriolis_y(j) = f_Coriolis_dim*sin(pi*yloc/ymax)
              !UAE
              if(f_Coriolis_y(j) /= 0.0) then
                if(topography) then
                  ! TFC FJ
                  ! Compute values at cell edges.
                  pEdgeF = 0.5 * (pStratTFC(i, j, k) / jac(i, j, k) &
                      + pStratTFC(i, j + 1, k) / jac(i, j + 1, k))
                  pEdgeB = 0.5 * (pStratTFC(i, j, k) / jac(i, j, k) &
                      + pStratTFC(i, j - 1, k) / jac(i, j - 1, k))
                  pREdgeF = 0.5 * (pStratTFC(i + 1, j, k) / jac(i + 1, j, k) &
                      + pStratTFC(i + 1, j + 1, k) / jac(i + 1, j + 1, k))
                  pREdgeB = 0.5 * (pStratTFC(i + 1, j, k) / jac(i + 1, j, k) &
                      + pStratTFC(i + 1, j - 1, k) / jac(i + 1, j - 1, k))
                  ! Compute pressure gradient component.
                  piUEdgeF = 0.5 * (jac(i, j, k + 1) * met(i, j, k + 1, 2, 3) &
                      * var(i, j, k + 1, 5) + jac(i, j + 1, k + 1) * met(i, j &
                      + 1, k + 1, 2, 3) * var(i, j + 1, k + 1, 5))
                  piDEdgeF = 0.5 * (jac(i, j, k - 1) * met(i, j, k - 1, 2, 3) &
                      * var(i, j, k - 1, 5) + jac(i, j + 1, k - 1) * met(i, j &
                      + 1, k - 1, 2, 3) * var(i, j + 1, k - 1, 5))
                  piUEdgeB = 0.5 * (jac(i, j, k + 1) * met(i, j, k + 1, 2, 3) &
                      * var(i, j, k + 1, 5) + jac(i, j - 1, k + 1) * met(i, j &
                      - 1, k + 1, 2, 3) * var(i, j - 1, k + 1, 5))
                  piDEdgeB = 0.5 * (jac(i, j, k - 1) * met(i, j, k - 1, 2, 3) &
                      * var(i, j, k - 1, 5) + jac(i, j - 1, k - 1) * met(i, j &
                      - 1, k - 1, 2, 3) * var(i, j - 1, k - 1, 5))
                  piRUEdgeF = 0.5 * (jac(i + 1, j, k + 1) * met(i + 1, j, k &
                      + 1, 2, 3) * var(i + 1, j, k + 1, 5) + jac(i + 1, j + 1, &
                      k + 1) * met(i + 1, j + 1, k + 1, 2, 3) * var(i + 1, j &
                      + 1, k + 1, 5))
                  piRDEdgeF = 0.5 * (jac(i + 1, j, k - 1) * met(i + 1, j, k &
                      - 1, 2, 3) * var(i + 1, j, k - 1, 5) + jac(i + 1, j + 1, &
                      k - 1) * met(i + 1, j + 1, k - 1, 2, 3) * var(i + 1, j &
                      + 1, k - 1, 5))
                  piRUEdgeB = 0.5 * (jac(i + 1, j, k + 1) * met(i + 1, j, k &
                      + 1, 2, 3) * var(i + 1, j, k + 1, 5) + jac(i + 1, j - 1, &
                      k + 1) * met(i + 1, j - 1, k + 1, 2, 3) * var(i + 1, j &
                      - 1, k + 1, 5))
                  piRDEdgeB = 0.5 * (jac(i + 1, j, k - 1) * met(i + 1, j, k &
                      - 1, 2, 3) * var(i + 1, j, k - 1, 5) + jac(i + 1, j - 1, &
                      k - 1) * met(i + 1, j - 1, k - 1, 2, 3) * var(i + 1, j &
                      - 1, k - 1, 5))
                  piGrad = 0.25 * (pEdgeF / rho_int_00 * ((jac(i, j + 1, k) &
                      * var(i, j + 1, k, 5) - jac(i, j, k) * var(i, j, k, 5)) &
                      / dy + (piUEdgeF - piDEdgeF) * 0.5 / dz) + pEdgeB &
                      / rho_int_0m * ((jac(i, j, k) * var(i, j, k, 5) - jac(i, &
                      j - 1, k) * var(i, j - 1, k, 5)) / dy + (piUEdgeB &
                      - piDEdgeB) * 0.5 / dz) + pREdgeF / rho_int_p0 * ((jac(i &
                      + 1, j + 1, k) * var(i + 1, j + 1, k, 5) - jac(i + 1, j, &
                      k) * var(i + 1, j, k, 5)) / dy + (piRUEdgeF - piRDEdgeF) &
                      * 0.5 / dz) + pREdgeB / rho_int_pm * ((jac(i + 1, j, k) &
                      * var(i + 1, j, k, 5) - jac(i + 1, j - 1, k) * var(i &
                      + 1, j - 1, k, 5)) / dy + (piRUEdgeB - piRDEdgeB) * 0.5 &
                      / dz))
                  ! Compute zonal wind.
                  var(i, j, k, 2) = - uRef / f_Coriolis_y(j) / lRef / (Ma2 &
                      * kappa) * piGrad
                else
                  var(i, j, k, 2) = - (uRef / f_Coriolis_y(j) / lRef) / (Ma2 &
                      * kappa * dy) * Pstrat(k) * 0.25 * ((var(i, j, k, 5) &
                      - var(i, j - 1, k, 5)) / rho_int_0m + (var(i, j + 1, k, &
                      5) - var(i, j, k, 5)) / rho_int_00 + (var(i + 1, j, k, &
                      5) - var(i + 1, j - 1, k, 5)) / rho_int_pm + (var(i + 1, &
                      j + 1, k, 5) - var(i + 1, j, k, 5)) / rho_int_p0)
                end if

                u_env_pp(i, j, k) = var(i, j, k, 2)
                v_env_pp(i, j, k) = 0.
              end if

            end do
          end do
        end do

      else

        stop 'ERROR: wrong corset'

      end if
      !UAE

      ! density fluctuations

      if(timeScheme == "semiimplicit" .or. auxil_equ) then
        if(fluctuationMode) then
          do k = - nbz, nz + nbz
            var(:, :, k, 6) = var(:, :, k, 1)
          end do
        else
          do k = - nbz, nz + nbz
            var(:, :, k, 6) = var(:, :, k, 1) - rhoStrat(k)
          end do
        end if
      end if

      ! store environmental state also in var_env

      call setHalos(var, "var")
      call setBoundary(var, flux, "var")

      var_env = var !0. !FSApr2021 !var

      !-----------------------------------------------------------
      ! add local potential-temperature perturbation
      !-----------------------------------------------------------

      if(add_ptptb) then
        ptptb_x = ptptb_x_dim / lRef
        ptptb_y = ptptb_y_dim / lRef
        ptptb_z = ptptb_z_dim / lRef

        ptptb_dh = ptptb_dh_dim / lRef
        ptptb_dz = ptptb_dz_dim / lRef

        ptptb_amp = ptptb_amp_dim / thetaRef

        do k = 1, nz
          zloc = z(k)

          do j = 1, ny
            yloc = y(j00 + j)

            do i = 1, nx
              xloc = x(i00 + i)

              ! TFC FJ
              if(topography) then
                zloc = heightTFC(i, j, k)
              end if

              if(ptptb_dh <= 0.) then
                rptb = sqrt(((zloc - ptptb_z) / ptptb_dz) ** 2)
              else

                rptb = sqrt(((xloc - ptptb_x) / ptptb_dh) ** 2 + ((yloc &
                    - ptptb_y) / ptptb_dh) ** 2 + ((zloc - ptptb_z) &
                    / ptptb_dz) ** 2)
              end if

              if(rptb <= 1.0) then
                thtptb = ptptb_amp * cos(0.5 * pi * rptb) ** 2
              else
                thtptb = 0.0
              end if

              if(fluctuationMode) then
                if(topography) then
                  ! TFC FJ
                  rho = var(i, j, k, 1) * rhoStratTFC(i, j, k)
                else
                  rho = var(i, j, k, 1) + rhoStrat(k)
                end if
              else
                rho = var(i, j, k, 1)
              end if

              if(topography) then
                ! TFC FJ
                theta = pStratTFC(i, j, k) / rho + thtptb
              else
                theta = Pstrat(k) / rho + thtptb
              end if

              if(fluctuationMode) then
                if(topography) then
                  ! TFC FJ
                  var(i, j, k, 1) = pStratTFC(i, j, k) / theta &
                      - rhoStratTFC(i, j, k)
                else
                  var(i, j, k, 1) = Pstrat(k) / theta - rhoStrat(k)
                end if
              else
                var(i, j, k, 1) = Pstrat(k) / theta
              end if

            end do
          end do
        end do

        ! add local PT perturbation on SH !FS
        ptptb_y = (- 1.) * ptptb_y
        do k = 1, nz
          zloc = z(k)

          do j = 1, ny
            yloc = y(j00 + j)

            do i = 1, nx
              xloc = x(i00 + i)

              ! TFC FJ
              if(topography) then
                zloc = heightTFC(i, j, k)
              end if

              rptb = sqrt(((xloc - ptptb_x) / ptptb_dh) ** 2 + ((yloc &
                  - ptptb_y) / ptptb_dh) ** 2 + ((zloc - ptptb_z) / ptptb_dz) &
                  ** 2)

              if(rptb <= 1.0) then
                thtptb = ptptb_amp * cos(0.5 * pi * rptb) ** 2
              else
                thtptb = 0.0
              end if

              if(fluctuationMode) then
                if(topography) then
                  ! TFC FJ
                  rho = var(i, j, k, 1) + rhoStratTFC(i, j, k)
                else
                  rho = var(i, j, k, 1) + rhoStrat(k) !Pstrat(k)
                end if
              else
                rho = var(i, j, k, 1)
              end if

              if(topography) then
                ! TFC FJ
                theta = pStratTFC(i, j, k) / rho - thtptb
              else
                theta = Pstrat(k) / rho - thtptb
              end if

              if(fluctuationMode) then
                if(topography) then
                  ! TFC FJ
                  var(i, j, k, 1) = pStratTFC(i, j, k) / theta &
                      - rhoStratTFC(i, j, k)
                else
                  var(i, j, k, 1) = Pstrat(k) / theta - rhoStrat(k) !Pstrat(k)
                end if
              else
                var(i, j, k, 1) = Pstrat(k) / theta
              end if
            end do
          end do
        end do
      end if

      !------------------------------------------
      !        Adding the noise
      !------------------------------------------

      ! noise added to density fluctuations in a relative manner

      noise_var = "none"
      noise_mag = 1.0

      if(add_noise) then
        call Random_Seed()
        call noise_array(noise_mag, noise_var, noise)

        do k = 1, nz
          do j = 1, ny
            do i = 1, nx
              !UAC noise to b emultiplied to full density in case of
              ! periodic Coriolis parameter
              if(corset == 'periodic') then
                if(fluctuationMode) then
                  if(topography) then
                    ! TFC FJ
                    var(i, j, k, 1) = rhoStratTFC(i, j, k) * noise(i, j, k)
                  else
                    var(i, j, k, 1) = rhostrat(k) * noise(i, j, k)
                  end if
                else
                  var(i, j, k, 1) = rhoStrat(k) * (1.0 + noise(i, j, k))
                end if
              else if(corset == 'constant') then
                if(fluctuationMode) then
                  var(i, j, k, 1) = var(i, j, k, 1) * (1.0 + noise(i, j, k))
                else
                  var(i, j, k, 1) = rhoStrat(k) + (var(i, j, k, 1) &
                      - rhoStrat(k)) * (1.0 + noise(i, j, k))
                end if
              else
                stop 'ERROR: wrong corset'
              end if
            end do
          end do
        end do
      end if

      !------------------------------------------------
      !               Baroclinic life cycle: idealistic
      !------------------------------------------------
    case('baroclinic_ID')

      ! read test case input data
      read(unit = 10, nml = baroclinic_ID)
      !*****************************************************************
      ! initialize fields
      !*****************************************************************
      var(:, :, :, 1) = 0.0
      var(:, :, :, 2) = 0.0
      var(:, :, :, 3) = 0.0
      var(:, :, :, 4) = 0.0
      var(:, :, :, 5) = 0.0
      var(:, :, :, 6) = 0.0

      the_env_pp(:, :, :) = 0.0

      dens_env_pp(:, :, :) = 0.0

      ! achatzc: would be much nicer if everything was coded in
      ! non-dimensional units

      ! achatzc: it is unfortunate that the below is so far most of the
      ! time applied with isothermal atmosphere
      ! would be better to have a constant lapse rate of 6K/km, e.g.,
      ! for the troposphere and isothermal above the tropopause

      Ly_end = ly_dim(1)

      ! to also enable test of 2D dynamics in x-z plane
      if(sizeX > 1 .and. sizeY == 1) then
        Lx_end = lx_dim(1)
        bar_sigma_x = bar_sigma_y
      end if

      L_z = z(nz) * lRef

      if(topography) then
        ! TFC FJ
        do i = 1, nx
          do j = 1, ny
            ! Find numerical tropopause.
            do k = 1, nz
              z_tr_diff_tfc(i, j, k) = z_tr_dim - heightTFC(i, j, k) * lRef
            end do
            k_2_tfc(i, j) = int(minloc(z_tr_diff_tfc(i, j, :), dim = 1))
            z_2_tfc(i, j) = heightTFC(i, j, k_2_tfc(i, j)) * lRef
            theta_bar_0_tfc(i, j) = thetaStratTFC(i, j, k_2_tfc(i, j)) &
                * thetaRef

            ! Set alpha_t_tfc.
            if(sizeX > 1 .and. sizeY == 1) then
              alpha_t_tfc(i, j) = u_strength * f_Coriolis_dim &
                  * theta_bar_0_tfc(i, j) * Lx_end * bar_sigma_x / (dTh_atm &
                  * g * z_2_tfc(i, j) * pi)
            else
              alpha_t_tfc(i, j) = u_strength * f_Coriolis_dim &
                  * theta_bar_0_tfc(i, j) * Ly_end * bar_sigma_y / (dTh_atm &
                  * g * z_2_tfc(i, j) * pi)
            end if
          end do
        end do
      else
        k_2 = int((z_tr_dim - 0.5 * dz * lRef) / (dz * lRef)) + 1
        z_2 = z(k_2) * lRef

        theta_bar_0 = thetaStrat(k_2) * thetaRef ! at the tropopause

        if(master) print *, 'theta_bar_0 = ', theta_bar_0

        ! to also enable test of 2D dynamics in x-z plane
        if(sizeX > 1 .and. sizeY == 1) then
          alpha_t = u_strength * f_Coriolis_dim * theta_bar_0 * Lx_end &
              * bar_sigma_x / (dTh_atm * g * z_2 * pi)
        else
          alpha_t = u_strength * f_Coriolis_dim * theta_bar_0 * Ly_end &
              * bar_sigma_y / (dTh_atm * g * z_2 * pi)
        end if
      end if

      ! TFC FJ
      if(master .and. .not. topography) then
        print *, "Barocl. test. instability measure alpha*dTh_atm/dz = ", &
            alpha_t * dTh_atm / (dz * lRef)
        print *, "Barocl. test. magnitude of \theta alpha*dTh_atm = ", alpha_t &
            * dTh_atm
      end if

      if(init_2Dto3D) then
        call init_data2D3D(lastrecordnum, var)

        ! achatzc: here is an isue, since the semi-implicit time-stepping
        ! scheme stores the density fluctuations in var(... , 6)

        ! store env pot temp: local
        the_env_pp(1:nx, 1:ny, 1:nz) = var(1:nx, 1:ny, 1:nz, 6)

        ! store env dens: local
        dens_env_pp(1:nx, 1:ny, 1:nz) = var(1:nx, 1:ny, 1:nz, 1)

        ! actually not used. left as backup for sponge.
        u_env_pp(0:nx, 1:ny, 1:nz) = var(0:nx, 1:ny, 1:nz, 2)
      else
        !***************************************************************
        ! tropopause height: Z_trop,
        ! temperature at the ground: T0_t,
        ! lapse rates in the troposphere and stratosphere: gamma_tr,
        !                                                  gamma_st,
        ! pressure at a reference height z_ref: P_ref
        ! exact pressure at tropopause: P_trop
        !***************************************************************

        ! set local index
        i00 = is + nbx - 1 ! 0 index,
        ! replace i -> i + i0 in x and y fields
        j00 = js + nby - 1

        ! TFC FJ
        if(master .and. .not. topography) then
          print *, 'k_2 = ', k_2, 'Numerical tropopause is at z = ', z_2, ', &
              while H_t = ', z_tr_dim
        end if

        cp = Rsp / kappa

        if(init_bal == "geostr_id") then
          ! determine the Exner-pressure fluctuations

          if(topography) then
            ! TFC FJ
            do i = 1, nx
              do j = 1, ny
                do k = 1, nz
                  ! Set F_a.
                  z_dim = heightTFC(i, j, k) * lRef
                  if(z_dim .lt. z_2_tfc(i, j)) then
                    F_0_tfc(i, j, k) = alpha_t_tfc(i, j) * (2.0 * z_dim &
                        * sin(pi * z_dim / (2.0 * z_2_tfc(i, j))) - z_dim &
                        ** 2.0 / z_2_tfc(i, j))
                  else
                    F_0_tfc(i, j, k) = alpha_t_tfc(i, j) * (2.0 * (z_dim &
                        - L_z) * sin(pi * (z_dim - L_z) / (2.0 * (z_2_tfc(i, &
                        j) - L_z))) - (z_dim - L_z) ** 2.0 / (z_2_tfc(i, j) &
                        - L_z)) * z_2_tfc(i, j) / (z_2_tfc(i, j) - L_z)
                  end if
                  F_a = F_0_tfc(i, j, k)

                  ! Determine Exner-pressure fluctuations.
                  if(sizeX > 1 .and. sizeY == 1) then
                    x_dim = x(i + i00) * lRef

                    if(x_dim < Lx_end * (0.25 - 0.5 * bar_sigma_x)) then
                      term_a = 1.0
                    else if(x_dim >= Lx_end * (0.25 - 0.5 * bar_sigma_x) .and. &
                        x_dim < Lx_end * (0.25 + 0.5 * bar_sigma_x)) then
                      term_a = 0.5 * (1.0 - sin(pi * ((x_dim - 0.25 * Lx_end) &
                          / (Lx_end * bar_sigma_x))))
                    else if(x_dim >= Lx_end * (0.25 + 0.5 * bar_sigma_x) .and. &
                        x_dim < Lx_end * (0.75 - 0.5 * bar_sigma_x)) then
                      term_a = 0.0
                    else if(x_dim >= Lx_end * (0.75 - 0.5 * bar_sigma_x) .and. &
                        x_dim < Lx_end * (0.75 + 0.5 * bar_sigma_x)) then
                      term_a = 0.5 * (1.0 + sin(pi * ((x_dim - 0.75 * Lx_end) &
                          / (Lx_end * bar_sigma_x))))
                    else
                      term_a = 1.0
                    end if

                    term_b = (dTh_atm - 2.0 * dTh_atm * term_a) &
                        / theta_bar_0_tfc(i, j)

                    if(balance_eq == "QG") then
                      stop "ERROR: balance_eq == QG not provided"
                    else
                      streamfunc = g * F_a * term_b / f_Coriolis_dim
                      pi_pr_xz_tfc(i, j, k) = f_Coriolis_dim * streamfunc &
                          / (cp * thetaRef * thetaStratTFC(i, j, k))

                      if(balance_eq == "QG") then
                        stop "ERROR: balance_eq == QG not provided"
                      else
                        var(i, j, k, 5) = pi_pr_xz_tfc(i, j, k)
                      end if
                    end if
                  else
                    y_dim = y(j + j00) * lRef

                    if(y_dim < Ly_end * (0.25 - 0.5 * bar_sigma_y)) then
                      term_a = 1.0
                    else if(y_dim >= Ly_end * (0.25 - 0.5 * bar_sigma_y) .and. &
                        y_dim < Ly_end * (0.25 + 0.5 * bar_sigma_y)) then
                      term_a = 0.5 * (1.0 - sin(pi * ((y_dim - 0.25 * Ly_end) &
                          / (Ly_end * bar_sigma_y))))
                    else if(y_dim >= Ly_end * (0.25 + 0.5 * bar_sigma_y) .and. &
                        y_dim < Ly_end * (0.75 - 0.5 * bar_sigma_y)) then
                      term_a = 0.0
                    else if(y_dim >= Ly_end * (0.75 - 0.5 * bar_sigma_y) .and. &
                        y_dim < Ly_end * (0.75 + 0.5 * bar_sigma_y)) then
                      term_a = 0.5 * (1.0 + sin(pi * ((y_dim - 0.75 * Ly_end) &
                          / (Ly_end * bar_sigma_y))))
                    else
                      term_a = 1.0
                    end if

                    term_b = (dTh_atm - 2.0 * dTh_atm * term_a) &
                        / theta_bar_0_tfc(i, j)

                    if(balance_eq == "QG") then
                      stop "ERROR: balance_eq == QG not provided"
                    else
                      streamfunc = g * F_a * term_b / f_Coriolis_dim

                      pi_pr_yz_tfc(i, j, k) = f_Coriolis_dim * streamfunc &
                          / (cp * thetaRef * thetaStratTFC(i, j, k))

                      if(balance_eq == "QG") then
                        stop "ERROR: balance_eq == QG not provided"
                      else
                        var(i, j, k, 5) = pi_pr_yz_tfc(i, j, k)
                      end if
                    end if
                  end if
                end do
              end do
            end do
          else
            do k = 0, nz + 1
              z_dim = z(k) * lRef

              if(z_dim .lt. z_2) then ! Troposphere
                F_0(k) = alpha_t * (2. * z_dim * sin(pi * z_dim / (2. * z_2)) &
                    - z_dim ** 2 / z_2)
              else
                F_0(k) = alpha_t * (2. * (z_dim - L_z) * sin(pi * (z_dim &
                    - L_z) / (2. * (z_2 - L_z))) - (z_dim - L_z) ** 2 / (z_2 &
                    - L_z)) * z_2 / (z_2 - L_z)
              end if

              F_a = F_0(k)

              ! below also enables test of 2D dynamics in x-z plane

              if(sizeX > 1 .and. sizeY == 1) then
                do i = 1, nx
                  x_dim = x(i + i00) * lRef

                  if(x_dim < Lx_end * (0.25 - 0.5 * bar_sigma_x)) then
                    term_a = 1.0
                  else if(x_dim >= Lx_end * (0.25 - 0.5 * bar_sigma_x) .and. &
                      x_dim < Lx_end * (0.25 + 0.5 * bar_sigma_x)) then
                    term_a = 0.5 * (1.0 - sin(pi * ((x_dim - 0.25 * Lx_end) &
                        / (Lx_end * bar_sigma_x))))
                  else if(x_dim >= Lx_end * (0.25 + 0.5 * bar_sigma_x) .and. &
                      x_dim < Lx_end * (0.75 - 0.5 * bar_sigma_x)) then
                    term_a = 0.0
                  else if(x_dim >= Lx_end * (0.75 - 0.5 * bar_sigma_x) .and. &
                      x_dim < Lx_end * (0.75 + 0.5 * bar_sigma_x)) then
                    term_a = 0.5 * (1.0 + sin(pi * ((x_dim - 0.75 * Lx_end) &
                        / (Lx_end * bar_sigma_x))))
                  else
                    term_a = 1.0
                  end if

                  term_b = (dTh_atm - 2. * dTh_atm * term_a) / theta_bar_0

                  if(balance_eq == 'QG') then
                    stop 'ERROR: balance_eq == QG not provided'
                  else
                    streamfunc = g * F_a * term_b / (f_Coriolis_dim)

                    pi_pr_xz(i, k) = f_Coriolis_dim * streamfunc / (cp &
                        * thetaRef * thetaStrat(k))

                    if(balance_eq == 'QG') then
                      stop 'ERROR: balance_eq == QG not provided'
                    else
                      var(i, :, k, 5) = pi_pr_xz(i, k)
                    end if
                  end if
                end do
              else
                do j = 1, ny
                  y_dim = y(j + j00) * lRef

                  if(y_dim < Ly_end * (0.25 - 0.5 * bar_sigma_y)) then
                    term_a = 1.0
                  else if(y_dim >= Ly_end * (0.25 - 0.5 * bar_sigma_y) .and. &
                      y_dim < Ly_end * (0.25 + 0.5 * bar_sigma_y)) then
                    term_a = 0.5 * (1.0 - sin(pi * ((y_dim - 0.25 * Ly_end) &
                        / (Ly_end * bar_sigma_y))))
                  else if(y_dim >= Ly_end * (0.25 + 0.5 * bar_sigma_y) .and. &
                      y_dim < Ly_end * (0.75 - 0.5 * bar_sigma_y)) then
                    term_a = 0.0
                  else if(y_dim >= Ly_end * (0.75 - 0.5 * bar_sigma_y) .and. &
                      y_dim < Ly_end * (0.75 + 0.5 * bar_sigma_y)) then
                    term_a = 0.5 * (1.0 + sin(pi * ((y_dim - 0.75 * Ly_end) &
                        / (Ly_end * bar_sigma_y))))
                  else
                    term_a = 1.0
                  end if

                  term_b = (dTh_atm - 2. * dTh_atm * term_a) / theta_bar_0

                  if(balance_eq == 'QG') then
                    stop 'ERROR: balance_eq == QG not provided'
                  else
                    streamfunc = g * F_a * term_b / (f_Coriolis_dim)

                    pi_pr_yz(j, k) = f_Coriolis_dim * streamfunc / (cp &
                        * thetaRef * thetaStrat(k))

                    if(balance_eq == 'QG') then
                      stop 'ERROR: balance_eq == QG not provided'
                    else
                      var(:, j, k, 5) = pi_pr_yz(j, k)
                    end if
                  end if
                end do
              end if
            end do
          end if

          ! determine density from the Exner-pressure fluctuations

          if(topography) then
            ! TFC FJ
            do k = 1, nz
              do j = 1, ny
                do i = 1, nx
                  var(i, j, k, 1) = - cp * thetaRef / (g * lRef * dz) * 0.25 &
                      * ((pStratTFC(i, j, k) / jac(i, j, k) + pStratTFC(i, j, &
                      k - 1) / jac(i, j, k - 1)) * (var(i, j, k, 5) - var(i, &
                      j, k - 1, 5)) + (pStratTFC(i, j, k) / jac(i, j, k) &
                      + pStratTFC(i, j, k + 1) / jac(i, j, k + 1)) * (var(i, &
                      j, k + 1, 5) - var(i, j, k, 5)))
                end do
              end do
            end do
          else
            do k = 1, nz
              do j = 1, ny
                do i = 1, nx
                  ! density
                  var(i, j, k, 1) = - cp * thetaRef / (g * lRef * dz) * 0.5 &
                      * (PstratTilde(k - 1) * (var(i, j, k, 5) - var(i, j, k &
                      - 1, 5)) + PstratTilde(k) * (var(i, j, k + 1, 5) &
                      - var(i, j, k, 5)))

                  if(.not. fluctuationMode) then
                    var(i, j, k, 1) = var(i, j, k, 1) + rhoStrat(k)
                  end if
                end do
              end do
            end do
          end if

          call setHalos(var, "var")
          call setBoundary(var, flux, "var")

          ! determine horizontal wind from density and Exner-pressure
          ! fluctuations

          ! below also enables test of 2D dynamics in x-z plane

          if(sizeX > 1 .and. sizeY == 1) then
            do k = 1, nz
              do j = 1, ny
                do i = 1, nx
                  ! v-wind

                  rho_int_m0 = 0.5 * (var(i - 1, j, k, 1) + var(i, j, k, 1)) &
                      * rhoRef
                  rho_int_00 = 0.5 * (var(i, j, k, 1) + var(i + 1, j, k, 1)) &
                      * rhoRef
                  rho_int_mp = 0.5 * (var(i - 1, j + 1, k, 1) + var(i, j + 1, &
                      k, 1)) * rhoRef
                  rho_int_0p = 0.5 * (var(i, j + 1, k, 1) + var(i + 1, j + 1, &
                      k, 1)) * rhoRef

                  rho = var(i, j, k, 1)

                  if(fluctuationMode) then
                    if(topography) then
                      ! TFC FJ
                      rho_int_m0 = rho_int_m0 + 0.5 * (rhoStratTFC(i, j, k) &
                          + rhoStratTFC(i - 1, j, k)) * rhoRef
                      rho_int_00 = rho_int_00 + 0.5 * (rhoStratTFC(i, j, k) &
                          + rhoStratTFC(i + 1, j, k)) * rhoRef
                      rho_int_mp = rho_int_mp + 0.5 * (rhoStratTFC(i, j + 1, &
                          k) + rhoStratTFC(i - 1, j + 1, k)) * rhoRef
                      rho_int_0p = rho_int_0p + 0.5 * (rhoStratTFC(i, j + 1, &
                          k) + rhoStratTFC(i + 1, j + 1, k)) * rhoRef
                      rho = rho + rhoStratTFC(i, j, k) * rhoRef
                    else
                      rho_int_m0 = rho_int_m0 + rhoStrat(k) * rhoRef
                      rho_int_00 = rho_int_00 + rhoStrat(k) * rhoRef
                      rho_int_mp = rho_int_mp + rhoStrat(k) * rhoRef
                      rho_int_0p = rho_int_0p + rhoStrat(k) * rhoRef

                      rho = rho + rhoStrat(k) * rhoRef
                    end if
                  end if

                  if(topography) then
                    ! TFC FJ
                    ! Compute values at cell edges.
                    pEdgeR = 0.5 * (pStratTFC(i, j, k) / jac(i, j, k) &
                        + pStratTFC(i + 1, j, k) / jac(i + 1, j, k))
                    pEdgeL = 0.5 * (pStratTFC(i, j, k) / jac(i, j, k) &
                        + pStratTFC(i - 1, j, k) / jac(i - 1, j, k))
                    pFEdgeR = 0.5 * (pStratTFC(i, j + 1, k) / jac(i, j + 1, k) &
                        + pStratTFC(i + 1, j + 1, k) / jac(i + 1, j + 1, k))
                    pFEdgeL = 0.5 * (pStratTFC(i, j + 1, k) / jac(i, j + 1, k) &
                        + pStratTFC(i - 1, j + 1, k) / jac(i - 1, j + 1, k))
                    ! Compute pressure gradient components.
                    piUEdgeR = 0.5 * (jac(i, j, k + 1) * met(i, j, k + 1, 1, &
                        3) * var(i, j, k + 1, 5) + jac(i + 1, j, k + 1) &
                        * met(i + 1, j, k + 1, 1, 3) * var(i + 1, j, k + 1, 5))
                    piDEdgeR = 0.5 * (jac(i, j, k - 1) * met(i, j, k - 1, 1, &
                        3) * var(i, j, k - 1, 5) + jac(i + 1, j, k - 1) &
                        * met(i + 1, j, k - 1, 1, 3) * var(i + 1, j, k - 1, 5))
                    piUEdgeL = 0.5 * (jac(i, j, k + 1) * met(i, j, k + 1, 1, &
                        3) * var(i, j, k + 1, 5) + jac(i - 1, j, k + 1) &
                        * met(i - 1, j, k + 1, 1, 3) * var(i - 1, j, k + 1, 5))
                    piDEdgeL = 0.5 * (jac(i, j, k - 1) * met(i, j, k - 1, 1, &
                        3) * var(i, j, k - 1, 5) + jac(i - 1, j, k - 1) &
                        * met(i - 1, j, k - 1, 1, 3) * var(i - 1, j, k - 1, 5))
                    piFUEdgeR = 0.5 * (jac(i, j + 1, k + 1) * met(i, j + 1, k &
                        + 1, 1, 3) * var(i, j + 1, k + 1, 5) + jac(i + 1, j &
                        + 1, k + 1) * met(i + 1, j + 1, k + 1, 1, 3) * var(i &
                        + 1, j + 1, k + 1, 5))
                    piFDEdgeR = 0.5 * (jac(i, j + 1, k - 1) * met(i, j + 1, k &
                        - 1, 1, 3) * var(i, j, k - 1, 5) + jac(i + 1, j + 1, k &
                        - 1) * met(i + 1, j + 1, k - 1, 1, 3) * var(i + 1, j &
                        + 1, k - 1, 5))
                    piFUEdgeL = 0.5 * (jac(i, j + 1, k + 1) * met(i, j + 1, k &
                        + 1, 1, 3) * var(i, j + 1, k + 1, 5) + jac(i - 1, j &
                        + 1, k + 1) * met(i - 1, j + 1, k + 1, 1, 3) * var(i &
                        - 1, j + 1, k + 1, 5))
                    piFDEdgeL = 0.5 * (jac(i, j + 1, k - 1) * met(i, j + 1, k &
                        - 1, 1, 3) * var(i, j + 1, k - 1, 5) + jac(i - 1, j &
                        + 1, k - 1) * met(i - 1, j + 1, k - 1, 1, 3) * var(i &
                        - 1, j + 1, k - 1, 5))
                    piGrad = 0.25 * (pEdgeR / rho_int_00 * ((jac(i + 1, j, k) &
                        * var(i + 1, j, k, 5) - jac(i, j, k) * var(i, j, k, &
                        5)) / dx + (piUEdgeR - piDEdgeR) * 0.5 / dz) + pEdgeL &
                        / rho_int_m0 * ((jac(i, j, k) * var(i, j, k, 5) &
                        - jac(i - 1, j, k) * var(i - 1, j, k, 5)) / dx &
                        + (piUEdgeL - piDEdgeL) * 0.5 / dz) + pFEdgeR &
                        / rho_int_0p * ((jac(i + 1, j + 1, k) * var(i + 1, j &
                        + 1, k, 5) - jac(i, j + 1, k) * var(i, j + 1, k, 5)) &
                        / dx + (piFUEdgeR - piFDEdgeR) * 0.5 / dz) + pFEdgeL &
                        / rho_int_mp * ((jac(i, j + 1, k) * var(i, j + 1, k, &
                        5) - jac(i - 1, j + 1, k) * var(i - 1, j + 1, k, 5)) &
                        / dx + (piFUEdgeL - piFDEdgeL) * 0.5 / dz))
                    ! Compute meridional wind.
                    var(i, j, k, 3) = 1.0 / f_Coriolis_dim * cp * thetaRef &
                        * rhoRef / (uRef * lRef) * piGrad
                  else
                    var(i, j, k, 3) = 1.0 / f_Coriolis_dim * cp * thetaRef &
                        * rhoRef / (uRef * lRef * dx) * Pstrat(k) * 0.25 &
                        * ((var(i, j, k, 5) - var(i - 1, j, k, 5)) &
                        / rho_int_m0 + (var(i + 1, j, k, 5) - var(i, j, k, 5)) &
                        / rho_int_00 + (var(i, j + 1, k, 5) - var(i - 1, j &
                        + 1, k, 5)) / rho_int_mp + (var(i + 1, j + 1, k, 5) &
                        - var(i, j + 1, k, 5)) / rho_int_0p)
                  end if

                  ! store env pot temp: local
                  if(topography) then
                    ! TFC FJ
                    the_env_pp(i, j, k) = pStratTFC(i, j, k) / rho * rhoRef
                  else
                    the_env_pp(i, j, k) = Pstrat(k) / rho * rhoRef
                  end if

                  ! store env dens: local
                  dens_env_pp(i, j, k) = rho / rhoRef

                  ! for sponge.
                  u_env_pp(i, j, k) = 0.
                  v_env_pp(i, j, k) = var(i, j, k, 3)

                  if(timeScheme /= "semiimplicit" .and. .not. auxil_equ) then
                    ! Here it is pot temp (re-calculated below)
                    var(i, j, k, 6) = the_env_pp(i, j, k)
                  end if
                end do
              end do
            end do

            !testb
            !var(:,:,:,2) = - var(:,:,:,3)
            !var(:,:,:,3) = 0.

            !u_env_pp = - v_env_pp
            !v_env_pp = 0.
            !teste
          else
            do k = 1, nz
              do j = 1, ny
                do i = 1, nx
                  ! u-wind

                  rho_int_0m = 0.5 * (var(i, j - 1, k, 1) + var(i, j, k, 1)) &
                      * rhoRef
                  rho_int_00 = 0.5 * (var(i, j, k, 1) + var(i, j + 1, k, 1)) &
                      * rhoRef
                  rho_int_pm = 0.5 * (var(i + 1, j - 1, k, 1) + var(i + 1, j, &
                      k, 1)) * rhoRef
                  rho_int_p0 = 0.5 * (var(i + 1, j, k, 1) + var(i + 1, j + 1, &
                      k, 1)) * rhoRef

                  rho = var(i, j, k, 1) * rhoRef

                  if(fluctuationMode) then
                    if(topography) then
                      ! TFC FJ
                      rho_int_0m = rho_int_0m + 0.5 * (rhoStratTFC(i, j, k) &
                          + rhoStratTFC(i, j - 1, k)) * rhoRef
                      rho_int_00 = rho_int_00 + 0.5 * (rhoStratTFC(i, j, k) &
                          + rhoStratTFC(i, j + 1, k)) * rhoRef
                      rho_int_pm = rho_int_pm + 0.5 * (rhoStratTFC(i + 1, j, &
                          k) + rhoStratTFC(i + 1, j - 1, k)) * rhoRef
                      rho_int_p0 = rho_int_p0 + 0.5 * (rhoStratTFC(i + 1, j, &
                          k) + rhoStratTFC(i + 1, j + 1, k)) * rhoRef
                      rho = rho + rhoStratTFC(i, j, k) * rhoRef
                    else
                      rho_int_0m = rho_int_0m + rhoStrat(k) * rhoRef
                      rho_int_00 = rho_int_00 + rhoStrat(k) * rhoRef
                      rho_int_pm = rho_int_pm + rhoStrat(k) * rhoRef
                      rho_int_p0 = rho_int_p0 + rhoStrat(k) * rhoRef

                      rho = rho + rhoStrat(k) * rhoRef
                    end if
                  end if

                  if(topography) then
                    ! TFC FJ
                    ! Compute values at cell edges.
                    pEdgeF = 0.5 * (pStratTFC(i, j, k) / jac(i, j, k) &
                        + pStratTFC(i, j + 1, k) / jac(i, j + 1, k))
                    pEdgeB = 0.5 * (pStratTFC(i, j, k) / jac(i, j, k) &
                        + pStratTFC(i, j - 1, k) / jac(i, j - 1, k))
                    pREdgeF = 0.5 * (pStratTFC(i + 1, j, k) / jac(i + 1, j, k) &
                        + pStratTFC(i + 1, j + 1, k) / jac(i + 1, j + 1, k))
                    pREdgeB = 0.5 * (pStratTFC(i + 1, j, k) / jac(i + 1, j, k) &
                        + pStratTFC(i + 1, j - 1, k) / jac(i + 1, j - 1, k))
                    ! Compute pressure gradient component.
                    piUEdgeF = 0.5 * (jac(i, j, k + 1) * met(i, j, k + 1, 2, &
                        3) * var(i, j, k + 1, 5) + jac(i, j + 1, k + 1) &
                        * met(i, j + 1, k + 1, 2, 3) * var(i, j + 1, k + 1, 5))
                    piDEdgeF = 0.5 * (jac(i, j, k - 1) * met(i, j, k - 1, 2, &
                        3) * var(i, j, k - 1, 5) + jac(i, j + 1, k - 1) &
                        * met(i, j + 1, k - 1, 2, 3) * var(i, j + 1, k - 1, 5))
                    piUEdgeB = 0.5 * (jac(i, j, k + 1) * met(i, j, k + 1, 2, &
                        3) * var(i, j, k + 1, 5) + jac(i, j - 1, k + 1) &
                        * met(i, j - 1, k + 1, 2, 3) * var(i, j - 1, k + 1, 5))
                    piDEdgeB = 0.5 * (jac(i, j, k - 1) * met(i, j, k - 1, 2, &
                        3) * var(i, j, k - 1, 5) + jac(i, j - 1, k - 1) &
                        * met(i, j - 1, k - 1, 2, 3) * var(i, j - 1, k - 1, 5))
                    piRUEdgeF = 0.5 * (jac(i + 1, j, k + 1) * met(i + 1, j, k &
                        + 1, 2, 3) * var(i + 1, j, k + 1, 5) + jac(i + 1, j &
                        + 1, k + 1) * met(i + 1, j + 1, k + 1, 2, 3) * var(i &
                        + 1, j + 1, k + 1, 5))
                    piRDEdgeF = 0.5 * (jac(i + 1, j, k - 1) * met(i + 1, j, k &
                        - 1, 2, 3) * var(i + 1, j, k - 1, 5) + jac(i + 1, j &
                        + 1, k - 1) * met(i + 1, j + 1, k - 1, 2, 3) * var(i &
                        + 1, j + 1, k - 1, 5))
                    piRUEdgeB = 0.5 * (jac(i + 1, j, k + 1) * met(i + 1, j, k &
                        + 1, 2, 3) * var(i + 1, j, k + 1, 5) + jac(i + 1, j &
                        - 1, k + 1) * met(i + 1, j - 1, k + 1, 2, 3) * var(i &
                        + 1, j - 1, k + 1, 5))
                    piRDEdgeB = 0.5 * (jac(i + 1, j, k - 1) * met(i + 1, j, k &
                        - 1, 2, 3) * var(i + 1, j, k - 1, 5) + jac(i + 1, j &
                        - 1, k - 1) * met(i + 1, j - 1, k - 1, 2, 3) * var(i &
                        + 1, j - 1, k - 1, 5))
                    piGrad = 0.25 * (pEdgeF / rho_int_00 * ((jac(i, j + 1, k) &
                        * var(i, j + 1, k, 5) - jac(i, j, k) * var(i, j, k, &
                        5)) / dy + (piUEdgeF - piDEdgeF) * 0.5 / dz) + pEdgeB &
                        / rho_int_0m * ((jac(i, j, k) * var(i, j, k, 5) &
                        - jac(i, j - 1, k) * var(i, j - 1, k, 5)) / dy &
                        + (piUEdgeB - piDEdgeB) * 0.5 / dz) + pREdgeF &
                        / rho_int_p0 * ((jac(i + 1, j + 1, k) * var(i + 1, j &
                        + 1, k, 5) - jac(i + 1, j, k) * var(i + 1, j, k, 5)) &
                        / dy + (piRUEdgeF - piRDEdgeF) * 0.5 / dz) + pREdgeB &
                        / rho_int_pm * ((jac(i + 1, j, k) * var(i + 1, j, k, &
                        5) - jac(i + 1, j - 1, k) * var(i + 1, j - 1, k, 5)) &
                        / dy + (piRUEdgeB - piRDEdgeB) * 0.5 / dz))
                    ! Compute zonal wind.
                    var(i, j, k, 2) = - 1.0 / f_Coriolis_dim * cp * thetaRef &
                        * rhoRef / (uRef * lRef) * piGrad
                  else
                    var(i, j, k, 2) = - 1.0 / f_Coriolis_dim * cp * thetaRef &
                        * rhoRef / (uRef * lRef * dy) * Pstrat(k) * 0.25 &
                        * ((var(i, j, k, 5) - var(i, j - 1, k, 5)) &
                        / rho_int_0m + (var(i, j + 1, k, 5) - var(i, j, k, 5)) &
                        / rho_int_00 + (var(i + 1, j, k, 5) - var(i + 1, j &
                        - 1, k, 5)) / rho_int_pm + (var(i + 1, j + 1, k, 5) &
                        - var(i + 1, j, k, 5)) / rho_int_p0)
                  end if

                  ! store env pot temp: local
                  if(topography) then
                    ! TFC FJ
                    the_env_pp(i, j, k) = pStratTFC(i, j, k) / rho * rhoRef
                  else
                    the_env_pp(i, j, k) = Pstrat(k) / rho * rhoRef
                  end if

                  ! store env dens: local
                  dens_env_pp(i, j, k) = rho / rhoRef

                  ! for sponge.
                  u_env_pp(i, j, k) = var(i, j, k, 2)
                  v_env_pp(i, j, k) = 0.

                  if(timeScheme /= "semiimplicit" .and. .not. auxil_equ) then
                    ! Here it is pot temp (re-calculated below)
                    var(i, j, k, 6) = the_env_pp(i, j, k)
                  end if
                end do
              end do
            end do

            !testb
            !var(:,:,:,3) = var(:,:,:,2)
            !var(:,:,:,2) = 0.

            !v_env_pp = u_env_pp
            !u_env_pp = 0.
            !teste
          end if

          ! achatzc: this loop probably not needed?
          do j = 1, ny
            u_const(0:nx, j) = var(0:nx, j, nz, 2)
          end do
        else if(init_bal == "hydrost") then
          do k = 1, nz
            do j = 1, ny
              do i = 1, nx
                if(fluctuationMode) then
                  var(i, j, k, 1) = 0. ! density
                else
                  var(i, j, k, 1) = rhoStrat(k) ! density
                end if

                var(i, j, k, 2) = 0.0 ! u
                var(i, j, k, 3) = 0.0 ! v
                var(i, j, k, 4) = 0.0 ! w
                var(i, j, k, 5) = 0.0 ! deviation of Exner pressure

                ! achatzc: this is potentially an issue since
                ! var (... , 6) is used in semi-implicit time
                ! stepping for the density fluctuations

                if(timeScheme /= "semiimplicit" .and. .not. auxil_equ) then
                  var(i, j, k, 6) = thetaStrat(k) ! pot temp
                end if
              end do
            end do
          end do
        else
          stop "initialize: init_bal not def. for this model."
        end if
      end if

      do k = 1, nz - 1
        do j = 1, ny
          do i = 1, nx
            br_vais_sq(i, j, k) = g * (the_env_pp(i, j, k + 1) - the_env_pp(i, &
                j, k)) / (dz * the_env_pp(i, j, k) * lRef)
            ! TFC FJ
            if(topography) then
              br_vais_sq(i, j, k) = br_vais_sq(i, j, k) / jac(i, j, k)
            end if
          end do
        end do
      end do

      !------------------------------------------
      !        Output of background \theta
      !------------------------------------------

      if(output_theta_bgr) then
        call output_background(the_env_pp, nz, 'theta_bgr.dat', thetaRef)
      end if

      if(output_rho_bgr) then
        call output_background(dens_env_pp, nz, 'rho_bgr.dat', rhoRef)
      end if

      !------------------------------------------
      !        Output of background \theta
      !------------------------------------------

      if(output_br_vais_sq) then
        call output_background(br_vais_sq, nz - 1, 'Br_Va_bgr.dat', 1.)
      end if

      if(topography) then
        ! TFC FJ
        do k = 1, nz
          do j = 1, ny
            do i = 1, nx
              balance(i, j, k) = uRef * (var(i, j, k + 1, 2) - var(i, j, k, &
                  2)) / (jac(i, j, k) * dz * lRef) + g / (jac(i, j, k) &
                  * f_Coriolis_dim * lRef * thetaStratTFC(i, j, k)) * ((jac(i, &
                  j + 1, k) * var(i, j + 1, k, 6) - jac(i, j, k) * var(i, j, &
                  k, 6)) / dy + (jac(i, j, k + 1) * met(i, j, k + 1, 2, 3) &
                  * var(i, j, k + 1, 6) - jac(i, j, k) * met(i, j, k, 2, 3) &
                  * var(i, j, k, 6)) / dz)

              balance1(i, j, k) = f_Coriolis_dim * uRef * var(i, j, k, 2) &
                  + thetaRef * Rsp * var(i, j, k, 6) + ((jac(i, j + 1, k) &
                  * var(i, j + 1, k, 5) - jac(i, j, k) * var(i, j, k, 5)) / dy &
                  + (jac(i, j, k + 1) * met(i, j, k + 1, 2, 3) * var(i, j, k &
                  + 1, 5) - jac(i, j, k) * met(i, j, k, 2, 3) * var(i, j, k, &
                  5)) / dz) / (jac(i, j, k) * kappa * lRef)

              balance2(i, j, k) = thetaRef * Rsp * var(i, j, k, 6) * (var(i, &
                  j, k + 1, 5) - var(i, j, k, 5)) / (jac(i, j, k) * kappa * dz &
                  * lRef) - g * (var(i, j, k, 6) - thetaStratTFC(i, j, k)) &
                  / thetaStratTFC(i, j, k)

              balance3(i, j, k) = g * (var(i, j, k, 6) - thetaStratTFC(i, j, &
                  k)) / thetaStratTFC(i, j, k)

              balance4(i, j, k) = thetaRef * Rsp * var(i, j, k, 6) * (var(i, &
                  j, k + 1, 5) - var(i, j, k, 5)) / (jac(i, j, k) * kappa * dz &
                  * lRef)
            end do
          end do
        end do
      else
        do k = 1, nz - 1
          do j = 1, ny
            do i = 1, nx
              balance(i, j, k) = uRef * (var(i, j, k + 1, 2) - var(i, j, k, &
                  2)) / (dz * lRef) + g * (var(i, j + 1, k, 6) - var(i, j, k, &
                  6)) / (f_Coriolis_dim * dy * lRef * thetaStrat(k))
            end do
          end do
        end do

        do k = 1, nz - 1
          do j = 1, ny
            do i = 1, nx
              balance1(i, j, k) = f_Coriolis_dim * uRef * var(i, j, k, 2) &
                  + thetaRef * Rsp * var(i, j, k, 6) * (var(i, j + 1, k, 5) &
                  - var(i, j, k, 5)) / (kappa * dy * lRef)

              balance3(i, j, k) = g * (var(i, j, k, 6) - thetaStrat(k)) &
                  / thetaStrat(k)

              balance4(i, j, k) = thetaRef * Rsp * var(i, j, k, 6) * (var(i, &
                  j, k + 1, 5) - var(i, j, k, 5)) / (kappa * dz * lRef)

              balance2(i, j, k) = thetaRef * Rsp * var(i, j, k, 6) * (var(i, &
                  j, k + 1, 5) - var(i, j, k, 5)) / (kappa * dz * lRef) - g &
                  * (var(i, j, k, 6) - thetaStrat(k)) / thetaStrat(k)
            end do
          end do
        end do
      end if

      call output_background(balance, nz - 1, 'balance.dat', 1.)
      call output_background(balance1, nz - 1, 'balance1.dat', 1.)
      call output_background(balance2, nz - 1, 'balance2.dat', 1.)
      call output_background(balance3, nz - 1, 'balance3.dat', 1.)
      call output_background(balance4, nz - 1, 'balance4.dat', 1.)

      !------------------------------------------
      !        Adding the noise
      !------------------------------------------

      ! noise added to density fluctuations in a relative mainer

      noise_var = "none"
      noise_mag = 1.0

      if(add_noise) then
        call Random_Seed()
        call noise_array(noise_mag, noise_var, noise)

        do k = 1, nz
          do j = 1, ny
            do i = 1, nx
              if(fluctuationMode) then
                var(i, j, k, 1) = var(i, j, k, 1) * (1.0 + noise(i, j, k))
              else
                var(i, j, k, 1) = rhoStrat(k) + (var(i, j, k, 1) &
                    - rhoStrat(k)) * (1.0 + noise(i, j, k))
              end if
            end do
          end do
        end do
      end if

    case("densitySineTransport")

      rho0 = 1.0; u0 = 1.0; v0 = 0.0; w0 = 0.0

      ! density sine curve in x
      do i = - nbx, nx + nbx
        var(i, :, :, 1) = rho0 + 0.1 * sin(2 * pi * x(i))
      end do
      ! constant velocity vector in x-direction
      var(:, :, :, 2) = u0
      var(:, :, :, 3) = v0
      var(:, :, :, 4) = w0

      ! constant Exner pressure
      var(:, :, :, 5) = p0

      ! ----------------------------------------------------------------

    case('densityDiscXYZ')
      ! center and radius of disc
      x0 = 0.5; y0 = 0.5; z0 = 0.5; r0 = 1. / 3.
      u0 = 1.0; v0 = 1.0; w0 = 1.0 ! constant backround velocity
      rhoDisc = 0.1 ! density of disc

      ! density
      var(:, :, :, 1) = 1.0
      do i = 1, nx
        do j = 1, ny
          do k = 1, nz
            delX = x(i) - x0
            delY = y(j) - y0
            delZ = z(k) - z0
            r = sqrt(delX ** 2 + delY ** 2 + delZ ** 2)
            if(r >= r0) var(i, j, k, 1) = var(i, j, k, 1) + rhoDisc
          end do
        end do
      end do

      ! horizontal velocity u
      var(:, :, :, 2) = u0

      ! horizontal velocity v
      var(:, :, :, 3) = v0

      ! vertical velocity w
      var(:, :, :, 4) = w0
      var(:, :, - nbz:2, 4) = 0.0 ! zero near walls
      var(:, :, nz - 2:nz + nbz, 4) = 0.0

      ! pressure variable pi'
      var(:, :, :, 5) = 0.0

      ! ----------------------------------------------------------------

    case('densityDiscXZ')
      ! transport of a density disc with constant speed in x
      x0 = 0.5; z0 = 0.5; r0 = 1. / 3. ! center and radius of disc
      u0 = 1.0; v0 = 0.0; w0 = 0.0 ! constant backround velocity
      rhoDisc = 0.1 ! density of disc

      ! density
      var(:, :, :, 1) = 1.0
      do i = 1, nx
        do j = 1, ny
          do k = 1, nz
            delX = x(i) - x0
            delZ = z(k) - z0
            r = sqrt(delX ** 2 + delZ ** 2)
            if(r >= r0) var(i, j, k, 1) = var(i, j, k, 1) + rhoDisc
          end do
        end do
      end do

      ! horizontal velocity u
      var(:, :, :, 2) = u0

      ! horizontal velocity v
      var(:, :, :, 3) = v0

      ! vertical velocity w
      var(:, :, :, 4) = w0
      if(w0 /= 0.0) then
        var(:, :, - nbz:2, 4) = 0.0 ! zero near walls
        var(:, :, nz - 2:nz + nbz, 4) = 0.0
      end if

      ! pressure variable pi'
      var(:, :, :, 5) = 0.0

      ! ----------------------------------------------------------------

    case('densityDiscXY')
      x0 = 0.5; y0 = 0.5; r0 = 1. / 3. ! center and radius of disc
      u0 = 1.0; v0 = 1.0; w0 = 0.0 ! constant backround velocity
      rhoDisc = 0.1 ! density of disc

      ! density
      var(:, :, :, 1) = 1.0
      do i = 1, nx
        do j = 1, ny
          do k = 1, nz
            delX = x(i) - x0
            delY = y(j) - y0
            r = sqrt(delX ** 2 + delY ** 2)
            if(r >= r0) var(i, j, k, 1) = var(i, j, k, 1) + rhoDisc
          end do
        end do
      end do

      ! horizontal velocity u
      var(:, :, :, 2) = u0

      ! horizontal velocity v
      var(:, :, :, 3) = v0

      ! vertical velocity w
      var(:, :, :, 4) = w0

      ! pressure variable pi'
      var(:, :, :, 5) = 0.0

      ! -----------------------------------------------------------------

    case("greshoVortexXY")
      updateMass = .true.
      updateIce = .true.

      ! setup
      x0 = 0.5; y0 = 0.5; z0 = 0.5 ! center vortex
      uVortex = 1.0;
      r0 = 1. / 3.
      ! background
      pInf = 10.0
      rho0 = 1.0; u0 = 0.0; v0 = 0.0; w0 = 0.0

      ! density
      var(:, :, :, 1) = rho0

      ! velocities: background
      var(:, :, :, 2) = u0; var(:, :, :, 3) = v0; var(:, :, :, 4) = w0

      ! vortex velocity u
      do i = 0, nx
        do j = 1, ny
          do k = 1, nz
            xu = x(i) + 0.5 * dx
            yu = y(j)
            delX = xu - x0
            delY = yu - y0
            r = sqrt(delX ** 2 + delY ** 2)
            uPhi = greshoVelocity(uVortex, r / r0)
            var(i, j, k, 2) = var(i, j, k, 2) - uPhi * delY / r
          end do
        end do
      end do

      ! vortex velocity v
      do i = 1, nx
        do j = 0, ny
          do k = 1, nz
            xv = x(i)
            yv = y(j) + 0.5 * dy
            delX = xv - x0
            delY = yv - y0
            r = sqrt(delX ** 2 + delY ** 2)
            uPhi = greshoVelocity(uVortex, r / r0)
            var(i, j, k, 3) = var(i, j, k, 3) + uPhi * delX / r
          end do
        end do
      end do

      ! pressure variable
      ! set pi'(inf) including ghost cells
      var(:, :, :, 5) = kappaInv * pInf ** kappa
      do i = 1, nx
        do j = 1, ny
          do k = 1, nz
            delX = x(i) - x0
            delY = y(j) - y0
            r = sqrt(delX ** 2 + delY ** 2)
            p = greshoPressure(pInf, uVortex, r / r0)

            ! pressure variable pi' (ref. Klein)
            var(i, j, k, 5) = kappaInv * (p ** kappa - pInf ** kappa)
          end do
        end do
      end do

      ! -----------------------------------------------------------------

    case("greshoVortexXZ")
      updateMass = .true.
      updateIce = .true.

      ! setup
      x0 = 0.0; z0 = 0.5 ! center vortex
      uVortex = 1.0;
      r0 = 1. / 3.
      ! background
      pInf = 10.0
      rho0 = 1.0; u0 = 1.0; v0 = 0.0; w0 = 0.0

      var(:, :, :, 1) = rho0

      ! velocities: background
      var(:, :, :, 2) = u0; var(:, :, :, 3) = v0; var(:, :, :, 4) = w0

      ! vortex velocity u
      do i = 0, nx
        do j = 1, ny
          do k = 1, nz
            xu = x(i) + 0.5 * dx
            zu = z(k)
            delX = xu - x0
            delZ = zu - z0
            r = sqrt(delX ** 2 + delZ ** 2)
            uPhi = greshoVelocity(uVortex, r / r0)
            var(i, j, k, 2) = var(i, j, k, 2) - uPhi * delZ / r
          end do
        end do
      end do

      ! vortex velocity w
      do i = 1, nx
        do j = 1, ny
          do k = 0, nz
            xw = x(i)
            zw = z(k) + 0.5 * dz
            delX = xw - x0
            delZ = zw - z0
            r = sqrt(delX ** 2 + delZ ** 2)
            uPhi = greshoVelocity(uVortex, r / r0)
            var(i, j, k, 4) = var(i, j, k, 4) + uPhi * delX / r
          end do
        end do
      end do

      ! pressure variable
      ! set pi'(inf) including ghost cells
      var(:, :, :, 5) = kappaInv * pInf ** kappa
      do i = 1, nx
        do j = 1, ny
          do k = 1, nz
            delX = x(i) - x0
            delZ = z(k) - z0
            r = sqrt(delX ** 2 + delZ ** 2)
            p = greshoPressure(pInf, uVortex, r / r0)

            ! pressure variable pi' (ref. Klein)
            var(i, j, k, 5) = kappaInv * (p ** kappa - pInf ** kappa)
          end do
        end do
      end do

      ! --------------------------------------------------------------------------

    case("nIce_w_test") ! for pseudo_incompressible case
      ! This testcase emulates Peter Spichtinger's box model.

      updateMass = .false.
      predictMomentum = .false.
      correctMomentum = .false.

      init_SIce = SIce_crit(T_nuc)

      ! initial atmospheric background flow
      var(:, :, :, 2) = backgroundFlow_dim(1) / uRef
      var(:, :, :, 3) = backgroundFlow_dim(2) / uRef
      var(:, :, :, 4) = backgroundFlow_dim(3) / uRef

      ! constant pressure variable pi'
      var(:, :, :, 5) = 0.0

      ! background pot temp
      do k = 0, nz
        var(:, :, k, 6) = thetaStrat(k)
        if(fluctuationMode) then
          var(:, :, k, 1) = 0.0
        else
          var(:, :, k, 1) = rhoStrat(k)
        end if
      end do

      ! initialize the ice variables according to iceTestcase
      if(include_ice) then
        call setup_ice(var)
      else
        stop "Error: ice variables must be included for nIce_w_test"
      end if

      !---------------------------------------------------------------------------

    case("projectionTest")
      ! test the projection step

      var(:, :, :, 1) = 1.0 ! constant density

      var(:, :, :, 2) = 1.0 ! constant velocity in x

      var(:, :, :, 3:4) = 0.0 ! zero velocity in y,z

      ! pressure sine curve
      do i = 0, nx
        var(i, :, :, 5) = 1.0 + 0.01 * sin(2 * pi * x(i))
      end do

      ! -----------------------------------------------------------------

    case("matrixStructureTest")
      ! test the momentum transport at constant density and
      ! pressure along x.

      ! constant density
      var(:, :, :, 1) = 2.0

      ! velocity sine curve along z
      do k = 0, nz
        zw = z(k) + dz / 2.0
        var(:, :, k, 4) = sin(2 * pi * zw)
      end do
      var(:, :, :, 2) = 0.0
      var(:, :, :, 3) = 0.0

      ! constant Exner pressure
      var(:, :, :, 5) = 1.0

      ! ----------------------------------------------------------------

    case("momentumTransportX")
      ! test the momentum transport at constant density and
      ! pressure along x.
      updateMass = .false.
      correctMomentum = .false.
      updateIce = .false.

      ! constant density
      var(:, :, :, 1) = 2.0

      ! velocity sine curve along x
      do i = 0, nx
        xu = x(i) + dx / 2.
        var(i, :, :, 2) = 1.0 + 1.0e-5 * sin(2 * pi * xu)
      end do

      ! zero velocity along y and z
      var(:, :, :, 3) = 0.0
      var(:, :, :, 4) = 0.0

      ! constant Exner pressure
      var(:, :, :, 5) = 1.0

      ! ----------------------------------------------------------------

    case("momentumTransportY")
      ! test the momentum transport at constant density and
      ! pressure along y.
      updateMass = .false.
      correctMomentum = .false.
      updateIce = .false.

      ! constant density
      var(:, :, :, 1) = 2.0

      ! velocity sine curve along y
      do j = 0, ny
        yv = y(j) + dy / 2.0
        var(:, j, :, 3) = 50.0 + sin(2 * pi * yv)
      end do

      ! zero velocity along x and z
      var(:, :, :, 2) = 0.0
      var(:, :, :, 4) = 0.0

      ! constant Exner pressure
      var(:, :, :, 5) = 1.0

      ! ----------------------------------------------------------------

    case("momentumFluxTest")
      ! constant density
      var(:, :, :, 1) = 2.0

      ! constant velocity fields
      var(:, :, :, 2) = 1.0
      var(:, :, :, 3) = 2.0
      var(:, :, :, 4) = 3.0

      ! constant Exner pressure
      var(:, :, :, 5) = 1.0

      ! ----------------------------------------------------------------

    case("densityTransportX")
      ! density sine curve in x
      !       predictMomentum = .false.
      !       correctMomentum = .false.

      u0 = 1.0; v0 = 0.0; w0 = 0.0

      do i = 1, nx
        var(i, :, :, 1) = sin(2 * pi * x(i))
      end do
      ! constant velocity vector in x-direction
      var(:, :, :, 2) = u0
      var(:, :, :, 3) = v0
      var(:, :, :, 4) = w0
      var(:, :, :, 5) = p0

      ! -----------------------------------------------------------------

    case("densityTransportY")
      !       predictMomentum = .false.
      !       correctMomentum = .false.
      ! density sine curve in y

      u0 = 0.0; v0 = 1.0; w0 = 0.0
      do j = 1, ny
        var(:, j, :, 1) = sin(2 * pi * (y(j) - 0.25))
      end do
      ! constant velocity vector in y-direction
      var(:, :, :, 2) = u0
      var(:, :, :, 3) = v0
      var(:, :, :, 4) = w0

      ! constant Exner pressure
      var(:, :, :, 5) = p0

      ! ------------------------------------------------------------

    case("massFluxTest")
      ! constant density
      var(:, :, :, 1) = 1.5

      ! constant velocity field:
      var(:, :, :, 2) = 1.0
      var(:, :, :, 3) = 2.0
      var(:, :, :, 4) = 3.0

      ! constant Exner pressure
      var(:, :, :, 5) = 1.0

    case("standard")

      do k = 1, nz
        var(:, :, k, :) = z(k) ! Schichtung
      end do

    case("xparabel")
      ! rho parabolic in x
      do i = - nbx, nx + nbx
        var(i, :, :, 1) = (x(i) + dx / 2) ** 3 - (x(i) - dx / 2) ** 3
        var(i, :, :, 1) = 1.0 / 3.0 / dx * var(i, :, :, 1)
      end do

    case("yparabel")
      ! u-velocity parabolic in y
      do j = - nby, ny + nby
        var(:, j, :, 2) = (y(j) + dy / 2) ** 3 - (y(j) - dy / 2) ** 3
        var(:, j, :, 2) = 1.0 / 3.0 / dy * var(:, j, :, 2)
      end do

    case("zparabel")
      ! u-velocity parabolic in z
      do k = - nbz, nz + nbz
        var(:, :, k, 2) = (z(k) + dz / 2) ** 3 - (z(k) - dz / 2) ** 3
        var(:, :, k, 2) = 1.0 / 3.0 / dz * var(:, :, k, 2)
      end do

    case default

      print *, "init.f90/initialise: testCase = ", testCase
      stop "init.f90/initialise: This testCase is not valid. Stop."

    end select

    !UAB
    !-------------------------------------
    ! in case of topography, set all velocities at land points to zero
    !------------------------------------
    ! if(topography) then
    !    do ivr = 2, 4
    !       do k = 0, nz+1
    !          do j = 0, ny+1
    !             do i = 0, nx+1
    !                if (k < kbl_topo(i,j,ivr-1)) var(i,j,k,ivr) = 0.
    !             end do
    !          end do
    !       end do
    !    end do
    ! end if
    !-------------------------------------
    !UAE

    ! close input file pinc.f
    close(unit = 10)

    !----------------------------------
    !     Output system settings
    !----------------------------------

    if(master) then ! modified by Junhong Wei (20170216)

      print *, ""
      print *, "Initializing System: "
      print *, "  1) Reference quantities: "

      write(*, fmt = "(a25,f7.3,a)") "rhoRef = ", rhoRef, " kg/m^3"
      write(*, fmt = "(a25,f7.3,a)") "pRef = ", pRef * 1.e-3, " kPa"
      write(*, fmt = "(a25,f7.3,a)") "aRef,uRef = ", uRef, " m/s"
      write(*, fmt = "(a25,f7.3,a)") "lRef = ", lRef * 1.e-3, " km"
      write(*, fmt = "(a25,f7.3,a)") "tRef = ", tRef, " s"
      write(*, fmt = "(a25,f7.3,a)") "thetaRef = ", thetaRef, " K"
      write(*, fmt = "(a25,f7.3,a)") "FRef = ", FRef, " N/m^3"
      print *, ""

      print *, "  2) Non-dimensional numbers: "

      write(*, fmt = "(a25,es10.3)") "Ma = ", Ma
      write(*, fmt = "(a25,es10.3)") "Fr = ", Fr
      write(*, fmt = "(a25,es10.3)") "Re = ", Re
      print *, ""

      print *, "  3) Extreme values: "
      write(*, fmt = "(a25,es10.1,a,f5.1,a)") "PStrat = ", PStrat(nz) * pRef &
          / 1000.0, " kPa at z = ", z(nz) * lRef / 1000.0, " km"
      write(*, fmt = "(a25,es10.1,a,f5.1,a)") "rhoStrat = ", rhoStrat(nz) &
          * rhoRef, " kg/m3 at z = ", z(nz) * lRef / 1000.0, " km"
      write(*, fmt = "(a25,es10.1,a,f5.1,a)") "thetaStrat = ", thetaStrat(nz) &
          * thetaRef, " K at z = ", z(nz) * lRef / 1000.0, "km"
      print *, ""

      print *, "  4) Constants: "
      write(*, fmt = "(a25,f7.3,a)") "gamma = ", gamma, " "
      write(*, fmt = "(a25,f7.3,a)") "g = ", g, " m/s^2"
      write(*, fmt = "(a25,f7.3,a)") "R_sp = ", Rsp, " J/kg/K"
      write(*, fmt = "(a25,f7.3,a)") "f_Coriolis = ", f_Coriolis_dim, " 1/s"
      write(*, fmt = "(a25,f7.3,a)") "mu_viscous = ", mu_viscous_dim, " m^2/s"
      write(*, fmt = "(a25,f7.3,a)") "mu_conduct = ", mu_conduct_dim, " m^2/s"
      print *, ""

      print *, "  5) Background: "
      select case(background)
      case("isothermal")
        write(*, fmt = "(a25,a15)") "background = ", background
        write(*, fmt = "(a25,f7.3,a)") "T0 = ", Temp0_dim, " K"
        write(*, fmt = "(a25,f7.4,a)") "N = ", sqrt(N2) / tRef, " 1/s"
      case("isentropic")
        write(*, fmt = "(a25,a7)") "background = ", background
        write(*, fmt = "(a25,f7.3,a)") "theta_0 = ", theta0_dim, " K"
      case("const-N")
        write(*, fmt = "(a25,a7)") "background = ", background
        write(*, fmt = "(a25,f7.3,a)") "N = ", N_BruntVaisala_dim, " 1/s"
      case("uniform")
        write(*, fmt = "(a25,a15)") "background = ", background
        write(*, fmt = "(a25,f7.3,a)") "rho0 = ", rhoStrat(1) * rhoRef, " &
            kg/m^3"
        write(*, fmt = "(a25,f7.1,a)") "theta0 = ", thetaStrat(1) * thetaRef, &
            " K"
        write(*, fmt = "(a25,f7.2,a)") "N_Brunt-Vaisala = ", NN / tRef, " 1/s"
      end select
      write(*, fmt = "(a25,f7.1,a)") "u0 = ", backgroundFlow(1) * uRef, " m/s"
      write(*, fmt = "(a25,f7.1,a)") "v0 = ", backgroundFlow(2) * uRef, " m/s"
      write(*, fmt = "(a25,f7.1,a)") "w0 = ", backgroundFlow(3) * uRef, " m/s"
      print *, ""

      print *, "  6) Model equations: "
      write(*, fmt = "(a25,a15)") "model = ", model
      write(*, fmt = "(a25)") "inclination angle: "
      write(*, fmt = "(a25,f5.1,a)") "theta = ", vert_theta, " deg"
      write(*, fmt = "(a25,f5.1,a)") "alpha = ", vert_alpha, " deg"
      print *, ""

      print *, "  7) Domain: "
      !write(*,fmt="(a25,a,f6.1,a,f6.1,a)") "[xMin, xMax] = ", &
      !     & "[",lx(0)*lRef/1000.0,"km, ",lx(1)*lRef/1000.0,"km ]"
      print *, "[xMin, xMax] = ", "[", lx(0) * lRef / 1000.0, "km, ", lx(1) &
          * lRef / 1000.0, "km ]"
      !write(*,fmt="(a25,a,f6.1,a,f6.1,a)") "[yMin, yMax] = ", &
      !     & "[",ly(0)*lRef/1000.0,"km, ",ly(1)*lRef/1000.0,"km ]"
      print *, "[yMin, yMax] = ", "[", ly(0) * lRef / 1000.0, "km, ", ly(1) &
          * lRef / 1000.0, "km ]"
      !write(*,fmt="(a25,a,f6.1,a,f6.1,a)") "[zMin, zMax] = ", &
      !     & "[",lz(0)*lRef/1000.0,"km, ",lz(1)*lRef/1000.0,"km ]"
      print *, "[zMin, zMax] = ", "[", lz(0) * lRef / 1000.0, "km, ", lz(1) &
          * lRef / 1000.0, "km ]"
      !write(*,fmt="(a25,i4,a,i4,a,i4)") "nx x ny x nz = ", &
      !     & nx," x ", ny, " x ", nz
      print *, "nx x ny x nz = ", nx, " x ", ny, " x ", nz
      print *, ""

      print *, "  8) Boundary conditions: "
      write(*, fmt = "(a25,a)") "xBoundary = ", trim(xBoundary)
      write(*, fmt = "(a25,a)") "yBoundary = ", trim(yBoundary)
      write(*, fmt = "(a25,a)") "zBoundary = ", trim(zBoundary)
      if(spongeLayer) then
        write(*, fmt = "(a25,a)") "sponge layer = ", "on"
        write(*, fmt = "(a25,f5.1,a)") "height = ", (lz(1) - lz(0)) &
            * spongeHeight * lRef / 1000.0, " km"
        write(*, fmt = "(a25,es8.1,a)") "relaxation  = ", spongeAlphaZ_dim, " &
            1/s"
        !UAB
        write(*, fmt = "(a25,es8.1,a)") "relaxation  = ", spongeAlphaZ_fac, " &
            1/dt"
        !UAC
      else
        write(*, fmt = "(a25,a)") "sponge layer = ", "off"
      end if
      print *, ""

      print *, "  9) Poisson Solver: "
      write(*, fmt = "(a25,a)") "solver = ", poissonSolverType
      write(*, fmt = "(a25,es8.1)") "tolPoisson = ", tolPoisson
      write(*, fmt = "(a25,es8.1)") "tolCond = ", tolCond
      print *, ""

      print *, " 10) Topography: "
      if(topography) then
        write(*, fmt = "(a25,a)") "topography = ", "on"
        write(*, fmt = "(a25,f6.1,a)") "mountain height = ", &
            mountainHeight_dim, " m"
        write(*, fmt = "(a25,es8.1,a)") "mountain width = ", &
            mountainWidth_dim, " m"
      else
        write(*, fmt = "(a25,a)") "topography = ", "off"
      end if
      print *, ""

      print *, "11) Tracer: "
      if (include_tracer) then
        write(*, fmt = "(a25,a)") "tracer = ", "on"

        if (tracerdifference) then
          write(*, fmt = "(a25,a)") "tracerdifference = ", "on"
        else
          write(*, fmt = "(a25,a)") "tracerdifference = ", "off"
        end if

        if (raytracer) then
          if (include_gw_tracer_forcing) then
            write(*, fmt = "(a25,a)") "include_gw_tracer_forcing = ", "on"
          else
            write(*, fmt = "(a25,a)") "include_gw_tracer_forcing = ", "off"
          end if

          if (include_tracer_mixing) then
            write(*, fmt = "(a25,a)") "include_tracer_mixing = ", "on"
          else
            write(*, fmt = "(a25,a)") "include_tracer_mixing = ", "off"
          end if
        else 
          if (include_prime) then
            write(*, fmt = "(a25,a)") "include_prime = ", "on"
          else
            write(*, fmt = "(a25,a)") "include_prime = ", "off"
          end if
        end if
      else 
        write(*, fmt = "(a25,a)") "include_tracer = ", "off"
      end if

      print *, ""

    end if ! modified by Junhong Wei (20170216)

    !-------------------------------------------------------------------

    contains

    function discDensity(r)
      ! in/out
      real :: discDensity
      real, intent(in) :: r

      ! local variables
      real :: dens

      if(r >= 1.0) then ! outer region
        dens = 0.0
      else if(r < 0.5) then ! 0 <= r < r0/2  region
        dens = 4.0 * r ** 2
      else ! 1/2 <= r < 1
        dens = 4.0 * (1.0 - r) ** 2
      end if

      discDensity = dens

    end function discDensity

    !--------------------------------------------------------------------

    function greshoVelocity(u0, r) ! gresho vortex with normed radius r0=1
      ! in/out
      real :: greshoVelocity
      real, intent(in) :: u0, r

      ! local variables
      real :: u

      if(r >= 1.0) then ! outer region
        u = 0.0
      else if(r < 0.5) then ! 0 <= r < r0/2  region
        u = 2.0 * r
      else ! 1/2 <= r < 1
        u = 2.0 * (1.0 - r)
      end if

      greshoVelocity = u * u0

    end function greshoVelocity

    !--------------------------------------------------------------------

    function greshoPressure(pInf, u0, r)
      ! in/out
      real :: greshoPressure
      real, intent(in) :: pInf, u0, r

      ! local variables
      real :: p

      if(r >= 1.0) then ! outer region
        p = 0.0
      else if(r < 0.5) then ! 0 <= r < r0/2  region
        p = 4.0 * r ** 2
      else ! 1/2 <= r < 1
        p = 4.0 * (1.0 - r) ** 2
      end if

      greshoPressure = pInf - 0.5 * u0 ** 2 * p

    end function greshoPressure

    !---------------------------------------------------------------------

    subroutine init_GWP(Psi, kk, mm, ll, indwindcoeff)

      !------------------------------------------------
      !  calculate complex amplitudes for
      !    1) first harmonics,  leading order: Psi(:,:,:,0)
      !    2) second harmonics, leading order: Psi(:,:,:,1)
      !------------------------------------------------

      ! WARNING:
      ! 2nd harmonics probably not ready for 2D and 3D wave packets

      ! in/out variables
      ! wave amplitude
      complex, dimension(0:nx + 1, 0:ny + 1, 0:nz + 1, 5, 0:2), intent(out) :: &
          Psi
      real, intent(out) :: kk, mm
      real, intent(out) :: ll
      real, intent(out) :: indwindcoeff

      ! local variables
      real :: A, rho
      real :: omi
      real :: kk2, mm2, omi2, kTot2
      complex :: u10, w10, b11, pi12
      integer :: iRay
      integer :: i, j, k
      integer :: ii, jj

      ! local amplitude values and derivatives
      complex :: u10_r, u10_c, u10_l, u10_t, u10_b
      complex :: w10_r, w10_c, w10_l, w10_t, w10_b
      complex :: theta11_r, theta11_c, theta11_l, theta11_t, theta11_b
      complex :: pi12_c
      complex :: pi0_t, pi0_c, pi0_b
      complex :: theta0_c
      complex :: du10_dx, du10_dz, dw10_dx, dw10_dz
      complex :: dpi0_dz, dtheta11_dx, dtheta11_dz
      complex :: Div
      complex :: Press, PressU, PressW
      complex :: d1u10, d1w10, d1theta11
      complex :: coeff, aux1
      complex :: M11, M12, M13, M14
      complex :: M21, M22, M23, M24
      complex :: M31, M32, M33, M34
      complex :: M41, M42, M43, M44
      complex, dimension(4) :: RHS, Sol
      complex, dimension(4, 4) :: M2, M2inv
      complex :: u21, w21, b22, pi23

      ! mean value calculation
      real :: rho0, rho0_t, rho0_b, d_dz, ypsi

      ! debugging stuff
      complex :: summe
      complex, dimension(4) :: term

      ! more debugging stuff
      real :: B11_pinc
      real :: D1TH11

      integer :: i0, j0 ! modified by Junhong Wei (20161201)

      complex :: tmp_var_3DWP

      real :: Ro_GWP, RoInv_GWP !FS

      if(f_Coriolis_dim /= 0.0) then !FS
        Ro_GWP = uRef / f_Coriolis_dim / lRef
        RoInv_GWP = 1.0 / Ro_GWP
      else
        Ro_GWP = 1.d40
        RoInv_GWP = 0.0
      end if

      !-----------------------
      !      MPI stuff
      !-----------------------
      i0 = is + nbx - 1 ! 0 index, replace i -> i + i0 in x and y fields
      j0 = js + nby - 1

      !------------------------
      !    Init data
      !-----------------------

      ! scale input data
      lambdaX = lambdaX_dim / lRef ! non-dim wave length in x dir.
      lambdaY = lambdaY_dim / lRef ! non-dim wave length in y dir.
      lambdaZ = lambdaZ_dim / lRef ! non-dim vert. wave length

      xCenter = xCenter_dim / lRef ! scaled position wave packtet x dir.
      yCenter = yCenter_dim / lRef ! scaled position wave packtet y dir.
      zCenter = zCenter_dim / lRef ! scaled position wave packtet z dir.

      sigma_x = sigma_hor_dim / lRef ! x width of Gaussian distribution
      sigma_y = sigma_hor_yyy_dim / lRef ! y width of Gaussian distribution
      sigma_z = sigma_dim / lRef ! vert. width of Gaussian distribution

      L_cos = L_cos_dim / lRef ! half length of cosine profile

      if(ABS(lambdaY_dim) /= 0.0) then
        ll = 2.0 * pi / lambdaY
      else
        ll = 0.0
      end if

      if(ABS(lambdaX_dim) /= 0.0) then
        kk = 2.0 * pi / lambdaX
      else
        kk = 0.0
      end if

      mm = 2.0 * pi / lambdaZ
      kk2 = kk ** 2
      mm2 = mm ** 2
      kTot2 = kk2 + mm2 + ll * ll
      kTot = sqrt(kTot2)

      ! intrinsic frequency
      omi = omiSign * sqrt(N2 * (kk * kk + ll * ll) + RoInv_GWP * RoInv_GWP &
          * mm * mm) / kTot
      omi2 = omi ** 2

      ! amplitude coefficients for wave 1
      bAmp = amplitudeFactor * N2 / mm ! buoyancy
      uAmp = mm / kk * omi / N2 * bAmp
      wAmp = omi / N2 * bAmp
      pAmp = kappa * Ma2 * mm / kk ** 2 * omi2 / N2 * bAmp ! Exner pressure

      indwindcoeff = kk * omi * kTot2 / (N2**2. * (kk * kk + ll * ll))
      close(10)

      !----------------------
      !  output of init data
      !----------------------

      if(master) then
        print *, "omi = ", omi / tRef
        print *, "mm = ", mm / lRef

        print *, "RoInv = ", RoInv_GWP / tRef ! modified by Junhong Wei
        print *, ""
        print *, "  0) Test case: "
        write(*, fmt = "(a25,a35)") "Test case  = ", "wave packet (full model)"
        write(*, fmt = "(a25,f10.1,a)") "lambda_x = ", lambdaX_dim, " m"
        write(*, fmt = "(a25,f10.1,a)") "lambda_z = ", lambdaZ_dim, " m"
        write(*, fmt = "(a25,f10.1a7)") "c_x  = ", omi / kk * uRef, " m/s"
        write(*, fmt = "(a25,f10.1,a7)") "c_z  = ", omi / mm * uRef, " m/s"
        write(*, fmt = "(a25,f10.1,a7)") "cg_x  = ", - NN * mm ** 2 / kTot &
            ** 3 * uRef, " m/s"
        write(*, fmt = "(a25,f10.1,a7)") "cg_z  = ", NN * mm * kk / kTot ** 3 &
            * uRef, " m/s"
        write(*, fmt = "(a25,f10.1,a7)") "u_jet  = ", u0_jet_dim, " m/s"
        print *, ""
      end if ! modified by Junhong Wei (20170216)

      !---------------------------------------
      !        calc amplitude Psi_1^0
      !     (first harmonic, leading order)
      !---------------------------------------

      do k = 0, (nz + 1)
        do j = 0, (ny + 1)
          do i = 0, (nx + 1)
            ! profile: 1D and 2D

            if(wavePacketDim == 1) then
              delx = 0.0
            else
              delx = (x(i + i0) - xCenter)
            end if

            if(wavePacketDim == 3) then
              dely = (y(j + j0) - yCenter)
            else
              dely = 0.0
            end if

            if(topography) then
              ! TFC FJ
              delz = heightTFC(i, j, k) - zCenter
            else
              delz = (z(k) - zCenter)
            end if

            select case(wavePacketType)

            case(1)

              ! Gaussian
              ! cosine profile horizontally so that fields are zero
              ! at the horizontal boundaries
              ! in case of zero sigma in x or y direction use infinity

              if(sigma_x == 0.0) then
                envel = 1.0
              else if(abs(delx) < sigma_x) then
                envel = 1.0 - amp_mod_x + amp_mod_x * cos(delx * pi / (sigma_x &
                    * 2.0))
              else
                envel = 1.0 - amp_mod_x
              end if

              if(sigma_y == 0.0) then
                envel = 1.0 * envel
              else if(abs(dely) < sigma_y) then
                envel = (1.0 - amp_mod_y + amp_mod_y * cos(dely * pi &
                    / (sigma_y * 2.0))) * envel
              else
                envel = envel * (1.0 - amp_mod_y)
              end if

              envel = envel * exp(- (delz ** 2) / 2. / sigma_z ** 2)

            case(2)

              ! IKAug2023 begin  
              ! to match the raytracer cosine case
              if(sigma_x == 0.0) then
                envel = 1.0
              else if(abs(delx) < sigma_x) then
                envel = 0.5 * (1.0 + cos(delx * pi / sigma_x))
              else
                envel = 0.0
              end if

              if(sigma_y == 0.0) then
                envel = 1.0 * envel
              else if(abs(dely) < sigma_y) then
                envel = envel * 0.5 * (1.0 + cos(dely * pi / sigma_y))
              else
                envel = 0.0
              end if
              ! IKAug2023 end

              ! Cosine
              if(abs(delz) .le. L_cos) then
                envel = envel * 0.5 * (1.0 + cos(pi * delz / L_cos))
              else
                envel = 0.0
              end if

            
            case(4)           
              envel = 0.0
              envel = 1./(exp((z(k)-zCenter-sigma_z)/(lambdaZ)) + 1) &
                     +1./(exp(-(z(k)-zCenter+sigma_z)/(lambdaZ)) + 1) - 1. 
            case default
              stop "init.f90: unknown wavePacketType. Stop."
            end select

            b11 = cmplx(envel * bAmp, 0.0)

            if(topography) then
              ! TFC FJ
              theta0 = thetaStratTFC(i, j, k)
            else
              theta0 = thetaStrat(k)
            end if

            tmp_var_3DWP = cmplx(0.0, (omi * omi - N2) / (mm * N2 * (omi * omi &
                - RoInv_GWP * RoInv_GWP)))

            u10 = tmp_var_3DWP * cmplx(kk * omi, ll * RoInv_GWP) * b11

            w10 = cmplx(0.0, omi / N2) * b11

            pi12 = cmplx(0.0, kappa * Ma2 * (omi * omi - N2) / N2 / mm &
                / theta0) * b11

            Psi(i, j, k, :, 1) = (/u10, w10, b11, pi12, (tmp_var_3DWP &
                * cmplx(ll * omi, - kk * RoInv_GWP) * b11)/)

          end do
        end do
      end do

      !---------------------------------------
      !        calc amplitude Psi_2^1
      !     (second harmonic, first order)
      !---------------------------------------

      ! WARNING:
      ! this part would probably still tp be adjusted fpor 2D or 3D wave p.

      do k = 1, nz
        do j = 1, ny
          do i = 1, nx

            !-------------------------
            !       Set up RHS
            !-------------------------

            ! zonal velocities right, center, left, top, bottom
            u10_r = Psi(i + 1, j, k, 1, 1)
            u10_c = Psi(i, j, k, 1, 1)
            u10_l = Psi(i - 1, j, k, 1, 1)
            u10_t = Psi(i, j, k + 1, 1, 1)
            u10_b = Psi(i, j, k - 1, 1, 1)

            ! vertical velocities top, center, bottom
            w10_r = Psi(i + 1, j, k, 2, 1)
            w10_l = Psi(i - 1, j, k, 2, 1)
            w10_t = Psi(i, j, k + 1, 2, 1)
            w10_c = Psi(i, j, k, 2, 1)
            w10_b = Psi(i, j, k - 1, 2, 1)

            ! Buoyancy and pot. temp.
            if(topography) then
              ! TFC FJ
              theta11_r = Fr2 * thetaStratTFC(i + 1, j, k) * Psi(i + 1, j, k, 3, &
                  1)
              theta11_c = Fr2 * thetaStratTFC(i, j, k) * Psi(i, j, k, 3, 1)
              theta11_l = Fr2 * thetaStratTFC(i - 1, j, k) * Psi(i - 1, j, k, 3, &
                  1)
              theta11_t = Fr2 * thetaStratTFC(i, j, k + 1) * Psi(i, j, k + 1, 3, &
                  1)
              theta11_b = Fr2 * thetaStratTFC(i, j, k - 1) * Psi(i, j, k - 1, 3, &
                  1)
            else
              theta11_r = Fr2 * thetaStrat(k) * Psi(i + 1, j, k, 3, 1)
              theta11_c = Fr2 * thetaStrat(k) * Psi(i, j, k, 3, 1)
              theta11_l = Fr2 * thetaStrat(k) * Psi(i - 1, j, k, 3, 1)
              theta11_t = Fr2 * thetaStrat(k + 1) * Psi(i, j, k + 1, 3, 1)
              theta11_b = Fr2 * thetaStrat(k - 1) * Psi(i, j, k - 1, 3, 1)
            end if

            ! Second order Exner pressure
            pi12_c = Psi(i, j, k, 4, 1)

            ! Background Exner pressure and pot. temp.
            if(topography) then
              ! TFC FJ
              pi0_t = (pStratTFC(i, j, k + 1) / p0) ** gamma_1
              pi0_c = (pStratTFC(i, j, k) / p0) ** gamma_1
              pi0_b = (pStratTFC(i, j, k - 1) / p0) ** gamma_1
              theta0_c = thetaStratTFC(i, j, k)
            else
              pi0_t = (Pstrat(k + 1) / p0) ** gamma_1
              pi0_c = (Pstrat(k) / p0) ** gamma_1
              pi0_b = (Pstrat(k - 1) / p0) ** gamma_1
              theta0_c = thetaStrat(k)
            end if

            ! derivatives
            if(topography) then
              ! TFC FJ
              du10_dx = 0.5 * (jac(i + 1, j, k) * u10_r - jac(i - 1, j, k) &
                  * u10_l) / dx / jac(i, j, k) + 0.5 * (jac(i, j, k + 1) &
                  * met(i, j, k + 1, 1, 3) * u10_t - jac(i, j, k - 1) * met(i, &
                  j, k - 1, 1, 3) * u10_b) / dz / jac(i, j, k)
              du10_dz = 0.5 * (u10_t - u10_b) / dz / jac(i, j, k)
              dw10_dx = 0.5 * (jac(i + 1, j, k) * w10_r - jac(i - 1, j, k) &
                  * w10_l) / dx / jac(i, j, k) + 0.5 * (jac(i, j, k + 1) &
                  * met(i, j, k + 1, 1, 3) * w10_t - jac(i, j, k - 1) * met(i, &
                  j, k - 1, 1, 3) * w10_b) / dz / jac(i, j, k)
              dw10_dz = 0.5 * (w10_t - w10_b) / dz / jac(i, j, k)
              dpi0_dz = 0.5 * (pi0_t - pi0_b) / dz / jac(i, j, k)
              dtheta11_dx = 0.5 * (jac(i + 1, j, k) * theta11_r - jac(i - 1, j, &
                  k) * theta11_l) / dx / jac(i, j, k) + 0.5 * (jac(i, j, k + 1) &
                  * met(i, j, k + 1, 1, 3) * theta11_t - jac(i, j, k - 1) &
                  * met(i, j, k - 1, 1, 3) * theta11_b) / dz / jac(i, j, k)
              dtheta11_dz = 0.5 * (theta11_t - theta11_b) / dz / jac(i, j, k)
            else
              du10_dx = 0.5 * (u10_r - u10_l) / dx
              du10_dz = 0.5 * (u10_t - u10_b) / dz
              dw10_dx = 0.5 * (w10_r - w10_l) / dx
              dw10_dz = 0.5 * (w10_t - w10_b) / dz
              dpi0_dz = 0.5 * (pi0_t - pi0_b) / dz
              dtheta11_dx = 0.5 * (theta11_r - theta11_l) / dx
              dtheta11_dz = 0.5 * (theta11_t - theta11_b) / dz
            end if

            ! divergence term -> Eq. (7.21)
            Div = - du10_dx - dw10_dz - (1. - kappa) / kappa * w10_c / pi0_c &
                * dpi0_dz

            ! Pressure terms
            Press = 0.5 * kappaInv * MaInv2 * imag * theta11_c * pi12_c
            PressU = kk * Press
            PressW = mm * Press

            ! intermediate terms
            d1u10 = 0.5 * (u10_c * du10_dx + w10_c * du10_dz + Div * u10_c)
            d1w10 = 0.5 * (u10_c * dw10_dx + w10_c * dw10_dz + Div * w10_c)
            d1theta11 = 0.5 * (u10_c * dtheta11_dx + w10_c * dtheta11_dz + Div &
                * theta11_c)

            RHS(1) = - d1u10 - PressU
            RHS(2) = - d1w10 - PressW
            RHS(3) = - FrInv2 / NN / theta0_c * d1theta11
            RHS(4) = (0.0, 0.0)

            !----------------------------------------------------
            !       Set up inverted system matrix M(2om,2k,2m)
            !----------------------------------------------------

            coeff = 1. / (4. * omi2 * kTot2 - kk2 * N2)
            aux1 = 4. * omi2 - N2

            M11 = 2. * imag * mm2 * omi; M12 = - 2. * imag * kk * mm * omi; M13 &
                = kk * mm * NN; M14 = - 0.5 * imag * kk * aux1
            M21 = M12; M22 = 2. * imag * kk2 * omi; M23 = - kk2 * NN; M24 = - 2. &
                * imag * omi2 * mm
            M31 = - M13; M32 = - M23; M33 = 2. * imag * omi * kTot2; M34 = - omi &
                * mm * NN
            M41 = M14; M42 = M24; M43 = - M34; M44 = - 0.5 * imag * omi * aux1

            ! inverted matrix: check ok
            M2inv(1, :) = (/M11, M12, M13, M14/)
            M2inv(2, :) = (/M21, M22, M23, M24/)
            M2inv(3, :) = (/M31, M32, M33, M34/)
            M2inv(4, :) = (/M41, M42, M43, M44/)
            M2inv = coeff * M2inv

            !---------------------------------------
            !   Solve linear System -> save in Psi
            !---------------------------------------

            sol = matmul(M2inv, RHS)

            u21 = sol(1)
            w21 = sol(2)
            b22 = sol(3) * NN
            pi23 = sol(4) * kappa * Ma2 / theta0_c

            Psi(i, j, k, :, 2) = (/u21, w21, b22, pi23, (cmplx(0.0, 0.0) * b11)/)
          end do
        end do
      end do

    end subroutine init_GWP

    !-------------------------------------------------------------------
    
  end subroutine initialise

  !-------------------------------------------------------------------

  function cphase(c) result(phi) ! currently not being used

    !------------------------------------
    !  phase of complex number
    !------------------------------------

    ! in/out
    complex, intent(in) :: c
    real :: phi

    ! local vars
    real :: a, b

    a = real(c)
    b = aimag(c)

    ! first quadrant
    if(a >= 0 .and. b >= 0) then
      phi = atan(b / a)

      ! second quadrant
    else if(a < 0. .and. b >= 0.) then
      phi = pi - atan(- b / a)

      ! third quadrant
    else if(a < 0. .and. b < 0.) then
      phi = - pi + atan(b / a)

      ! fourth quadrant
    else if(a >= 0. .and. b < 0) then
      phi = - atan(- b / a)
    else
      stop "wkb.f90/cphase: case not included. Stop."
    end if

    phi = phi * 180. / pi

  end function cphase

  !------------------------------------------------------------------
  subroutine init_data2D3D(iIn, var)
    !-------------------------------
    !  reads data from file pf_all_in.dat
    !-------------------------------

    ! input counter
    integer, intent(in) :: iIn

    ! argument fields
    real, dimension(- nbx:nx + nbx, - nby:ny + nby, - nbz:nz + nbz, nVar), &
        intent(out) :: var

    ! local and global output field and record nbs.
    real * 4, dimension(nx, ny) :: field_prc
    integer irc_prc, irc_out
    real * 4, dimension(1, sizeY) :: field_in

    ! local variables
    integer :: i, j, k, iVar

    ! needed for output to screen
    character(len = 20) :: fmt, form

    integer :: i_prc, i_mst, i_out, j_prc, j_mst, j_out

    if(master) then
      print *, ""
      print *, " Input from File ", fileinitstate2D
      print *, ""
      write(*, fmt = "(a25,i15)") " reading record no. ", iIn
    end if

    ! open input file
    if(master) then
      open(40, file = fileinitstate2D, form = "unformatted", access &
          = 'direct', recl = 1 * SizeY * sizeofreal4)
      !      print*,"pf_all_in.dat opened"
    end if

    var = 0.0

    !---------------------------------------
    !       layerwise input and non-dimensionalizing
    !---------------------------------------

    irc_prc = 0
    do iVar = 1, nVar
      if(varIn(iVar) == 1) irc_prc = irc_prc + 1
    end do
    irc_prc = irc_prc * iIn * nz

    do iVar = 1, nVar
      if(varIn(iVar) == 1) then
        do k = 1, nz
          ! read data layerwise

          irc_prc = irc_prc + 1

          if(master) then
            read(40, rec = irc_prc) field_in

            do j = 1, ny
              j_mst = j

              do j_prc = 1, nprocy
                j_out = ny * (j_prc - 1) + j

                do i_prc = 1, nprocx
                  do i = 1, nx
                    i_out = 1 !nx*(i_prc-1)+i

                    i_mst = nprocy * nx * (i_prc - 1) + (j_prc - 1) * nx + i

                    field_mst(i_mst, j_mst) = field_in(i_out, j_out)
                  end do
                end do
              end do
            end do
          end if

          call mpi_barrier(comm, ierror)

          do j = 1, ny
            ! data distributed over all processors

            call mpi_scatter(field_mst(1, j), nx, mpi_real, field_prc(1, j), &
                nx, mpi_real, 0, comm, ierror)
            do i = 1, nx
              ! non-dimensionalization

              select case(iVar)

              case(1) ! density
                if(fluctuationMode) then
                  if(rhoOffset) then
                    var(i, j, k, iVar) = field_prc(i, j) / rhoRef
                  else
                    if(topography) then
                      ! TFC FJ
                      var(i, j, k, iVar) = field_prc(i, j) / rhoRef &
                          - rhoStratTFC(i, j, k)
                    else
                      var(i, j, k, iVar) = field_prc(i, j) / rhoRef &
                          - rhoStrat(k)
                    end if
                  end if
                else
                  if(rhoOffset) then
                    var(i, j, k, iVar) = field_prc(i, j) / rhoRef + rhoStrat(k)
                  else
                    var(i, j, k, iVar) = field_prc(i, j) / rhoRef
                  end if
                end if

                ! interpolate velocities to cell faces

              case(2) ! u velocity
                var(i, j, k, iVar) = field_prc(i, j) / uRef + offset(iVar)

              case(3) ! v velocity
                var(i, j, k, iVar) = field_prc(i, j) / uRef + offset(iVar)

              case(4) ! w velocity
                var(i, j, k, iVar) = field_prc(i, j) / uRef + offset(iVar)

              case(5) ! Exner function pi'
                !(deviation from background)
                var(i, j, k, iVar) = field_prc(i, j)

              case(6) ! potential temperature theta'
                ! (deviation from background, Boussinesq)
                ! potential temperature not used
                ! (only density  needed)
                var(i, j, k, iVar) = field_prc(i, j) / thetaRef

              case(7) ! dynamic Smagorinsky coefficient
                !(deviation from background)

                var(i, j, k, iVar) = field_prc(i, j) / (uRef * lRef)

              case default
                stop "tec360: unkown iVar"
              end select ! iVar
            end do ! i
          end do ! j
        end do ! k
      end if
    end do ! iVar

    !------------------------------------
    !              close file
    !------------------------------------
    if(master) close(unit = 40)

  end subroutine init_data2D3D
  !------------------------------------------------------------------
  !UAD
  ! subroutine therm_rel_param
  !    ! local variables
  !    integer :: k
  !    integer :: allocstat
  !    real :: tau_sc, spongeAlphaZ_inv
  !    real, dimension(1:nz)  :: tau_z
  !    !-------------------------------
  !    !  creates height-dependent thermal relaxation function
  !    !-------------------------------
  !    ! allocate relaxation parameter: hight-dependent
  !    !allocate(tau_z(1:nz),stat=allocstat)
  !    !if(allocstat /= 0) stop "init.f90: could not allocate tau_z"

  !      ! nondimensionalize heating relaxation parameter
  !      tau_sc = tau_relax/tref
  !      ! nondimensionalize sponge relaxation parameter
  !      spongeAlphaZ_inv = 1./(spongeAlphaZ_dim * tRef)

  !      do k = 1,nz
  !        if (spongeLayer) then
  !            if (k.ge.kSponge) then
  !            print *, 'k=', k, ' z(k)=', z(k), ' z_dim(k)=', lref*z(k)
  !                  select case(Sponge_Rel_Type)
  !                    case("constant")
  !                        tau_z(k) = tau_sc
  !                    case("linear")
  !                        tau_z(k) = ((z(k) - z(kSponge))*spongeAlphaZ_inv + (z(nz) - z(k))*tau_sc)/(z(nz) - z(kSponge))
  !                    case default
  !                        stop"init: relaxation is not defined."
  !                end select
  !            else
  !                tau_z(k) = tau_sc
  !            end if
  !        else
  !            tau_z(k) = tau_sc
  !        end if
  !        if (tau_z(k).le.1.e-10) then
  !            stop"init: small thermal relaxation parameter."
  !        end if
  !      end do

  !  end subroutine therm_rel_param
  !-------------------------------------------------------------------------
  subroutine noise_array(amplitude, ntovar, noise)

    ! local variables
    integer :: i, j, k
    integer :: allocstat, root
    real :: valRef, amplitude, perturbVal, sum_loc, sum_glob
    character(len = 20) :: ntovar
    real :: rand ! random number
    real :: Lx, Ly, Lz
    real, dimension(1:nx, 1:ny, 1:nz) :: noise

    !-------------------------------
    !  add noise
    !-------------------------------

    select case(ntovar)
    case("rho")
      valRef = rhoref
    case("vel")
      valRef = uref
    case("th")
      valRef = thetaRef
    case("none")
      valRef = 1.0
    case default
      stop "noise_array: Unknown variable"
    end select

    do k = 1, nz
      do j = 1, ny
        do i = 1, nx
          ! calculate a random number between 0 and 1
          call Random_Number(rand)

          ! calc. perturbation scaled by amplitude
          perturbVal = 2.0 * (0.5 - rand) * proc_noise * amplitude

          ! non-dimensionalization ...

          if(referenceQuantities == "SI") then
            noise(i, j, k) = perturbVal
          else
            noise(i, j, k) = perturbVal / valRef
          end if
        enddo
      enddo
    enddo

  end subroutine noise_array

  !-------------------------------------------------------------------------
  subroutine clean_noise(noise)
    ! local variables
    integer :: i, j, k
    integer :: allocstat, root
    real :: valRef, amplitude, perturbVal, sum_loc, sum_glob
    character(len = 20) :: ntovar
    real :: rand ! random number
    real :: Lx, Ly, Lz
    real, dimension(1:nx, 1:ny, 1:nz) :: noise

    sum_loc = 0.
    sum_glob = 0.

    do k = 1, nz
      do j = 1, ny
        do i = 1, nx
          sum_loc = sum_loc + noise(i, j, k)
        enddo
      enddo
    enddo

    call mpi_allreduce(sum_loc, sum_glob, 1, mpi_double_precision, mpi_sum, &
        comm, ierror)

    !if(master) then
    !    print*,"sum_glob = ", sum_glob
    !end if

    sum_loc = 0.

    do k = 1, nz
      do j = 1, ny
        do i = 1, nx
          noise(i, j, k) = noise(i, j, k) - sum_glob / (sizeX * sizeY * sizeZ) ! add noise to 3D-pot. temperature field
          sum_loc = sum_loc + noise(i, j, k)
        enddo
      enddo
    enddo

    sum_glob = 0.
    call mpi_allreduce(sum_loc, sum_glob, 1, mpi_double_precision, mpi_sum, &
        comm, ierror)

    !if(master) then
    !    print*,"sum_glob after norm = ", sum_glob
    !end if

  end subroutine clean_noise

  !-------------------------------------------------------------------------
  subroutine find_magnitude_y(slice, calc_magn, ntovar)
    ! local variables
    integer :: xslice, zslice
    real :: calc_magn, max_loc, min_loc, max_glob, min_glob, valRef
    !real, dimension(1:nx, 1:ny, 1:nz)  :: field
    real, dimension(1:ny) :: slice
    character(len = 20) :: ntovar

    !slice(1:ny) = field(xslice, 1:ny, zslice)

    max_loc = maxval(slice)
    min_loc = minval(slice)

    call mpi_allreduce(max_loc, max_glob, 1, mpi_double_precision, mpi_max, &
        comm, ierror)
    call mpi_allreduce(min_loc, min_glob, 1, mpi_double_precision, mpi_min, &
        comm, ierror)

    calc_magn = max_glob - min_glob

    select case(ntovar)
    case("rho")
      valRef = rhoref
    case("vel")
      valRef = uref
    case("th")
      valRef = thetaRef
    case default
      stop "noise_array: Unknown variable"
    end select

    if(master) then
      print *, "Noise is added to variable ", ntovar
      if(referenceQuantities == "SI") then
        print *, "Noise magnitude = ", calc_magn
      else
        print *, "Noise magnitude = ", calc_magn * valRef
      end if
    end if
  end subroutine find_magnitude_y
  !-------------------------------------------------------------------------
  subroutine averagevel(var)
    ! local variables
    integer :: i, j, k
    real, dimension(:, :, :, :), allocatable, intent(out) :: var

    !-----------------------------
    !  Interpolate to cell faces
    !-----------------------------
    print *, "nx = ", nx
    print *, "var0=", var(0, 1, 1, 2)
    ! average zonal velocities to cell face...
    do i = 0, nx
      var(i, :, :, 2) = 0.5 * (var(i, :, :, 2) + var(i + 1, :, :, 2))
    end do

    ! average meridional velocities to cell face...
    do j = 0, ny
      var(:, j, :, 3) = 0.5 * (var(:, j, :, 3) + var(:, j + 1, :, 3))
    end do

    ! average vertical velocities to cell face...
    do k = 0, nz
      var(:, :, k, 4) = 0.5 * (var(:, :, k, 4) + var(:, :, k + 1, 4))
    end do

    u_env_pp(:, :, :) = var(1:nx, 1:ny, 1:nz, 2)
  end subroutine averagevel
  !-------------------------------------------------------------------------

  subroutine output_background(th_bgr, max_nz, filename_bgr, ref)
    !-------------------------------
    !  writes background theta
    !-------------------------------

    integer max_nz
    ! argument fields
    real, dimension(1:nx, 1:ny, 1:max_nz), intent(in) :: th_bgr
    character(len = *) :: filename_bgr

    ! local and global output field and record nbs.
    real * 4, dimension(nx, ny) :: field_prc
    !   real*4,dimension(SizeX,SizeY) :: field_out
    integer irc_prc, irc_out

    ! local variables
    integer :: i, j, k

    integer :: i0, i1, j0, j1, k0, k1

    ! hotBubble output
    real :: rho, theta_dim, ref

    integer :: i_prc, i_mst, i_out, j_prc, j_mst, j_out

    if(master) then
      if((TestCase == "baroclinic_LC") .or. (TestCase == "baroclinic_ID")) then
        print *, ""
        print *, " Output of background into file ", filename_bgr
        print *, ""
      else
        print *, ""
        print *, " There is no environmental state for this testcase, EXIT "
        print *, ""
        stop
      end if
    end if

    !------------------------------
    !   prepare output file
    !------------------------------

    ! open output file

    !   open(40,file=dataFile,form="unformatted",access='direct',recl=nx*ny)
    if(master) then
      open(51, file = filename_bgr, form = "unformatted", access = 'direct', &
          recl = SizeX * SizeY * sizeofreal4)
    end if

    !---------------------------------------
    !       dimensionalising and layerwise output
    !---------------------------------------

    irc_prc = 0
    do k = 1, max_nz
      ! dimensionalization
      do j = 1, ny
        do i = 1, nx
          select case(model)

          case("pseudo_incompressible")

            if(referenceQuantities == "SI") then
              theta_dim = th_bgr(i, j, k)
            else
              theta_dim = th_bgr(i, j, k) * ref
            end if

            field_prc(i, j) = real(theta_dim, kind = 4)

          case("Boussinesq")
            stop "output_background: background undefined"

          case("WKB")
            stop "output_background: background undefined"
          case default
            stop "output_background: unknown model"
          end select ! model

        end do ! i
        call mpi_gather(field_prc(1, j), nx, mpi_real, field_mst(1, j), nx, &
            mpi_real, 0, comm, ierror)
      end do ! j

      ! layerwise output
      irc_prc = irc_prc + 1
      call mpi_barrier(comm, ierror)
      if(master) then
        do j = 1, ny
          j_mst = j

          do j_prc = 1, nprocy
            j_out = ny * (j_prc - 1) + j

            do i_prc = 1, nprocx
              do i = 1, nx
                i_out = nx * (i_prc - 1) + i

                i_mst = nprocy * nx * (i_prc - 1) + (j_prc - 1) * nx + i

                field_out(i_out, j_out) = field_mst(i_mst, j_mst)
              end do
            end do
          end do
        end do

        write(51, rec = irc_prc) field_out
      end if
    end do ! k

    !------------------------------------
    !              close file
    !------------------------------------
    if(master) close(unit = 51)

  end subroutine output_background
  !--------------------------------------------------------------------------
end module init_module<|MERGE_RESOLUTION|>--- conflicted
+++ resolved
@@ -51,7 +51,6 @@
     !-----------------------------------------
 
     ! in/out variables
-<<<<<<< HEAD
     real, dimension (:, :, :, :), allocatable, intent (out) :: var, var0, &
         var1, varG, source
     real, dimension (:, :, :, :, :), allocatable, intent (out) :: flux, flux0
@@ -62,17 +61,6 @@
     real, dimension (:, :, :), allocatable :: dTheta ! RK-Update for theta
     real, dimension (:, :, :, :), allocatable :: dIce ! RK-Update for nIce,qIce,qAer,qv
     real, dimension (:, :, :), allocatable :: dTracer ! RK-Update for rhoTracer
-=======
-    real, dimension(:, :, :, :), allocatable, intent(out) :: var, var0, var1, &
-        varG, source
-    real, dimension(:, :, :, :, :), allocatable, intent(out) :: flux, flux0
-    real, dimension(:, :, :, :), allocatable, intent(out) :: force
-    real, dimension(:, :, :), allocatable :: dRho, dRhop ! RK-Update for rho
-    real, dimension(:, :, :, :), allocatable :: dMom ! ...rhoU,rhoV,rhoW
-    real, dimension(:, :, :), allocatable :: dTheta ! RK-Update for theta
-    real, dimension(:, :, :, :), allocatable :: dIce ! RK-Update for nIce,qIce,qAer,qv
-    real, dimension(:, :, :), allocatable :: dTracer ! RK-Update for rhoTracer
->>>>>>> d57618c5
 
     !UAB
     real, dimension(:), allocatable :: dPStrat, drhoStrat ! RK-Update for P
@@ -155,21 +143,6 @@
       stop "init.f90: cannot include ice and tracer. Check the namelist."
     end if
 
-<<<<<<< HEAD
-    if (include_ice) nVar = nVar + 4
-
-    if (include_tracer) then
-       if (nVar /= 8) then
-          stop "init.f90: nVar must be set to 8"
-       end if
-       ! increase nVar by 1 to include tracer
-       ! tracer variables saved in index iVart
-       ! e.g. in var(:, :, :, iVart) or
-       ! fluxes(:, :, :, :, iVart)
-       nVar = nVar + 1
-       iVart = nVar
-    end if
-=======
     if(include_ice) nVar = nVar + 4
 
     !SD
@@ -183,7 +156,6 @@
     !!$      nVar = nVar + 1
     !!$      iVart = nVar
     !!$    end if
->>>>>>> d57618c5
 
     ! allocate var = (rho,u,v,w,pEx)
     allocate(var(- nbx:nx + nbx, - nby:ny + nby, - nbz:nz + nbz, nVar), stat &
@@ -381,16 +353,9 @@
       read(unit = 10, nml = iceLIst)
     end if
 
-<<<<<<< HEAD
-   ! read tracer namelist
-   if (include_tracer) then
-      read (unit = 10, nml = tracerList)
-   end if
-=======
     !SD
     call read_nml_opt_field
     call write_index_opt_field
->>>>>>> d57618c5
 
     ! close input file pinc.f
     close(unit = 10)
@@ -652,18 +617,12 @@
     real :: lambdaX, lambdaY ! hor. wave lengths
     real :: lambdaZ ! vert. wave lengths
 
-<<<<<<< HEAD
-    complex, dimension(0:nx + 1, 0:ny + 1, 0:nz + 1, 5, 0:2) :: Psi
-    complex, dimension(0:nx + 1, 0:ny + 1, 0:nz + 1, 6, 0:2) :: Psitr
-=======
     !SD
-    !complex, dimension(0:nx + 1, 0:ny + 1, 0:nz + 1, 5, 0:2) :: Psi
     complex, dimension(:, :, :, :, :), allocatable :: Psi
 
     !SD
-    integer :: allocstat
-
->>>>>>> d57618c5
+    integer :: allocstat 
+
     real :: u1, w1, b1, p1
     real :: u2, w2, b2, p2
 
@@ -812,16 +771,10 @@
     j0 = js + nby - 1
 
     ! on default there is no initial ice, humidity or aerosols in the atmosphere
-<<<<<<< HEAD
-    if (include_ice) var(:, :, :, nVar - 3:nVar) = 0.0
-
-    ! just for safety reasons
-    if (include_tracer) var(:, :, :, iVart) = 0.0
-=======
     if(include_ice) var(:, :, :, nVar - 3:nVar) = 0.0
     if(include_ice2) var(:, :, :, iVarIce) = 0.0
+    ! just for safety reasons
     if(include_tracer) var(:, :, :, iVart) = 0.0
->>>>>>> d57618c5
     !---------------------------------------------------------------
 
     select case(testCase)
