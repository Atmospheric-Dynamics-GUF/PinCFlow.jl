--- conflicted
+++ resolved
@@ -46,11 +46,7 @@
 
  1. There is no ray volume with nonzero wave-action density. A new ray volume is launched.
 
-<<<<<<< HEAD
- 1. There is a ray volume with nonzero wave-action density, which has at least partially passed the lower boundary. It is either clipped or extended such that its lower edge coincides with the surface and the part below the surface is discarded. Its position in the ray-volume array is then shifted so that it is assigned to the first model layer. Finally, a new ray volume is launched.
-=======
  1. There is a ray volume with nonzero wave-action density that has at least partially passed through the lower boundary. The ray volume is either clipped or extended, such that its lower edge coincides with the surface, and the part below the surface is discarded. Then, it is assigned to the first model layer `k0`, i.e. its indices are changed from `(iray, ix, jy, k0 - 1)` to `(jray, ix, jy, k0)`, where `jray` is the new last ray-volume index at `(ix, jy, k0)`. Finally, a new ray volume is launched.
->>>>>>> 0fcfd4f1
 
  1. There is a ray volume with nonzero wave-action density, which has not yet crossed the lower boundary. It is replaced with a new one.
 
