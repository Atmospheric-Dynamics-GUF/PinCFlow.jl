--- conflicted
+++ resolved
@@ -24,13 +24,8 @@
 function set_vertical_boundary_rays!(state::State)
     (; namelists, domain) = state
     (; npz) = namelists.domain
-<<<<<<< HEAD
-    (; sizezz, nzz, io, jo, ko, i0, i1, j0, j1, k0, k1) = domain
+    (; zz_size, nzz, io, jo, ko, i0, i1, j0, j1, k0, k1) = domain
     (; lx, ly, lz, dx, dy, hb) = state.grid
-=======
-    (; zz_size, nzz, io, jo, ko, i0, i1, j0, j1, k0, k1) = domain
-    (; lx, ly, lz, dx, dy, topography_surface) = state.grid
->>>>>>> 01f16731
     (; nray, rays) = state.wkb
 
     # Set ray-volume count and ray-volumes properties.
