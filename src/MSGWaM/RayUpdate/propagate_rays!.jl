--- conflicted
+++ resolved
@@ -18,17 +18,10 @@
 
 ```julia
 propagate_rays!(
-<<<<<<< HEAD
-	state::State,
-	dt::AbstractFloat,
-	rkstage::Integer,
-	wkb_mode::AbstractWKBMode,
-=======
     state::State,
     dt::AbstractFloat,
     rkstage::Integer,
     wkb_mode::Union{SingleColumn, MultiColumn},
->>>>>>> cf395edb
 )
 ```
 
@@ -148,24 +141,9 @@
 function propagate_rays! end
 
 function propagate_rays!(state::State, dt::AbstractFloat, rkstage::Integer)
-<<<<<<< HEAD
-    (; test_case) = state.namelists.setting
-    propagate_rays!(state, dt, rkstage, test_case)
-    return
-end
-
-function propagate_rays!(
-    state::State,
-    dt::AbstractFloat,
-    rkstage::Integer,
-    test_case::AbstractTestCase,
-)
-	return
-=======
     (; wkb_mode) = state.namelists.wkb
     propagate_rays!(state, dt, rkstage, wkb_mode)
     return
->>>>>>> cf395edb
 end
 
 function propagate_rays!(
@@ -174,18 +152,6 @@
     rkstage::Integer,
     wkb_mode::NoWKB,
 )
-<<<<<<< HEAD
-	(; wkb_mode) = state.namelists.wkb
-	propagate_rays!(state, dt, rkstage, wkb_mode)
-	return
-end
-
-function propagate_rays!(
-	state::State,
-	dt::AbstractFloat,
-	rkstage::Integer,
-	wkb_mode::AbstractWKBMode,
-=======
     return
 end
 
@@ -194,7 +160,6 @@
     dt::AbstractFloat,
     rkstage::Integer,
     wkb_mode::Union{SingleColumn, MultiColumn},
->>>>>>> cf395edb
 )
     (; branch, impact_altitude) = state.namelists.wkb
     (; x_size, y_size) = state.namelists.domain
