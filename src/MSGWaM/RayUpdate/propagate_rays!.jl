--- conflicted
+++ resolved
@@ -243,13 +243,8 @@
             khr = sqrt(kr^2 + lr^2)
 
             # Skip ray volumes that have left the domain.
-<<<<<<< HEAD
-            if testcase != WKBMountainWave()
+            if test_case != WKBMountainWave()
                 if zr1 < zctilde[i, j, k0 - 2]
-=======
-            if test_case != WKBMountainWave()
-                if zr1 < ztildetfc[i, j, k0 - 2]
->>>>>>> 01f16731
                     nskip += 1
                     continue
                 end
@@ -638,13 +633,8 @@
         end
 
         # Compute the diffusion coefficient
-<<<<<<< HEAD
         n2r = interpolate_stratification(zc[i, j, k], state, N2())
-        if m2b2k2 == 0 || m2b2 < alpha_sat^2 * n2r^2
-=======
-        n2r = interpolate_stratification(ztfc[i, j, k], state, N2())
         if m2b2k2 == 0 || m2b2 < saturation_threshold^2 * n2r^2
->>>>>>> 01f16731
             diffusion = 0.0
         else
             diffusion = (m2b2 - saturation_threshold^2 * n2r^2) / (2 * m2b2k2)
