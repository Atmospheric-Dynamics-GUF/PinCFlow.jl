"""
```julia
propagate_rays!(state::State, dt::AbstractFloat, rkstage::Integer)
```

Integrate the wave-action-density and ray equations by dispatching to a test-case-specific method.

```julia
propagate_rays!(
    state::State,
    dt::AbstractFloat,
    rkstage::Integer,
    test_case::AbstractTestCase,
)
```

Return for non-WKB test cases.

```julia
propagate_rays!(
    state::State,
    dt::AbstractFloat,
    rkstage::Integer,
    test_case::AbstractWKBTestCase,
)
```

Integrate the wave-action-density and ray equations by dispatching to a WKB-mode-specific method.

```julia
propagate_rays!(
	state::State,
	dt::AbstractFloat,
	rkstage::Integer,
	wkb_mode::AbstractWKBMode,
)
```

Integrate the wave-action-density and ray equations derived from 1D or 3D transient WKB theory.

The updates of the RK tendencies for the phase-space position of each ray volume are given by

```math
\\begin{align*}
    q_r^x & \\rightarrow \\Delta t \\left(u_{\\mathrm{b}, r} + k_r \\frac{N_r^2 - \\widehat{\\omega}_r^2}{\\widehat{\\omega}_r \\left|\\boldsymbol{k}_r\\right|^2}\\right) + \\alpha_\\mathrm{RK} q_r^x,\\\\
    q_r^y & \\rightarrow \\Delta t \\left(v_{\\mathrm{b}, r} + l_r \\frac{N_r^2 - \\widehat{\\omega}_r^2}{\\widehat{\\omega}_r \\left|\\boldsymbol{k}_r\\right|^2}\\right) + \\alpha_\\mathrm{RK} q_r^y,\\\\
    q_r^z & \\rightarrow - \\Delta t \\frac{m_r \\left(\\widehat{\\omega}_r^2 - f^2\\right)}{\\widehat{\\omega}_r \\left|\\boldsymbol{k}_r\\right|^2} + \\alpha_\\mathrm{RK} q_r^z,\\\\
    q_r^k & \\rightarrow - \\Delta t \\left[k_r \\left(\\frac{\\partial u_\\mathrm{b}}{\\partial x}\\right)_r - l_r \\left(\\frac{\\partial v_\\mathrm{b}}{\\partial x}\\right)_r\\right] + \\alpha_\\mathrm{RK} q_r^k,\\\\
    q_r^l & \\rightarrow - \\Delta t \\left[k_r \\left(\\frac{\\partial u_\\mathrm{b}}{\\partial y}\\right)_r - l_r \\left(\\frac{\\partial v_\\mathrm{b}}{\\partial y}\\right)_r\\right] + \\alpha_\\mathrm{RK} q_r^l,\\\\
    q_r^m & \\rightarrow - \\Delta t \\left[k_r \\left(\\frac{\\partial u_\\mathrm{b}}{\\partial z}\\right)_r - l_r \\left(\\frac{\\partial v_\\mathrm{b}}{\\partial z}\\right)_r - \\frac{k_r^2 + l_r^2}{2 \\widehat{\\omega}_r \\left|\\boldsymbol{k}_r\\right|^2} \\left(\\frac{\\partial N^2}{\\partial z}\\right)_r\\right] + \\alpha_\\mathrm{RK} q_r^m
\\end{align*}
```

and the position update is

```math
\\begin{align*}
    x_r & = x_r + \\beta_\\mathrm{RK} q_r^x, & y_r & \\rightarrow y_r + \\beta_\\mathrm{RK} q_r^y, & z_r & \\rightarrow z_r + \\beta_\\mathrm{RK} q_r^z,\\\\
    k_r & \\rightarrow k_r + \\beta_\\mathrm{RK} q_r^k, & l_r & \\rightarrow l_r + \\beta_\\mathrm{RK} q_r^l, & m_r & \\rightarrow m_r + \\beta_\\mathrm{RK} q_r^m,
\\end{align*}
```

where the subscript ``r`` indicates either a ray-volume property or a mean-flow property interpolated to the ray-volume position, via `interpolate_mean_flow` and `interpolate_stratification`. In addition, MSGWaM updates the ray-volume extents, following

```math
\\begin{align*}
    q_r^{\\Delta x} & \\rightarrow \\Delta t \\left(u_{\\mathrm{b}, r, +} - u_{\\mathrm{b}, r, -}\\right) + \\alpha_\\mathrm{RK} q_r^{\\Delta x}, & \\Delta x_r & \\rightarrow \\Delta x_r + \\beta_\\mathrm{RK} q_r^{\\Delta x},\\\\
    q_r^{\\Delta y} & \\rightarrow \\Delta t \\left(v_{\\mathrm{b}, r, +} - v_{\\mathrm{b}, r, -}\\right) + \\alpha_\\mathrm{RK} q_r^{\\Delta y}, & \\Delta y_r & \\rightarrow \\Delta y_r + \\beta_\\mathrm{RK} q_r^{\\Delta y},\\\\
    q_r^{\\Delta z} & \\rightarrow \\Delta t \\left(c_{\\mathrm{g} z, r, +} - c_{\\mathrm{g} z, r, -}\\right) + \\alpha_\\mathrm{RK} q_r^{\\Delta z}, & \\Delta z_r & \\rightarrow \\Delta z_r + \\beta_\\mathrm{RK} q_r^{\\Delta z},
\\end{align*}
```

where ``u_{\\mathrm{b}, r, \\pm}`` is the interpolation of ``u_\\mathrm{b}`` to ``x_{r, \\pm} = x_r \\pm \\Delta x_r / 2`` (from before the position update) and ``v_{\\mathrm{b}, r, \\pm}`` is the equivalent for ``v_\\mathrm{b}`` in ``y``-direction. In the computation of ``c_{\\mathrm{g} z, r, \\pm}``, the intrinsic frequency and squared buoyancy frequency are interpolated to ``z_{r, \\pm} = z_r \\pm \\Delta z_r / 2`` (also from before the position update). The update of the spectral ray-volume extents uses the fact that the surfaces in the ``x``-``k``, ``y``-``l`` and ``z``-``m`` subspaces are conserved. Finally, the update of the phase-space wave-action density reads

```math
\\mathcal{N}_r \\rightarrow \\left(1 + 2 \\alpha_{\\mathrm{R}, r} f_\\mathrm{RK} \\Delta t\\right)^{- 1} \\mathcal{N}_r,
```

where ``\\alpha_{\\mathrm{R}, r}`` is the interpolation of the Rayleigh-damping coefficient to the updated ray-volume position, obtained from `interpolate_sponge`.

The group velocities that are calculated for the propagation in physical space are also used to determine the maxima needed for the WKB-CFL condition used in the time-step computation.

```julia
propagate_rays!(
	state::State,
	dt::AbstractFloat,
	rkstage::Integer,
	wkb_mode::SteadyState,
)
```

Update the vertical wavenumber and wave-action density, using steady-state WKB theory.

In steady-state mode, the ray volumes are stationary in physical space. In mountain-wave simulations, this method first updates the ray volumes in the launch layer by calling `activate_orographic_source!`. Subsequently, it performs a vertical sweep to update all other ray volumes. Therein, the vertical wavenumber is set to

```math
m_r = - \\sigma \\sqrt{\\frac{\\left(k_r^2 + l_r^2\\right) \\left(N_r^2 - \\widehat{\\omega}_r^2\\right)}{\\widehat{\\omega}_r^2 - f^2}},
```

where ``N_r^2`` is the squared buoyancy frequency interpolated to the ray-volume position (with `interpolate_stratification`) and ``\\widehat{\\omega}_r = - k_r u_\\mathrm{b} - l_r v_\\mathrm{b}`` (in the case of mountain waves, for which ``\\omega_r = 0``). The new wave-action-density field is obtained by integrating

```math
\\frac{\\partial}{\\partial z} \\left(c_{\\mathrm{g} z, r} \\mathcal{A}_r\\right) = - 2 \\alpha_{\\mathrm{R}, r} \\mathcal{A}_r - 2 K \\left|\\boldsymbol{k}_r\\right|^2 \\mathcal{A}_r,
```

where ``\\alpha_{\\mathrm{R}, r}`` is the Rayleigh-damping coefficient interpolated to the ray-volume position (using `interpolate_sponge`) and

```math
K = \\left[2 \\sum\\limits_r \\frac{J \\Delta \\widehat{z}}{c_{\\mathrm{g}, z, r}} \\left(m_r \\left|b_{\\mathrm{w}, r}\\right| \\left|\\boldsymbol{k}_r\\right|\\right)^2 f_r\\right]^{- 1} \\max \\left[0, \\sum_r \\left(m_r \\left|b_{\\mathrm{w}, r}\\right|\\right)^2 f_r - \\alpha_\\mathrm{s}^2 N^4\\right]
```

is the turbulent viscosity and diffusivity due to wave breaking (see [`PinCFlow.MSGWaM.RayUpdate.apply_saturation_scheme!`](@ref) for more details). After the first right-hand-side term has been integrated with the implicit step

```math
\\mathcal{A}_r = \\left[1 + \\frac{2 \\alpha_{\\mathrm{R}, r}}{c_{\\mathrm{g} z, r}} \\left(z_r - z_{r, k - 1}\\right)\\right]^{- 1} \\frac{c_{\\mathrm{g} z, r, k - 1}}{c_{\\mathrm{g} z, r}} \\mathcal{A}_{r, k - 1},
```

the second term is integrated with the pseudo-time step ``J \\Delta \\widehat{z} / c_{\\mathrm{g} z, r}``, which corresponds to the substitution ``\\mathcal{A}_r \\rightarrow \\left(1 - 2 J \\Delta \\widehat{z} / c_{\\mathrm{g} z, r} K \\left|\\boldsymbol{k}_r\\right|^2\\right) \\mathcal{A}_r``.

If the domain is parallelized in the vertical, the integration in vertical subdomains is performed sequentially, with one-way communication providing boundary conditions.

# Arguments

  - `state`: Model state.

  - `dt`: Time step.

  - `rkstage`: Runge-Kutta-stage index.

  - `test_case`: Test case on which the current simulation is based.

  - `wkb_mode`: Approximations used by MSGWaM.

# See also

  - [`PinCFlow.MSGWaM.RayOperations.get_physical_position`](@ref)

  - [`PinCFlow.MSGWaM.RayOperations.get_spectral_position`](@ref)

  - [`PinCFlow.MSGWaM.RayOperations.get_physical_extent`](@ref)

  - [`PinCFlow.MSGWaM.RayOperations.get_spectral_extent`](@ref)

  - [`PinCFlow.MSGWaM.Interpolation.interpolate_stratification`](@ref)

  - [`PinCFlow.MSGWaM.Interpolation.interpolate_mean_flow`](@ref)

  - [`PinCFlow.MSGWaM.Interpolation.interpolate_sponge`](@ref)

  - [`PinCFlow.MSGWaM.RaySources.activate_orographic_source!`](@ref)

  - [`PinCFlow.MSGWaM.RayOperations.copy_rays!`](@ref)
"""
function propagate_rays! end

function propagate_rays!(state::State, dt::AbstractFloat, rkstage::Integer)
    (; test_case) = state.namelists.setting
    propagate_rays!(state, dt, rkstage, test_case)
    return
end

function propagate_rays!(
    state::State,
    dt::AbstractFloat,
    rkstage::Integer,
    test_case::AbstractTestCase,
)
	return
end

function propagate_rays!(
    state::State,
    dt::AbstractFloat,
    rkstage::Integer,
    test_case::AbstractWKBTestCase,
)
	(; wkb_mode) = state.namelists.wkb
	propagate_rays!(state, dt, rkstage, wkb_mode)
	return
end

function propagate_rays!(
	state::State,
	dt::AbstractFloat,
	rkstage::Integer,
	wkb_mode::AbstractWKBMode,
)
    (; test_case) = state.namelists.setting
    (; branch, impact_altitude) = state.namelists.wkb
    (; x_size, y_size) = state.namelists.domain
    (; coriolis_frequency) = state.namelists.atmosphere
    (; lref, tref) = state.constants
    (; nray_max, nray, cgx_max, cgy_max, cgz_max, rays) = state.wkb
    (; dxray, dyray, dzray, dkray, dlray, dmray, ddxray, ddyray, ddzray, dpray) =
        state.wkb.increments
    (; alphark, betark, stepfrac, nstages) = state.time
    (; lz, zctilde) = state.grid
    (; ko, k0, k1, j0, j1, i0, i1) = state.domain

    # Set Coriolis parameter.
    fc = coriolis_frequency * tref

    kmin = test_case == WKBMountainWave() && ko == 0 ? k0 - 1 : k0
    kmax = k1

    # Initialize WKB increments at the first RK stage.
    @ivy if rkstage == 1
        for k in kmin:kmax, j in j0:j1, i in i0:i1
            for r in 1:nray[i, j, k]
                dxray[r, i, j, k] = 0.0
                dyray[r, i, j, k] = 0.0
                dzray[r, i, j, k] = 0.0
                dkray[r, i, j, k] = 0.0
                dlray[r, i, j, k] = 0.0
                dmray[r, i, j, k] = 0.0
                ddxray[r, i, j, k] = 0.0
                ddyray[r, i, j, k] = 0.0
                ddzray[r, i, j, k] = 0.0
                dpray[r, i, j, k] = 0.0
            end
        end
    end

    cgx_max[] = 0.0
    cgy_max[] = 0.0
    @ivy cgz_max[i0:i1, j0:j1, kmin:kmax] .= 0.0

    @ivy for k in kmin:kmax, j in j0:j1, i in i0:i1
        nskip = 0
        for r in 1:nray[i, j, k]
            (xr, yr, zr) = get_physical_position(rays, r, i, j, k)
            (kr, lr, mr) = get_spectral_position(rays, r, i, j, k)
            (dxr, dyr, dzr) = get_physical_extent(rays, r, i, j, k)
            (axk, ayl, azm) = get_surfaces(rays, r, i, j, k)

            xr1 = xr - dxr / 2
            xr2 = xr + dxr / 2
            yr1 = yr - dyr / 2
            yr2 = yr + dyr / 2
            zr1 = zr - dzr / 2
            zr2 = zr + dzr / 2

            khr = sqrt(kr^2 + lr^2)

            # Skip ray volumes that have left the domain.
            if test_case != WKBMountainWave()
                if zr1 < zctilde[i, j, k0 - 2]
                    nskip += 1
                    continue
                end
            end

            n2r1 = interpolate_stratification(zr1, state, N2())
            n2r = interpolate_stratification(zr, state, N2())
            n2r2 = interpolate_stratification(zr2, state, N2())

            omir1 =
                branch * sqrt(n2r1 * khr^2 + fc^2 * mr^2) / sqrt(khr^2 + mr^2)

            omir = branch * sqrt(n2r * khr^2 + fc^2 * mr^2) / sqrt(khr^2 + mr^2)

            omir2 =
                branch * sqrt(n2r2 * khr^2 + fc^2 * mr^2) / sqrt(khr^2 + mr^2)

            if any((n2r1, n2r, n2r2) .<= 0)
                error(
                    "Error in propagate_rays!: Interpolated stratification is negative!",
                )
            end

            if khr <= 0
                error(
                    "Error in propagate_rays!: Horizontal wavenumber is negative!",
                )
            end

            # Compute intrinsic zonal group velocity.
            if x_size > 1
                cgirx = kr * (n2r - omir^2) / (omir * (khr^2 + mr^2))
            end

            # Compute intrinsic meridional group velocity.
            if y_size > 1
                cgiry = lr * (n2r - omir^2) / (omir * (khr^2 + mr^2))
            end

            # Compute intrinsic vertical group velocities at the vertical edges.
            cgirz1 = -mr * (omir1^2 - fc^2) / (omir1 * (khr^2 + mr^2))
            cgirz2 = -mr * (omir2^2 - fc^2) / (omir2 * (khr^2 + mr^2))

            #-------------------------------
            #      Change of position
            #-------------------------------

            # Update zonal position.

            if x_size > 1 && k >= k0 && wkb_mode != SingleColumn()
                uxr1 = interpolate_mean_flow(xr1, yr, zr, state, U())
                uxr2 = interpolate_mean_flow(xr2, yr, zr, state, U())

				cgrx1 = cgirx + uxr1
				cgrx2 = cgirx + uxr2

				cgrx = (cgrx1 + cgrx2) / 2

				f = cgrx
				dxray[r, i, j, k] =
					dt * f + alphark[rkstage] * dxray[r, i, j, k]
				rays.x[r, i, j, k] += betark[rkstage] * dxray[r, i, j, k]

				cgx_max[] = max(cgx_max[], abs(cgrx))
			end

			# Update meridional position.

            if y_size > 1 && k >= k0 && wkb_mode != SingleColumn()
                vyr1 = interpolate_mean_flow(xr, yr1, zr, state, V())
                vyr2 = interpolate_mean_flow(xr, yr2, zr, state, V())

				cgry1 = cgiry + vyr1
				cgry2 = cgiry + vyr2

				cgry = (cgry1 + cgry2) / 2

				f = cgry
				dyray[r, i, j, k] =
					dt * f + alphark[rkstage] * dyray[r, i, j, k]
				rays.y[r, i, j, k] += betark[rkstage] * dyray[r, i, j, k]

				cgy_max[] = max(cgy_max[], abs(cgry))
			end

			# Update vertical position.

			cgrz1 = cgirz1
			cgrz2 = cgirz2

			cgrz = (cgrz1 + cgrz2) / 2

			f = cgrz
			dzray[r, i, j, k] = dt * f + alphark[rkstage] * dzray[r, i, j, k]
			rays.z[r, i, j, k] += betark[rkstage] * dzray[r, i, j, k]

			cgz_max[i, j, k] = max(cgz_max[i, j, k], abs(cgrz))

            # Refraction is only allowed above impact_altitude / lref.

            if zr > impact_altitude / lref

				#-------------------------------
				#      Change of wavenumber
				#-------------------------------

				dudxr = interpolate_mean_flow(xr, yr, zr, state, DUDX())
				dudyr = interpolate_mean_flow(xr, yr, zr, state, DUDY())
				dudzr = interpolate_mean_flow(xr, yr, zr, state, DUDZ())

				dvdxr = interpolate_mean_flow(xr, yr, zr, state, DVDX())
				dvdyr = interpolate_mean_flow(xr, yr, zr, state, DVDY())
				dvdzr = interpolate_mean_flow(xr, yr, zr, state, DVDZ())

				dn2dzr = interpolate_stratification(zr, state, DN2DZ())

				dkdt = -dudxr * kr - dvdxr * lr
				dldt = -dudyr * kr - dvdyr * lr
				dmdt =
					-dudzr * kr - dvdzr * lr -
					khr^2 * dn2dzr / (2 * omir * (khr^2 + mr^2))

				dkray[r, i, j, k] =
					dt * dkdt + alphark[rkstage] * dkray[r, i, j, k]
				dlray[r, i, j, k] =
					dt * dldt + alphark[rkstage] * dlray[r, i, j, k]
				dmray[r, i, j, k] =
					dt * dmdt + alphark[rkstage] * dmray[r, i, j, k]

				rays.k[r, i, j, k] += betark[rkstage] * dkray[r, i, j, k]
				rays.l[r, i, j, k] += betark[rkstage] * dlray[r, i, j, k]
				rays.m[r, i, j, k] += betark[rkstage] * dmray[r, i, j, k]

				#-------------------------------
				#      Change of extents
				#-------------------------------

				# Update extents in x and k.

                if x_size > 1 && k >= k0 && wkb_mode != SingleColumn()
                    ddxdt = cgrx2 - cgrx1

					ddxray[r, i, j, k] =
						dt * ddxdt + alphark[rkstage] * ddxray[r, i, j, k]

					rays.dxray[r, i, j, k] +=
						betark[rkstage] * ddxray[r, i, j, k]

					if rays.dxray[r, i, j, k] <= 0
						rays.dxray[r, i, j, k] *= -1
					end

					rays.dkray[r, i, j, k] = axk / rays.dxray[r, i, j, k]
				end

				# Update extents in y and l.

                if y_size > 1 && k >= k0 && wkb_mode != SingleColumn()
                    ddydt = cgry2 - cgry1

					ddyray[r, i, j, k] =
						dt * ddydt + alphark[rkstage] * ddyray[r, i, j, k]

					rays.dyray[r, i, j, k] +=
						betark[rkstage] * ddyray[r, i, j, k]

					if rays.dyray[r, i, j, k] <= 0
						rays.dyray[r, i, j, k] *= -1
					end

					rays.dlray[r, i, j, k] = ayl / rays.dyray[r, i, j, k]
				end

				# Update extents in z and m.

				ddzdt = cgrz2 - cgrz1

				ddzray[r, i, j, k] =
					dt * ddzdt + alphark[rkstage] * ddzray[r, i, j, k]

				rays.dzray[r, i, j, k] += betark[rkstage] * ddzray[r, i, j, k]

				if rays.dzray[r, i, j, k] <= 0
					rays.dzray[r, i, j, k] *= -1
				end

				rays.dmray[r, i, j, k] = azm / rays.dzray[r, i, j, k]

				# Update phase
				dpray[r, i, j, k] =
					- dt * omir + alphark[rkstage] * dpray[r, i, j, k]
				rays.dphi[r, i, j, k] +=
					betark[rkstage] * dpray[r, i, j, k]

			end
		end

		if nskip > 0
			println(
				nskip,
				" out of ",
				nray[i, j, k],
				" ray volumes have been skipped in propagate_rays!!",
			)
			println("")
		end
	end

	#-------------------------------
	#     Change of wave action
	#-------------------------------

    @ivy for k in k0:k1, j in j0:j1, i in i0:i1
        for r in 1:nray[i, j, k]
            (xr, yr, zr) = get_physical_position(rays, r, i, j, k)
            alphasponge = 2 * interpolate_sponge(xr, yr, zr, state)
            betasponge = 1 / (1 + alphasponge * stepfrac[rkstage] * dt)
            rays.dens[r, i, j, k] *= betasponge
        end
    end

    if test_case == WKBMountainWave()
        activate_orographic_source!(state)
    end

	return
end

function propagate_rays!(
	state::State,
	dt::AbstractFloat,
	rkstage::Integer,
	wkb_mode::SteadyState,
)
    (; x_size, y_size) = state.namelists.domain
    (; test_case) = state.namelists.setting
    (; coriolis_frequency) = state.namelists.atmosphere
    (; branch, use_saturation, saturation_threshold) = state.namelists.wkb
    (; stepfrac) = state.time
    (; tref) = state.constants
    (; comm, zz_size, nzz, nx, ny, ko, k0, k1, j0, j1, i0, i1, down, up) =
        state.domain
    (; dx, dy, dz, zctilde, zc, jac) = state.grid
    (; rhobar) = state.atmosphere
    (; u, v) = state.variables.predictands
    (; nray, rays) = state.wkb

	# Set Coriolis parameter.
	fc = coriolis_frequency * tref

    if test_case == WKBMountainWave()
        activate_orographic_source!(state)
    end

<<<<<<< HEAD
	@ivy if ko != 0
		nray_down = zeros(Int, nx, ny)
		MPI.Recv!(nray_down, comm; source = down)
		nray[i0:i1, j0:j1, k0-1] .= nray_down

		local_count = maximum(nray[i0:i1, j0:j1, k0-1])
		if local_count > 0
			fields = fieldnames(Rays)
			rays_down = zeros(length(fields), local_count, nx, ny)
			MPI.Recv!(rays_down, comm; source = down)
			for (index, field) in enumerate(fields)
				getfield(rays, field)[1:local_count, i0:i1, j0:j1, k0-1] .=
					rays_down[index, :, :, :]
			end
		end
	end

	# Loop over grid cells.
	@ivy for k in k0:k1, j in j0:j1, i in i0:i1

		# Set the ray-volume count.
		nray[i, j, k] = nray[i, j, k-1]

		# Set up the saturation integrals.
		integral1 = 0.0
		integral2 = 0.0
		m2b2 = 0.0
		m2b2k2 = 0.0

		# Loop over ray volumes.
		for r in 1:nray[i, j, k]

			# Prepare the ray volume.
			copy_rays!(rays, r => r, i => i, j => j, k - 1 => k)

			# Skip modes with zero wave-action density.
			if rays.dens[r, i, j, k-1] == 0
				continue
			end
=======
    @ivy if ko != 0
        nray_down = zeros(Int, nx, ny)
        MPI.Recv!(nray_down, comm; source = down)
        nray[i0:i1, j0:j1, k0 - 1] .= nray_down

        local_count = maximum(nray[i0:i1, j0:j1, k0 - 1])
        if local_count > 0
            fields = fieldcount(Rays)
            rays_down = zeros(fields, local_count, nx, ny)
            MPI.Recv!(rays_down, comm; source = down)
            for field in 1:fields
                getfield(rays, field)[1:local_count, i0:i1, j0:j1, k0 - 1] .=
                    rays_down[field, :, :, :]
            end
        end
    end

    # Loop over grid cells.
    @ivy for k in k0:k1, j in j0:j1, i in i0:i1

        # Set the ray-volume count.
        nray[i, j, k] = nray[i, j, k - 1]

        # Set up the saturation integrals.
        integral1 = 0.0
        integral2 = 0.0
        m2b2 = 0.0
        m2b2k2 = 0.0

        # Loop over ray volumes.
        for r in 1:nray[i, j, k]

            # Prepare the ray volume.
            copy_rays!(rays, r => r, i => i, j => j, k - 1 => k)

            # Skip modes with zero wave-action density.
            if rays.dens[r, i, j, k - 1] == 0
                continue
            end
>>>>>>> afc93468

            # Set the vertical position (and extent).
            rays.z[r, i, j, k] =
                zctilde[i, j, k - 1] +
                (rays.z[r, i, j, k - 1] - zctilde[i, j, k - 2]) /
                jac[i, j, k - 1] * jac[i, j, k]
            rays.dzray[r, i, j, k] =
                rays.dzray[r, i, j, k - 1] * jac[i, j, k] / jac[i, j, k - 1]

			# Get the horizontal wavenumbers.
			(kr, lr, mr) = get_spectral_position(rays, r, i, j, k)
			khr = sqrt(kr^2 + lr^2)

			# Set the reference level.
			kref = ko == 0 ? max(k0, k - 1) : k - 1

            # Compute the vertical group velocity at the level below.
            n2r = interpolate_stratification(rays.z[r, i, j, kref], state, N2())
            omir =
                -(u[i, j, kref] + u[i - 1, j, kref]) / 2 * kr -
                (v[i, j, kref] + v[i, j - 1, kref]) / 2 * lr
            if fc < branch * omir < sqrt(n2r)
                mr = rays.m[r, i, j, kref]
                cgirz0 = mr * (fc^2 - n2r) * khr^2 / omir / (khr^2 + mr^2)^2
            else
                rays.dens[r, i, j, kref] = 0.0
                rays.dens[r, i, j, k] = 0.0
                continue
            end

            # Compute the local vertical wavenumber and vertical group velocity.
            n2r = interpolate_stratification(rays.z[r, i, j, k], state, N2())
            omir =
                -(u[i, j, k] + u[i - 1, j, k]) / 2 * kr -
                (v[i, j, k] + v[i, j - 1, k]) / 2 * lr
            if fc < branch * omir < sqrt(n2r)
                mr = -branch * sqrt(khr^2 * (n2r - omir^2) / (omir^2 - fc^2))
                cgirz = mr * (fc^2 - n2r) * khr^2 / omir / (khr^2 + mr^2)^2
            else
                rays.dens[r, i, j, kref] = 0.0
                rays.dens[r, i, j, k] = 0.0
                continue
            end

			# Set the local vertical wavenumber.
			rays.m[r, i, j, k] = mr

            # Set the local wave action density.
            (xr, yr, zr) = get_physical_position(rays, r, i, j, k)
            alphasponge = 2 * interpolate_sponge(xr, yr, zr, state)
            rays.dens[r, i, j, k] =
                1 / (
                    1 +
                    alphasponge / cgirz *
                    (rays.z[r, i, j, k] - rays.z[r, i, j, kref])
                ) *
                cgirz0 *
                rays.dens[r, i, j, kref] / cgirz

            # Cycle if the saturation scheme is turned off.
            if !use_saturation
                continue
            end

			# Get the ray volume extents.
			(dxr, dyr, dzr) = get_physical_extent(rays, r, i, j, k)
			(dkr, dlr, dmr) = get_spectral_extent(rays, r, i, j, k)

            # Compute the phase space factor.
            dzi = min(dzr, jac[i, j, k] * dz)
            facpsp = dzi / jac[i, j, k] / dz * dmr
            if x_size > 1
                dxi = min(dxr, dx)
                facpsp *= dxi / dx * dkr
            end
            if y_size > 1
                dyi = min(dyr, dy)
                facpsp *= dyi / dy * dlr
            end

            # Compute the saturation integrals.
            integral1 = khr^2 * mr^2 / ((khr^2 + mr^2) * omir) * facpsp
            m2b2 +=
                2 * n2r^2 / rhobar[i, j, k] * integral1 * rays.dens[r, i, j, k]
            integral2 = khr^2 * mr^2 / omir * facpsp
            m2b2k2 +=
                2 * n2r^2 / rhobar[i, j, k] *
                integral2 *
                rays.dens[r, i, j, k] *
                jac[i, j, k] *
                dz / cgirz
        end

        # Compute the diffusion coefficient
        n2r = interpolate_stratification(zc[i, j, k], state, N2())
        if m2b2k2 == 0 || m2b2 < saturation_threshold^2 * n2r^2
            diffusion = 0.0
        else
            diffusion = (m2b2 - saturation_threshold^2 * n2r^2) / (2 * m2b2k2)
        end

        # Reduce the wave action density.
        for r in 1:nray[i, j, k]
            if !use_saturation
                continue
            end
            if rays.dens[r, i, j, k] == 0
                continue
            end
            (kr, lr, mr) = get_spectral_position(rays, r, i, j, k)
            khr = sqrt(kr^2 + lr^2)
            n2r = interpolate_stratification(rays.z[r, i, j, k], state, N2())
            omir =
                -(u[i, j, k] + u[i - 1, j, k]) / 2 * kr -
                (v[i, j, k] + v[i, j - 1, k]) / 2 * lr
            if fc < branch * omir < sqrt(n2r)
                cgirz = mr * (fc^2 - n2r) * khr^2 / omir / (khr^2 + mr^2)^2
            else
                rays.dens[r, i, j, kref] = 0.0
                rays.dens[r, i, j, k] = 0.0
                continue
            end
            rays.dens[r, i, j, k] *= max(
                0,
                1 - jac[i, j, k] * dz / cgirz * 2 * diffusion * (khr^2 + mr^2),
            )
        end
    end

    @ivy if ko + nzz != zz_size
        nray_up = nray[i0:i1, j0:j1, k1]
        MPI.Send(nray_up, comm; dest = up)

<<<<<<< HEAD
		local_count = maximum(nray[i0:i1, j0:j1, k1])
		if local_count > 0
			fields = fieldnames(Rays)
			rays_up = zeros(length(fields), local_count, nx, ny)
			for (index, field) in enumerate(fields)
				rays_up[index, :, :, :] .=
					getfield(rays, field)[1:local_count, i0:i1, j0:j1, k1]
			end
			MPI.Send(rays_up, comm; dest = up)
		end
	end

	return
=======
        local_count = maximum(nray[i0:i1, j0:j1, k1])
        if local_count > 0
            fields = fieldcount(Rays)
            rays_up = zeros(fields, local_count, nx, ny)
            for field in 1:fields
                rays_up[field, :, :, :] .=
                    getfield(rays, field)[1:local_count, i0:i1, j0:j1, k1]
            end
            MPI.Send(rays_up, comm; dest = up)
        end
    end

    return
>>>>>>> afc93468
end<|MERGE_RESOLUTION|>--- conflicted
+++ resolved
@@ -499,51 +499,10 @@
         activate_orographic_source!(state)
     end
 
-<<<<<<< HEAD
 	@ivy if ko != 0
 		nray_down = zeros(Int, nx, ny)
 		MPI.Recv!(nray_down, comm; source = down)
 		nray[i0:i1, j0:j1, k0-1] .= nray_down
-
-		local_count = maximum(nray[i0:i1, j0:j1, k0-1])
-		if local_count > 0
-			fields = fieldnames(Rays)
-			rays_down = zeros(length(fields), local_count, nx, ny)
-			MPI.Recv!(rays_down, comm; source = down)
-			for (index, field) in enumerate(fields)
-				getfield(rays, field)[1:local_count, i0:i1, j0:j1, k0-1] .=
-					rays_down[index, :, :, :]
-			end
-		end
-	end
-
-	# Loop over grid cells.
-	@ivy for k in k0:k1, j in j0:j1, i in i0:i1
-
-		# Set the ray-volume count.
-		nray[i, j, k] = nray[i, j, k-1]
-
-		# Set up the saturation integrals.
-		integral1 = 0.0
-		integral2 = 0.0
-		m2b2 = 0.0
-		m2b2k2 = 0.0
-
-		# Loop over ray volumes.
-		for r in 1:nray[i, j, k]
-
-			# Prepare the ray volume.
-			copy_rays!(rays, r => r, i => i, j => j, k - 1 => k)
-
-			# Skip modes with zero wave-action density.
-			if rays.dens[r, i, j, k-1] == 0
-				continue
-			end
-=======
-    @ivy if ko != 0
-        nray_down = zeros(Int, nx, ny)
-        MPI.Recv!(nray_down, comm; source = down)
-        nray[i0:i1, j0:j1, k0 - 1] .= nray_down
 
         local_count = maximum(nray[i0:i1, j0:j1, k0 - 1])
         if local_count > 0
@@ -557,29 +516,28 @@
         end
     end
 
-    # Loop over grid cells.
-    @ivy for k in k0:k1, j in j0:j1, i in i0:i1
-
-        # Set the ray-volume count.
-        nray[i, j, k] = nray[i, j, k - 1]
-
-        # Set up the saturation integrals.
-        integral1 = 0.0
-        integral2 = 0.0
-        m2b2 = 0.0
-        m2b2k2 = 0.0
-
-        # Loop over ray volumes.
-        for r in 1:nray[i, j, k]
-
-            # Prepare the ray volume.
-            copy_rays!(rays, r => r, i => i, j => j, k - 1 => k)
-
-            # Skip modes with zero wave-action density.
-            if rays.dens[r, i, j, k - 1] == 0
-                continue
-            end
->>>>>>> afc93468
+	# Loop over grid cells.
+	@ivy for k in k0:k1, j in j0:j1, i in i0:i1
+
+		# Set the ray-volume count.
+		nray[i, j, k] = nray[i, j, k-1]
+
+		# Set up the saturation integrals.
+		integral1 = 0.0
+		integral2 = 0.0
+		m2b2 = 0.0
+		m2b2k2 = 0.0
+
+		# Loop over ray volumes.
+		for r in 1:nray[i, j, k]
+
+			# Prepare the ray volume.
+			copy_rays!(rays, r => r, i => i, j => j, k - 1 => k)
+
+			# Skip modes with zero wave-action density.
+			if rays.dens[r, i, j, k-1] == 0
+				continue
+			end
 
             # Set the vertical position (and extent).
             rays.z[r, i, j, k] =
@@ -713,21 +671,6 @@
         nray_up = nray[i0:i1, j0:j1, k1]
         MPI.Send(nray_up, comm; dest = up)
 
-<<<<<<< HEAD
-		local_count = maximum(nray[i0:i1, j0:j1, k1])
-		if local_count > 0
-			fields = fieldnames(Rays)
-			rays_up = zeros(length(fields), local_count, nx, ny)
-			for (index, field) in enumerate(fields)
-				rays_up[index, :, :, :] .=
-					getfield(rays, field)[1:local_count, i0:i1, j0:j1, k1]
-			end
-			MPI.Send(rays_up, comm; dest = up)
-		end
-	end
-
-	return
-=======
         local_count = maximum(nray[i0:i1, j0:j1, k1])
         if local_count > 0
             fields = fieldcount(Rays)
@@ -740,6 +683,5 @@
         end
     end
 
-    return
->>>>>>> afc93468
+	return
 end