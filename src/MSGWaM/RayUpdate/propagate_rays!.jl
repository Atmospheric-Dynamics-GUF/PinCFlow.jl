--- conflicted
+++ resolved
@@ -189,10 +189,6 @@
     (; branch, impact_altitude) = state.namelists.wkb
     (; x_size, y_size) = state.namelists.domain
     (; coriolis_frequency) = state.namelists.atmosphere
-<<<<<<< HEAD
-=======
-    (; use_sponge) = state.namelists.sponge
->>>>>>> 3eb7ad6d
     (; lref, tref) = state.constants
     (; nray_max, nray, cgx_max, cgy_max, cgz_max, rays) = state.wkb
     (; dxray, dyray, dzray, dkray, dlray, dmray, ddxray, ddyray, ddzray) =
@@ -453,23 +449,12 @@
     #     Change of wave action
     #-------------------------------
 
-<<<<<<< HEAD
     @ivy for k in k0:k1, j in j0:j1, i in i0:i1
         for r in 1:nray[i, j, k]
             (xr, yr, zr) = get_physical_position(rays, r, i, j, k)
             alphasponge = 2 * interpolate_sponge(xr, yr, zr, state)
             betasponge = 1 / (1 + alphasponge * stepfrac[rkstage] * dt)
             rays.dens[r, i, j, k] *= betasponge
-=======
-    @ivy if use_sponge
-        for k in k0:k1, j in j0:j1, i in i0:i1
-            for r in 1:nray[i, j, k]
-                (xr, yr, zr) = get_physical_position(rays, r, i, j, k)
-                alphasponge = 2 * interpolate_sponge(xr, yr, zr, state)
-                betasponge = 1 / (1 + alphasponge * stepfrac[rkstage] * dt)
-                rays.dens[r, i, j, k] *= betasponge
-            end
->>>>>>> 3eb7ad6d
         end
     end
 
@@ -489,10 +474,6 @@
     (; x_size, y_size) = state.namelists.domain
     (; test_case) = state.namelists.setting
     (; coriolis_frequency) = state.namelists.atmosphere
-<<<<<<< HEAD
-=======
-    (; use_sponge) = state.namelists.sponge
->>>>>>> 3eb7ad6d
     (; branch, use_saturation, saturation_threshold) = state.namelists.wkb
     (; stepfrac) = state.time
     (; tref) = state.constants
@@ -597,7 +578,6 @@
             rays.m[r, i, j, k] = mr
 
             # Set the local wave action density.
-<<<<<<< HEAD
             (xr, yr, zr) = get_physical_position(rays, r, i, j, k)
             alphasponge = 2 * interpolate_sponge(xr, yr, zr, state)
             rays.dens[r, i, j, k] =
@@ -608,23 +588,6 @@
                 ) *
                 cgirz0 *
                 rays.dens[r, i, j, kref] / cgirz
-=======
-            if use_sponge
-                (xr, yr, zr) = get_physical_position(rays, r, i, j, k)
-                alphasponge = 2 * interpolate_sponge(xr, yr, zr, state)
-                rays.dens[r, i, j, k] =
-                    1 / (
-                        1 +
-                        alphasponge / cgirz *
-                        (rays.z[r, i, j, k] - rays.z[r, i, j, kref])
-                    ) *
-                    cgirz0 *
-                    rays.dens[r, i, j, kref] / cgirz
-            else
-                rays.dens[r, i, j, k] =
-                    cgirz0 * rays.dens[r, i, j, kref] / cgirz
-            end
->>>>>>> 3eb7ad6d
 
             # Cycle if the saturation scheme is turned off.
             if !use_saturation
