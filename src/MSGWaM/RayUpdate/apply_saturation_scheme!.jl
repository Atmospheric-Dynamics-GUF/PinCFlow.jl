--- conflicted
+++ resolved
@@ -137,13 +137,8 @@
         (mb2, mb2k2) = compute_saturation_integrals(state, i, j, k)
 
         # Calculate the turbulent eddy diffusivity.
-<<<<<<< HEAD
         n2r = interpolate_stratification(zc[i, j, k], state, N2())
-        if mb2k2 == 0 || mb2 < alpha_sat^2 * n2r^2
-=======
-        n2r = interpolate_stratification(ztfc[i, j, k], state, N2())
         if mb2k2 == 0 || mb2 < saturation_threshold^2 * n2r^2
->>>>>>> 01f16731
             diffusion[i, j, k] = 0
         else
             diffusion[i, j, k] =
@@ -166,14 +161,9 @@
         (mb2, mb2k2) = compute_saturation_integrals(state, i, j, k)
 
         # Check if saturation is violated.
-<<<<<<< HEAD
         n2r = interpolate_stratification(zc[i, j, k], state, N2())
-        if mb2 - alpha_sat^2 * n2r^2 > 1.0E-3 * alpha_sat^2 * n2r^2
-=======
-        n2r = interpolate_stratification(ztfc[i, j, k], state, N2())
         if mb2 - saturation_threshold^2 * n2r^2 >
            1.0E-3 * saturation_threshold^2 * n2r^2
->>>>>>> 01f16731
             println("Saturation violated at (i, j, k) = ", (i, j, k))
             println("mb2 = ", mb2)
             println(
