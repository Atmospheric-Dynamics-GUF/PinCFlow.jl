"""
```julia
initialize_rays!(state::State)
```

Complete the initialization of MSGWaM by dispatching to a test-case-specific method.

```julia
initialize_rays!(state::State, test_case::AbstractTestCase)
```

Return for non-WKB test cases.

```julia
initialize_rays!(state::State, test_case::AbstractWKBTestCase)
```

Complete the initialization of MSGWaM for WKB test cases.

In each grid cell, `wave_modes` wave modes are computed, using `state.namelists.wkb.initial_wave_field`, as well as `activate_orographic_source!` for mountain waves. For each of these modes, `nrx * nry * nrz * nrk * nrl * nrm` ray volumes are then defined such that they evenly divide the volume one would get for `nrx = nry = nrz = nrk = nrl = nrm = 1` (the parameters are taken from `state.namelists.wkb`). Finally, the maximum group velocities are determined for the corresponding CFL condition that is used in the computation of the time step.

# Arguments

  - `state`: Model state.

  - `test_case`: Test case on which the current simulation is based.

# See also

  - [`PinCFlow.MSGWaM.RaySources.activate_orographic_source!`](@ref)

  - [`PinCFlow.MSGWaM.Interpolation.interpolate_stratification`](@ref)

  - [`PinCFlow.MSGWaM.Interpolation.interpolate_mean_flow`](@ref)
"""
function initialize_rays! end

function initialize_rays!(state::State)
	(; test_case) = state.namelists.setting
	initialize_rays!(state, test_case)
	return
end

function initialize_rays!(state::State, test_case::AbstractTestCase)
	return
end

function initialize_rays!(state::State, test_case::AbstractWKBTestCase)
<<<<<<< HEAD
	(; x_size, y_size, z_size) = state.namelists.domain
	(; test_case) = state.namelists.setting
	(; coriolis_frequency) = state.namelists.atmosphere
	(;
		xrmin,
		xrmax,
		yrmin,
		yrmax,
		nrx,
		nry,
		nrz,
		nrk,
		nrl,
		nrm,
		wave_modes,
		dkr_factor,
		dlr_factor,
		dmr_factor,
		wkb_mode,
		wave_modes,
	) = state.namelists.wkb
	(; lref, tref) = state.constants
	(; comm, master, nxx, nyy, nzz, io, jo, ko, i0, i1, j0, j1, k0, k1) =
		state.domain
	(; lx, ly, lz, dx, dy, dz, x, y, zc, jac) = state.grid
	(;
		nray_max,
		nray_wrk,
		n_sfc,
		nray,
		rays,
		surface_indices,
		cgx_max,
		cgy_max,
		cgz_max,
	) = state.wkb
	(; icesetup) = state.namelists.ice

	# Set Coriolis parameter.
	fc = coriolis_frequency * tref

	# Set zonal index bounds.
	if test_case == WKBMountainWave()
		imin = i0
		imax = i1
	else
		imin = max(i0, floor(Int, (xrmin / lref + lx / 2) / dx) + i0 - io)
		imax = min(i1, floor(Int, (xrmax / lref + lx / 2) / dx) + i0 - io)
	end

	# Set meridional index bounds.
	if test_case == WKBMountainWave()
		jmin = j0
		jmax = j1
	else
		jmin = max(j0, floor(Int, (yrmin / lref + ly / 2) / dy) + j0 - jo)
		jmax = min(j1, floor(Int, (yrmax / lref + ly / 2) / dy) + j0 - jo)
	end

	# Set vertical index bounds.
	if test_case == WKBMountainWave() && ko == 0
		kmin = k0 - 1
		kmax = k0 - 1
	else
		kmin = k0
		kmax = k1
	end

	# Initialize local arrays.
	omi_ini = zeros(wave_modes, nxx, nyy, nzz)
	wnk_ini = zeros(wave_modes, nxx, nyy, nzz)
	wnl_ini = zeros(wave_modes, nxx, nyy, nzz)
	wnm_ini = zeros(wave_modes, nxx, nyy, nzz)
	wad_ini = zeros(wave_modes, nxx, nyy, nzz)

	if wkb_mode == SteadyState() && test_case != WKBMountainWave()
		error(
			"Error in initialize_rays!: SteadyState is implemented for WKBMountainWave only!",
		)
	end

	if test_case == WKBMountainWave()
		activate_orographic_source!(
			state,
			omi_ini,
			wnk_ini,
			wnl_ini,
			wnm_ini,
			wad_ini,
		)
	end

	if test_case == WKBMultipleWavePackets()
		activate_multiplewavepackets_source!(
			state,
			omi_ini,
			wnk_ini,
			wnl_ini,
			wnm_ini,
			wad_ini,
		)
	end

	#CHANGES 
	# xrmin, yrmin, etc. dimensional

	dk_ini_nd = 0.0
	dl_ini_nd = 0.0
	dm_ini_nd = 0.0

	# Loop over all grid cells with ray volumes.
	@ivy for k in kmin:kmax, j in jmin:jmax, i in imin:imax
		r = 0
		s = 0

		# Loop over all ray volumes within a spatial cell.
		for ix in 1:nrx,
			ik in 1:nrk,
			jy in 1:nry,
			jl in 1:nrl,
			kz in 1:nrz,
			km in 1:nrm,
			alpha in 1:wave_modes

			# Set ray-volume indices.
			if test_case == WKBMountainWave()
				s += 1

				# Set surface indices.
				surface_indices.ixs[s] = ix
				surface_indices.jys[s] = jy
				surface_indices.kzs[s] = kz
				surface_indices.iks[s] = ik
				surface_indices.jls[s] = jl
				surface_indices.kms[s] = km
				surface_indices.alphas[s] = alpha

				# Set surface ray-volume index.
				if wad_ini[alpha, i, j, k] == 0.0
					surface_indices.rs[s, i, j] = -1
					continue
				else
					r += 1
					surface_indices.rs[s, i, j] = r
				end
			else
				r += 1
			end

			# Set ray-volume positions.
			rays.x[r, i, j, k] = (x[io+i] - 0.5 * dx + (ix - 0.5) * dx / nrx)
			rays.y[r, i, j, k] = (y[jo+j] - 0.5 * dy + (jy - 0.5) * dy / nry)
			rays.z[r, i, j, k] = (
				zc[i, j, k] - 0.5 * jac[i, j, k] * dz +
				(kz - 0.5) * jac[i, j, k] * dz / nrz
			)

			xr = rays.x[r, i, j, k]
			yr = rays.y[r, i, j, k]
			zr = rays.z[r, i, j, k]

			# Check if ray volume is too low.
			if zr < -dz
				error(
					"Error in initialize_rays!: Ray volume",
					r,
					"at",
					i,
					j,
					k,
					"is too low!",
				)
			end

			# Compute local stratification.
			n2r = interpolate_stratification(zr, state, N2())

			# Set spatial extents.
			rays.dxray[r, i, j, k] = dx / nrx
			rays.dyray[r, i, j, k] = dy / nry
			rays.dzray[r, i, j, k] = jac[i, j, k] * dz / nrz

			wnk0 = wnk_ini[alpha, i, j, k]
			wnl0 = wnl_ini[alpha, i, j, k]
			wnm0 = wnm_ini[alpha, i, j, k]

			# Ensure correct wavenumber extents.

			if (test_case == WKBMountainWave() || test_case == WKBMultipleWavePackets()) && x_size > 1
				dk_ini_nd = dkr_factor * sqrt(wnk0^2 + wnl0^2)
			end
			if (test_case == WKBMountainWave() || test_case == WKBMultipleWavePackets()) && y_size > 1
				dl_ini_nd = dlr_factor * sqrt(wnk0^2 + wnl0^2)
			end
			if wnm0 == 0.0
				error("Error in WKB: wnm0 = 0!")
			else
				dm_ini_nd = dmr_factor * abs(wnm0)
			end

			# Set ray-volume wavenumbers.
			rays.k[r, i, j, k] =
				(wnk0 - 0.5 * dk_ini_nd + (ik - 0.5) * dk_ini_nd / nrk)
			rays.l[r, i, j, k] =
				(wnl0 - 0.5 * dl_ini_nd + (jl - 0.5) * dl_ini_nd / nrl)
			rays.m[r, i, j, k] =
				(wnm0 - 0.5 * dm_ini_nd + (km - 0.5) * dm_ini_nd / nrm)

			# Set spectral extents.
			rays.dkray[r, i, j, k] = dk_ini_nd / nrk
			rays.dlray[r, i, j, k] = dl_ini_nd / nrl
			rays.dmray[r, i, j, k] = dm_ini_nd / nrm

			# Set spectral volume.
			pspvol = dm_ini_nd
			if x_size > 1
				pspvol = pspvol * dk_ini_nd
			end
			if y_size > 1
				pspvol = pspvol * dl_ini_nd
			end

			# Set phase-space wave-action density.
			rays.dens[r, i, j, k] = wad_ini[alpha, i, j, k] / pspvol

			# Interpolate winds to ray-volume position.
			uxr = interpolate_mean_flow(xr, yr, zr, state, U())
			vyr = interpolate_mean_flow(xr, yr, zr, state, V())
			wzr = interpolate_mean_flow(xr, yr, zr, state, W())

			wnrk = rays.k[r, i, j, k]
			wnrl = rays.l[r, i, j, k]
			wnrm = rays.m[r, i, j, k]
			wnrh = sqrt(wnrk^2 + wnrl^2)
			omir = omi_ini[alpha, i, j, k]

			# Compute maximum group velocities.
			cgirx = wnrk * (n2r - omir^2) / (omir * (wnrh^2 + wnrm^2))
			if abs(uxr + cgirx) > abs(cgx_max[])
				cgx_max[] = abs(uxr + cgirx)
			end
			cgiry = wnrl * (n2r - omir^2) / (omir * (wnrh^2 + wnrm^2))
			if abs(vyr + cgiry) > abs(cgy_max[])
				cgy_max[] = abs(vyr + cgiry)
			end
			cgirz = -wnrm * (omir^2 - fc^2) / (omir * (wnrh^2 + wnrm^2))
			if abs(wzr + cgirz) > abs(cgz_max[i, j, k])
				cgz_max[i, j, k] = max(cgz_max[i, j, k], abs(wzr + cgirz))
			end

			if !(icesetup isa NoIce)
				rays.dphi[r, i, j, k] = wnrk * xr + wnrl * yr + wnrm * zr
			end
		end

		# Set ray-volume count.
		nray[i, j, k] = r
		if r > nray_wrk
			error(
				"Error in initialize_rays!: nray",
				[i, j, k],
				" > nray_wrk =",
				nray_wrk,
			)
		end

		# Check if surface ray-volume count is correct.
		if test_case == WKBMountainWave()
			if s != n_sfc
				error(
					"Error in initialize_rays!: s =",
					s,
					"/= n_sfc =",
					n_sfc,
					"at (i, j, k) = ",
					(i, j, k),
				)
			end
		end
	end

	# Compute global ray-volume count.
	@ivy local_sum = sum(nray[imin:imax, jmin:jmax, kmin:kmax])
	global_sum = MPI.Allreduce(local_sum, +, comm)

	# Print information.
	if master
		println("MSGWaM:")
		println("Global ray-volume count: ", global_sum)
		println("Maximum number of ray volumes per cell: ", nray_max)
		println("")
	end

	return
=======
    (; x_size, y_size) = state.namelists.domain
    (; test_case) = state.namelists.setting
    (; coriolis_frequency) = state.namelists.atmosphere
    (;
        nrx,
        nry,
        nrz,
        nrk,
        nrl,
        nrm,
        wave_modes,
        dkr_factor,
        dlr_factor,
        dmr_factor,
        wkb_mode,
        wave_modes,
        initial_wave_field,
    ) = state.namelists.wkb
    (; lref, tref, rhoref, uref) = state.constants
    (; comm, master, nxx, nyy, nzz, io, jo, ko, i0, i1, j0, j1, k0, k1) =
        state.domain
    (; dx, dy, dz, x, y, zc, jac) = state.grid
    (;
        nray_max,
        nray_wrk,
        n_sfc,
        nray,
        rays,
        surface_indices,
        cgx_max,
        cgy_max,
        cgz_max,
    ) = state.wkb

    # Set Coriolis parameter.
    fc = coriolis_frequency * tref

    # Set zonal index bounds.
    imin = i0
    imax = i1

    # Set meridional index bounds.
    jmin = j0
    jmax = j1

    # Set vertical index bounds.
    if test_case == WKBMountainWave() && ko == 0
        kmin = k0 - 1
        kmax = k0 - 1
    else
        kmin = k0
        kmax = k1
    end

    # Initialize local arrays.
    omi_ini = zeros(wave_modes, nxx, nyy, nzz)
    wnk_ini = zeros(wave_modes, nxx, nyy, nzz)
    wnl_ini = zeros(wave_modes, nxx, nyy, nzz)
    wnm_ini = zeros(wave_modes, nxx, nyy, nzz)
    wad_ini = zeros(wave_modes, nxx, nyy, nzz)

    if wkb_mode == SteadyState() && test_case != WKBMountainWave()
        error(
            "Error in initialize_rays!: SteadyState is implemented for WKBMountainWave only!",
        )
    end

    for k in k0:k1, j in j0:j1, i in i0:i1, alpha in 1:wave_modes
        (kdim, ldim, mdim, omegadim, adim) = initial_wave_field(
            alpha,
            x[io + i] * lref,
            y[jo + j] * lref,
            zc[i, j, k] * lref,
        )
        wnk_ini[alpha, i, j, k] = kdim * lref
        wnl_ini[alpha, i, j, k] = ldim * lref
        wnm_ini[alpha, i, j, k] = mdim * lref
        omi_ini[alpha, i, j, k] = omegadim * tref
        wad_ini[alpha, i, j, k] = adim / rhoref / uref^2 / tref
    end

    if test_case == WKBMountainWave()
        activate_orographic_source!(
            state,
            omi_ini,
            wnk_ini,
            wnl_ini,
            wnm_ini,
            wad_ini,
        )
    end

    dk_ini_nd = 0.0
    dl_ini_nd = 0.0
    dm_ini_nd = 0.0

    # Loop over all grid cells with ray volumes.
    @ivy for k in kmin:kmax, j in jmin:jmax, i in imin:imax
        r = 0
        s = 0

        # Loop over all ray volumes within a spatial cell.
        for ix in 1:nrx,
            ik in 1:nrk,
            jy in 1:nry,
            jl in 1:nrl,
            kz in 1:nrz,
            km in 1:nrm,
            alpha in 1:wave_modes

            # Set ray-volume indices.
            if test_case == WKBMountainWave()
                s += 1

                # Set surface indices.
                surface_indices.ixs[s] = ix
                surface_indices.jys[s] = jy
                surface_indices.kzs[s] = kz
                surface_indices.iks[s] = ik
                surface_indices.jls[s] = jl
                surface_indices.kms[s] = km
                surface_indices.alphas[s] = alpha

                # Set surface ray-volume index.
                if wad_ini[alpha, i, j, k] == 0.0
                    surface_indices.rs[s, i, j] = -1
                    continue
                else
                    r += 1
                    surface_indices.rs[s, i, j] = r
                end
            else
                r += 1
            end

            # Set ray-volume positions.
            rays.x[r, i, j, k] = (x[io + i] - 0.5 * dx + (ix - 0.5) * dx / nrx)
            rays.y[r, i, j, k] = (y[jo + j] - 0.5 * dy + (jy - 0.5) * dy / nry)
            rays.z[r, i, j, k] = (
                zc[i, j, k] - 0.5 * jac[i, j, k] * dz +
                (kz - 0.5) * jac[i, j, k] * dz / nrz
            )

            xr = rays.x[r, i, j, k]
            yr = rays.y[r, i, j, k]
            zr = rays.z[r, i, j, k]

            # Check if ray volume is too low.
            if zr < -dz
                error(
                    "Error in initialize_rays!: Ray volume",
                    r,
                    "at",
                    i,
                    j,
                    k,
                    "is too low!",
                )
            end

            # Compute local stratification.
            n2r = interpolate_stratification(zr, state, N2())

            # Set spatial extents.
            rays.dxray[r, i, j, k] = dx / nrx
            rays.dyray[r, i, j, k] = dy / nry
            rays.dzray[r, i, j, k] = jac[i, j, k] * dz / nrz

            wnk0 = wnk_ini[alpha, i, j, k]
            wnl0 = wnl_ini[alpha, i, j, k]
            wnm0 = wnm_ini[alpha, i, j, k]

            # Ensure correct wavenumber extents.
            if test_case == WKBMountainWave() && x_size > 1
                dk_ini_nd = dkr_factor * sqrt(wnk0^2 + wnl0^2)
            end
            if test_case == WKBMountainWave() && y_size > 1
                dl_ini_nd = dlr_factor * sqrt(wnk0^2 + wnl0^2)
            end
            if wnm0 == 0.0
                error("Error in WKB: wnm0 = 0!")
            else
                dm_ini_nd = dmr_factor * abs(wnm0)
            end

            # Set ray-volume wavenumbers.
            rays.k[r, i, j, k] =
                (wnk0 - 0.5 * dk_ini_nd + (ik - 0.5) * dk_ini_nd / nrk)
            rays.l[r, i, j, k] =
                (wnl0 - 0.5 * dl_ini_nd + (jl - 0.5) * dl_ini_nd / nrl)
            rays.m[r, i, j, k] =
                (wnm0 - 0.5 * dm_ini_nd + (km - 0.5) * dm_ini_nd / nrm)

            # Set spectral extents.
            rays.dkray[r, i, j, k] = dk_ini_nd / nrk
            rays.dlray[r, i, j, k] = dl_ini_nd / nrl
            rays.dmray[r, i, j, k] = dm_ini_nd / nrm

            # Set spectral volume.
            pspvol = dm_ini_nd
            if x_size > 1
                pspvol = pspvol * dk_ini_nd
            end
            if y_size > 1
                pspvol = pspvol * dl_ini_nd
            end

            # Set phase-space wave-action density.
            rays.dens[r, i, j, k] = wad_ini[alpha, i, j, k] / pspvol

            # Interpolate winds to ray-volume position.
            uxr = interpolate_mean_flow(xr, yr, zr, state, U())
            vyr = interpolate_mean_flow(xr, yr, zr, state, V())
            wzr = interpolate_mean_flow(xr, yr, zr, state, W())

            wnrk = rays.k[r, i, j, k]
            wnrl = rays.l[r, i, j, k]
            wnrm = rays.m[r, i, j, k]
            wnrh = sqrt(wnrk^2 + wnrl^2)
            omir = omi_ini[alpha, i, j, k]

            # Compute maximum group velocities.
            cgirx = wnrk * (n2r - omir^2) / (omir * (wnrh^2 + wnrm^2))
            if abs(uxr + cgirx) > abs(cgx_max[])
                cgx_max[] = abs(uxr + cgirx)
            end
            cgiry = wnrl * (n2r - omir^2) / (omir * (wnrh^2 + wnrm^2))
            if abs(vyr + cgiry) > abs(cgy_max[])
                cgy_max[] = abs(vyr + cgiry)
            end
            cgirz = -wnrm * (omir^2 - fc^2) / (omir * (wnrh^2 + wnrm^2))
            if abs(wzr + cgirz) > abs(cgz_max[i, j, k])
                cgz_max[i, j, k] = max(cgz_max[i, j, k], abs(wzr + cgirz))
            end
        end

        # Set ray-volume count.
        nray[i, j, k] = r
        if r > nray_wrk
            error(
                "Error in initialize_rays!: nray",
                [i, j, k],
                " > nray_wrk =",
                nray_wrk,
            )
        end

        # Check if surface ray-volume count is correct.
        if test_case == WKBMountainWave()
            if s != n_sfc
                error(
                    "Error in initialize_rays!: s =",
                    s,
                    "/= n_sfc =",
                    n_sfc,
                    "at (i, j, k) = ",
                    (i, j, k),
                )
            end
        end
    end

    # Compute global ray-volume count.
    @ivy local_sum = sum(nray[imin:imax, jmin:jmax, kmin:kmax])
    global_sum = MPI.Allreduce(local_sum, +, comm)

    # Print information.
    if master
        println("MSGWaM:")
        println("Global ray-volume count: ", global_sum)
        println("Maximum number of ray volumes per cell: ", nray_max)
        println("")
    end

    return
>>>>>>> fb6246b9
end<|MERGE_RESOLUTION|>--- conflicted
+++ resolved
@@ -46,302 +46,6 @@
 end
 
 function initialize_rays!(state::State, test_case::AbstractWKBTestCase)
-<<<<<<< HEAD
-	(; x_size, y_size, z_size) = state.namelists.domain
-	(; test_case) = state.namelists.setting
-	(; coriolis_frequency) = state.namelists.atmosphere
-	(;
-		xrmin,
-		xrmax,
-		yrmin,
-		yrmax,
-		nrx,
-		nry,
-		nrz,
-		nrk,
-		nrl,
-		nrm,
-		wave_modes,
-		dkr_factor,
-		dlr_factor,
-		dmr_factor,
-		wkb_mode,
-		wave_modes,
-	) = state.namelists.wkb
-	(; lref, tref) = state.constants
-	(; comm, master, nxx, nyy, nzz, io, jo, ko, i0, i1, j0, j1, k0, k1) =
-		state.domain
-	(; lx, ly, lz, dx, dy, dz, x, y, zc, jac) = state.grid
-	(;
-		nray_max,
-		nray_wrk,
-		n_sfc,
-		nray,
-		rays,
-		surface_indices,
-		cgx_max,
-		cgy_max,
-		cgz_max,
-	) = state.wkb
-	(; icesetup) = state.namelists.ice
-
-	# Set Coriolis parameter.
-	fc = coriolis_frequency * tref
-
-	# Set zonal index bounds.
-	if test_case == WKBMountainWave()
-		imin = i0
-		imax = i1
-	else
-		imin = max(i0, floor(Int, (xrmin / lref + lx / 2) / dx) + i0 - io)
-		imax = min(i1, floor(Int, (xrmax / lref + lx / 2) / dx) + i0 - io)
-	end
-
-	# Set meridional index bounds.
-	if test_case == WKBMountainWave()
-		jmin = j0
-		jmax = j1
-	else
-		jmin = max(j0, floor(Int, (yrmin / lref + ly / 2) / dy) + j0 - jo)
-		jmax = min(j1, floor(Int, (yrmax / lref + ly / 2) / dy) + j0 - jo)
-	end
-
-	# Set vertical index bounds.
-	if test_case == WKBMountainWave() && ko == 0
-		kmin = k0 - 1
-		kmax = k0 - 1
-	else
-		kmin = k0
-		kmax = k1
-	end
-
-	# Initialize local arrays.
-	omi_ini = zeros(wave_modes, nxx, nyy, nzz)
-	wnk_ini = zeros(wave_modes, nxx, nyy, nzz)
-	wnl_ini = zeros(wave_modes, nxx, nyy, nzz)
-	wnm_ini = zeros(wave_modes, nxx, nyy, nzz)
-	wad_ini = zeros(wave_modes, nxx, nyy, nzz)
-
-	if wkb_mode == SteadyState() && test_case != WKBMountainWave()
-		error(
-			"Error in initialize_rays!: SteadyState is implemented for WKBMountainWave only!",
-		)
-	end
-
-	if test_case == WKBMountainWave()
-		activate_orographic_source!(
-			state,
-			omi_ini,
-			wnk_ini,
-			wnl_ini,
-			wnm_ini,
-			wad_ini,
-		)
-	end
-
-	if test_case == WKBMultipleWavePackets()
-		activate_multiplewavepackets_source!(
-			state,
-			omi_ini,
-			wnk_ini,
-			wnl_ini,
-			wnm_ini,
-			wad_ini,
-		)
-	end
-
-	#CHANGES 
-	# xrmin, yrmin, etc. dimensional
-
-	dk_ini_nd = 0.0
-	dl_ini_nd = 0.0
-	dm_ini_nd = 0.0
-
-	# Loop over all grid cells with ray volumes.
-	@ivy for k in kmin:kmax, j in jmin:jmax, i in imin:imax
-		r = 0
-		s = 0
-
-		# Loop over all ray volumes within a spatial cell.
-		for ix in 1:nrx,
-			ik in 1:nrk,
-			jy in 1:nry,
-			jl in 1:nrl,
-			kz in 1:nrz,
-			km in 1:nrm,
-			alpha in 1:wave_modes
-
-			# Set ray-volume indices.
-			if test_case == WKBMountainWave()
-				s += 1
-
-				# Set surface indices.
-				surface_indices.ixs[s] = ix
-				surface_indices.jys[s] = jy
-				surface_indices.kzs[s] = kz
-				surface_indices.iks[s] = ik
-				surface_indices.jls[s] = jl
-				surface_indices.kms[s] = km
-				surface_indices.alphas[s] = alpha
-
-				# Set surface ray-volume index.
-				if wad_ini[alpha, i, j, k] == 0.0
-					surface_indices.rs[s, i, j] = -1
-					continue
-				else
-					r += 1
-					surface_indices.rs[s, i, j] = r
-				end
-			else
-				r += 1
-			end
-
-			# Set ray-volume positions.
-			rays.x[r, i, j, k] = (x[io+i] - 0.5 * dx + (ix - 0.5) * dx / nrx)
-			rays.y[r, i, j, k] = (y[jo+j] - 0.5 * dy + (jy - 0.5) * dy / nry)
-			rays.z[r, i, j, k] = (
-				zc[i, j, k] - 0.5 * jac[i, j, k] * dz +
-				(kz - 0.5) * jac[i, j, k] * dz / nrz
-			)
-
-			xr = rays.x[r, i, j, k]
-			yr = rays.y[r, i, j, k]
-			zr = rays.z[r, i, j, k]
-
-			# Check if ray volume is too low.
-			if zr < -dz
-				error(
-					"Error in initialize_rays!: Ray volume",
-					r,
-					"at",
-					i,
-					j,
-					k,
-					"is too low!",
-				)
-			end
-
-			# Compute local stratification.
-			n2r = interpolate_stratification(zr, state, N2())
-
-			# Set spatial extents.
-			rays.dxray[r, i, j, k] = dx / nrx
-			rays.dyray[r, i, j, k] = dy / nry
-			rays.dzray[r, i, j, k] = jac[i, j, k] * dz / nrz
-
-			wnk0 = wnk_ini[alpha, i, j, k]
-			wnl0 = wnl_ini[alpha, i, j, k]
-			wnm0 = wnm_ini[alpha, i, j, k]
-
-			# Ensure correct wavenumber extents.
-
-			if (test_case == WKBMountainWave() || test_case == WKBMultipleWavePackets()) && x_size > 1
-				dk_ini_nd = dkr_factor * sqrt(wnk0^2 + wnl0^2)
-			end
-			if (test_case == WKBMountainWave() || test_case == WKBMultipleWavePackets()) && y_size > 1
-				dl_ini_nd = dlr_factor * sqrt(wnk0^2 + wnl0^2)
-			end
-			if wnm0 == 0.0
-				error("Error in WKB: wnm0 = 0!")
-			else
-				dm_ini_nd = dmr_factor * abs(wnm0)
-			end
-
-			# Set ray-volume wavenumbers.
-			rays.k[r, i, j, k] =
-				(wnk0 - 0.5 * dk_ini_nd + (ik - 0.5) * dk_ini_nd / nrk)
-			rays.l[r, i, j, k] =
-				(wnl0 - 0.5 * dl_ini_nd + (jl - 0.5) * dl_ini_nd / nrl)
-			rays.m[r, i, j, k] =
-				(wnm0 - 0.5 * dm_ini_nd + (km - 0.5) * dm_ini_nd / nrm)
-
-			# Set spectral extents.
-			rays.dkray[r, i, j, k] = dk_ini_nd / nrk
-			rays.dlray[r, i, j, k] = dl_ini_nd / nrl
-			rays.dmray[r, i, j, k] = dm_ini_nd / nrm
-
-			# Set spectral volume.
-			pspvol = dm_ini_nd
-			if x_size > 1
-				pspvol = pspvol * dk_ini_nd
-			end
-			if y_size > 1
-				pspvol = pspvol * dl_ini_nd
-			end
-
-			# Set phase-space wave-action density.
-			rays.dens[r, i, j, k] = wad_ini[alpha, i, j, k] / pspvol
-
-			# Interpolate winds to ray-volume position.
-			uxr = interpolate_mean_flow(xr, yr, zr, state, U())
-			vyr = interpolate_mean_flow(xr, yr, zr, state, V())
-			wzr = interpolate_mean_flow(xr, yr, zr, state, W())
-
-			wnrk = rays.k[r, i, j, k]
-			wnrl = rays.l[r, i, j, k]
-			wnrm = rays.m[r, i, j, k]
-			wnrh = sqrt(wnrk^2 + wnrl^2)
-			omir = omi_ini[alpha, i, j, k]
-
-			# Compute maximum group velocities.
-			cgirx = wnrk * (n2r - omir^2) / (omir * (wnrh^2 + wnrm^2))
-			if abs(uxr + cgirx) > abs(cgx_max[])
-				cgx_max[] = abs(uxr + cgirx)
-			end
-			cgiry = wnrl * (n2r - omir^2) / (omir * (wnrh^2 + wnrm^2))
-			if abs(vyr + cgiry) > abs(cgy_max[])
-				cgy_max[] = abs(vyr + cgiry)
-			end
-			cgirz = -wnrm * (omir^2 - fc^2) / (omir * (wnrh^2 + wnrm^2))
-			if abs(wzr + cgirz) > abs(cgz_max[i, j, k])
-				cgz_max[i, j, k] = max(cgz_max[i, j, k], abs(wzr + cgirz))
-			end
-
-			if !(icesetup isa NoIce)
-				rays.dphi[r, i, j, k] = wnrk * xr + wnrl * yr + wnrm * zr
-			end
-		end
-
-		# Set ray-volume count.
-		nray[i, j, k] = r
-		if r > nray_wrk
-			error(
-				"Error in initialize_rays!: nray",
-				[i, j, k],
-				" > nray_wrk =",
-				nray_wrk,
-			)
-		end
-
-		# Check if surface ray-volume count is correct.
-		if test_case == WKBMountainWave()
-			if s != n_sfc
-				error(
-					"Error in initialize_rays!: s =",
-					s,
-					"/= n_sfc =",
-					n_sfc,
-					"at (i, j, k) = ",
-					(i, j, k),
-				)
-			end
-		end
-	end
-
-	# Compute global ray-volume count.
-	@ivy local_sum = sum(nray[imin:imax, jmin:jmax, kmin:kmax])
-	global_sum = MPI.Allreduce(local_sum, +, comm)
-
-	# Print information.
-	if master
-		println("MSGWaM:")
-		println("Global ray-volume count: ", global_sum)
-		println("Maximum number of ray volumes per cell: ", nray_max)
-		println("")
-	end
-
-	return
-=======
     (; x_size, y_size) = state.namelists.domain
     (; test_case) = state.namelists.setting
     (; coriolis_frequency) = state.namelists.atmosphere
@@ -375,9 +79,10 @@
         cgy_max,
         cgz_max,
     ) = state.wkb
-
-    # Set Coriolis parameter.
-    fc = coriolis_frequency * tref
+    (; icesetup) = state.namelists.ice
+
+	# Set Coriolis parameter.
+	fc = coriolis_frequency * tref
 
     # Set zonal index bounds.
     imin = i0
@@ -387,27 +92,27 @@
     jmin = j0
     jmax = j1
 
-    # Set vertical index bounds.
-    if test_case == WKBMountainWave() && ko == 0
-        kmin = k0 - 1
-        kmax = k0 - 1
-    else
-        kmin = k0
-        kmax = k1
-    end
-
-    # Initialize local arrays.
-    omi_ini = zeros(wave_modes, nxx, nyy, nzz)
-    wnk_ini = zeros(wave_modes, nxx, nyy, nzz)
-    wnl_ini = zeros(wave_modes, nxx, nyy, nzz)
-    wnm_ini = zeros(wave_modes, nxx, nyy, nzz)
-    wad_ini = zeros(wave_modes, nxx, nyy, nzz)
-
-    if wkb_mode == SteadyState() && test_case != WKBMountainWave()
-        error(
-            "Error in initialize_rays!: SteadyState is implemented for WKBMountainWave only!",
-        )
-    end
+	# Set vertical index bounds.
+	if test_case == WKBMountainWave() && ko == 0
+		kmin = k0 - 1
+		kmax = k0 - 1
+	else
+		kmin = k0
+		kmax = k1
+	end
+
+	# Initialize local arrays.
+	omi_ini = zeros(wave_modes, nxx, nyy, nzz)
+	wnk_ini = zeros(wave_modes, nxx, nyy, nzz)
+	wnl_ini = zeros(wave_modes, nxx, nyy, nzz)
+	wnm_ini = zeros(wave_modes, nxx, nyy, nzz)
+	wad_ini = zeros(wave_modes, nxx, nyy, nzz)
+
+	if wkb_mode == SteadyState() && test_case != WKBMountainWave()
+		error(
+			"Error in initialize_rays!: SteadyState is implemented for WKBMountainWave only!",
+		)
+	end
 
     for k in k0:k1, j in j0:j1, i in i0:i1, alpha in 1:wave_modes
         (kdim, ldim, mdim, omegadim, adim) = initial_wave_field(
@@ -434,188 +139,206 @@
         )
     end
 
-    dk_ini_nd = 0.0
-    dl_ini_nd = 0.0
-    dm_ini_nd = 0.0
-
-    # Loop over all grid cells with ray volumes.
-    @ivy for k in kmin:kmax, j in jmin:jmax, i in imin:imax
-        r = 0
-        s = 0
-
-        # Loop over all ray volumes within a spatial cell.
-        for ix in 1:nrx,
-            ik in 1:nrk,
-            jy in 1:nry,
-            jl in 1:nrl,
-            kz in 1:nrz,
-            km in 1:nrm,
-            alpha in 1:wave_modes
-
-            # Set ray-volume indices.
-            if test_case == WKBMountainWave()
-                s += 1
-
-                # Set surface indices.
-                surface_indices.ixs[s] = ix
-                surface_indices.jys[s] = jy
-                surface_indices.kzs[s] = kz
-                surface_indices.iks[s] = ik
-                surface_indices.jls[s] = jl
-                surface_indices.kms[s] = km
-                surface_indices.alphas[s] = alpha
-
-                # Set surface ray-volume index.
-                if wad_ini[alpha, i, j, k] == 0.0
-                    surface_indices.rs[s, i, j] = -1
-                    continue
-                else
-                    r += 1
-                    surface_indices.rs[s, i, j] = r
-                end
-            else
-                r += 1
-            end
-
-            # Set ray-volume positions.
-            rays.x[r, i, j, k] = (x[io + i] - 0.5 * dx + (ix - 0.5) * dx / nrx)
-            rays.y[r, i, j, k] = (y[jo + j] - 0.5 * dy + (jy - 0.5) * dy / nry)
-            rays.z[r, i, j, k] = (
-                zc[i, j, k] - 0.5 * jac[i, j, k] * dz +
-                (kz - 0.5) * jac[i, j, k] * dz / nrz
-            )
-
-            xr = rays.x[r, i, j, k]
-            yr = rays.y[r, i, j, k]
-            zr = rays.z[r, i, j, k]
-
-            # Check if ray volume is too low.
-            if zr < -dz
-                error(
-                    "Error in initialize_rays!: Ray volume",
-                    r,
-                    "at",
-                    i,
-                    j,
-                    k,
-                    "is too low!",
-                )
-            end
-
-            # Compute local stratification.
-            n2r = interpolate_stratification(zr, state, N2())
-
-            # Set spatial extents.
-            rays.dxray[r, i, j, k] = dx / nrx
-            rays.dyray[r, i, j, k] = dy / nry
-            rays.dzray[r, i, j, k] = jac[i, j, k] * dz / nrz
-
-            wnk0 = wnk_ini[alpha, i, j, k]
-            wnl0 = wnl_ini[alpha, i, j, k]
-            wnm0 = wnm_ini[alpha, i, j, k]
-
-            # Ensure correct wavenumber extents.
-            if test_case == WKBMountainWave() && x_size > 1
-                dk_ini_nd = dkr_factor * sqrt(wnk0^2 + wnl0^2)
-            end
-            if test_case == WKBMountainWave() && y_size > 1
-                dl_ini_nd = dlr_factor * sqrt(wnk0^2 + wnl0^2)
-            end
-            if wnm0 == 0.0
-                error("Error in WKB: wnm0 = 0!")
-            else
-                dm_ini_nd = dmr_factor * abs(wnm0)
-            end
-
-            # Set ray-volume wavenumbers.
-            rays.k[r, i, j, k] =
-                (wnk0 - 0.5 * dk_ini_nd + (ik - 0.5) * dk_ini_nd / nrk)
-            rays.l[r, i, j, k] =
-                (wnl0 - 0.5 * dl_ini_nd + (jl - 0.5) * dl_ini_nd / nrl)
-            rays.m[r, i, j, k] =
-                (wnm0 - 0.5 * dm_ini_nd + (km - 0.5) * dm_ini_nd / nrm)
-
-            # Set spectral extents.
-            rays.dkray[r, i, j, k] = dk_ini_nd / nrk
-            rays.dlray[r, i, j, k] = dl_ini_nd / nrl
-            rays.dmray[r, i, j, k] = dm_ini_nd / nrm
-
-            # Set spectral volume.
-            pspvol = dm_ini_nd
-            if x_size > 1
-                pspvol = pspvol * dk_ini_nd
-            end
-            if y_size > 1
-                pspvol = pspvol * dl_ini_nd
-            end
-
-            # Set phase-space wave-action density.
-            rays.dens[r, i, j, k] = wad_ini[alpha, i, j, k] / pspvol
-
-            # Interpolate winds to ray-volume position.
-            uxr = interpolate_mean_flow(xr, yr, zr, state, U())
-            vyr = interpolate_mean_flow(xr, yr, zr, state, V())
-            wzr = interpolate_mean_flow(xr, yr, zr, state, W())
-
-            wnrk = rays.k[r, i, j, k]
-            wnrl = rays.l[r, i, j, k]
-            wnrm = rays.m[r, i, j, k]
-            wnrh = sqrt(wnrk^2 + wnrl^2)
-            omir = omi_ini[alpha, i, j, k]
-
-            # Compute maximum group velocities.
-            cgirx = wnrk * (n2r - omir^2) / (omir * (wnrh^2 + wnrm^2))
-            if abs(uxr + cgirx) > abs(cgx_max[])
-                cgx_max[] = abs(uxr + cgirx)
-            end
-            cgiry = wnrl * (n2r - omir^2) / (omir * (wnrh^2 + wnrm^2))
-            if abs(vyr + cgiry) > abs(cgy_max[])
-                cgy_max[] = abs(vyr + cgiry)
-            end
-            cgirz = -wnrm * (omir^2 - fc^2) / (omir * (wnrh^2 + wnrm^2))
-            if abs(wzr + cgirz) > abs(cgz_max[i, j, k])
-                cgz_max[i, j, k] = max(cgz_max[i, j, k], abs(wzr + cgirz))
-            end
-        end
-
-        # Set ray-volume count.
-        nray[i, j, k] = r
-        if r > nray_wrk
-            error(
-                "Error in initialize_rays!: nray",
-                [i, j, k],
-                " > nray_wrk =",
-                nray_wrk,
-            )
-        end
-
-        # Check if surface ray-volume count is correct.
-        if test_case == WKBMountainWave()
-            if s != n_sfc
-                error(
-                    "Error in initialize_rays!: s =",
-                    s,
-                    "/= n_sfc =",
-                    n_sfc,
-                    "at (i, j, k) = ",
-                    (i, j, k),
-                )
-            end
-        end
-    end
-
-    # Compute global ray-volume count.
-    @ivy local_sum = sum(nray[imin:imax, jmin:jmax, kmin:kmax])
-    global_sum = MPI.Allreduce(local_sum, +, comm)
-
-    # Print information.
-    if master
-        println("MSGWaM:")
-        println("Global ray-volume count: ", global_sum)
-        println("Maximum number of ray volumes per cell: ", nray_max)
-        println("")
-    end
-
-    return
->>>>>>> fb6246b9
+	if test_case == WKBMultipleWavePackets()
+		activate_multiplewavepackets_source!(
+			state,
+			omi_ini,
+			wnk_ini,
+			wnl_ini,
+			wnm_ini,
+			wad_ini,
+		)
+	end
+
+	#CHANGES 
+	# xrmin, yrmin, etc. dimensional
+
+	dk_ini_nd = 0.0
+	dl_ini_nd = 0.0
+	dm_ini_nd = 0.0
+
+	# Loop over all grid cells with ray volumes.
+	@ivy for k in kmin:kmax, j in jmin:jmax, i in imin:imax
+		r = 0
+		s = 0
+
+		# Loop over all ray volumes within a spatial cell.
+		for ix in 1:nrx,
+			ik in 1:nrk,
+			jy in 1:nry,
+			jl in 1:nrl,
+			kz in 1:nrz,
+			km in 1:nrm,
+			alpha in 1:wave_modes
+
+			# Set ray-volume indices.
+			if test_case == WKBMountainWave()
+				s += 1
+
+				# Set surface indices.
+				surface_indices.ixs[s] = ix
+				surface_indices.jys[s] = jy
+				surface_indices.kzs[s] = kz
+				surface_indices.iks[s] = ik
+				surface_indices.jls[s] = jl
+				surface_indices.kms[s] = km
+				surface_indices.alphas[s] = alpha
+
+				# Set surface ray-volume index.
+				if wad_ini[alpha, i, j, k] == 0.0
+					surface_indices.rs[s, i, j] = -1
+					continue
+				else
+					r += 1
+					surface_indices.rs[s, i, j] = r
+				end
+			else
+				r += 1
+			end
+
+			# Set ray-volume positions.
+			rays.x[r, i, j, k] = (x[io+i] - 0.5 * dx + (ix - 0.5) * dx / nrx)
+			rays.y[r, i, j, k] = (y[jo+j] - 0.5 * dy + (jy - 0.5) * dy / nry)
+			rays.z[r, i, j, k] = (
+				zc[i, j, k] - 0.5 * jac[i, j, k] * dz +
+				(kz - 0.5) * jac[i, j, k] * dz / nrz
+			)
+
+			xr = rays.x[r, i, j, k]
+			yr = rays.y[r, i, j, k]
+			zr = rays.z[r, i, j, k]
+
+			# Check if ray volume is too low.
+			if zr < -dz
+				error(
+					"Error in initialize_rays!: Ray volume",
+					r,
+					"at",
+					i,
+					j,
+					k,
+					"is too low!",
+				)
+			end
+
+			# Compute local stratification.
+			n2r = interpolate_stratification(zr, state, N2())
+
+			# Set spatial extents.
+			rays.dxray[r, i, j, k] = dx / nrx
+			rays.dyray[r, i, j, k] = dy / nry
+			rays.dzray[r, i, j, k] = jac[i, j, k] * dz / nrz
+
+			wnk0 = wnk_ini[alpha, i, j, k]
+			wnl0 = wnl_ini[alpha, i, j, k]
+			wnm0 = wnm_ini[alpha, i, j, k]
+
+			# Ensure correct wavenumber extents.
+
+			if (test_case == WKBMountainWave() || test_case == WKBMultipleWavePackets()) && x_size > 1
+				dk_ini_nd = dkr_factor * sqrt(wnk0^2 + wnl0^2)
+			end
+			if (test_case == WKBMountainWave() || test_case == WKBMultipleWavePackets()) && y_size > 1
+				dl_ini_nd = dlr_factor * sqrt(wnk0^2 + wnl0^2)
+			end
+			if wnm0 == 0.0
+				error("Error in WKB: wnm0 = 0!")
+			else
+				dm_ini_nd = dmr_factor * abs(wnm0)
+			end
+
+			# Set ray-volume wavenumbers.
+			rays.k[r, i, j, k] =
+				(wnk0 - 0.5 * dk_ini_nd + (ik - 0.5) * dk_ini_nd / nrk)
+			rays.l[r, i, j, k] =
+				(wnl0 - 0.5 * dl_ini_nd + (jl - 0.5) * dl_ini_nd / nrl)
+			rays.m[r, i, j, k] =
+				(wnm0 - 0.5 * dm_ini_nd + (km - 0.5) * dm_ini_nd / nrm)
+
+			# Set spectral extents.
+			rays.dkray[r, i, j, k] = dk_ini_nd / nrk
+			rays.dlray[r, i, j, k] = dl_ini_nd / nrl
+			rays.dmray[r, i, j, k] = dm_ini_nd / nrm
+
+			# Set spectral volume.
+			pspvol = dm_ini_nd
+			if x_size > 1
+				pspvol = pspvol * dk_ini_nd
+			end
+			if y_size > 1
+				pspvol = pspvol * dl_ini_nd
+			end
+
+			# Set phase-space wave-action density.
+			rays.dens[r, i, j, k] = wad_ini[alpha, i, j, k] / pspvol
+
+			# Interpolate winds to ray-volume position.
+			uxr = interpolate_mean_flow(xr, yr, zr, state, U())
+			vyr = interpolate_mean_flow(xr, yr, zr, state, V())
+			wzr = interpolate_mean_flow(xr, yr, zr, state, W())
+
+			wnrk = rays.k[r, i, j, k]
+			wnrl = rays.l[r, i, j, k]
+			wnrm = rays.m[r, i, j, k]
+			wnrh = sqrt(wnrk^2 + wnrl^2)
+			omir = omi_ini[alpha, i, j, k]
+
+			# Compute maximum group velocities.
+			cgirx = wnrk * (n2r - omir^2) / (omir * (wnrh^2 + wnrm^2))
+			if abs(uxr + cgirx) > abs(cgx_max[])
+				cgx_max[] = abs(uxr + cgirx)
+			end
+			cgiry = wnrl * (n2r - omir^2) / (omir * (wnrh^2 + wnrm^2))
+			if abs(vyr + cgiry) > abs(cgy_max[])
+				cgy_max[] = abs(vyr + cgiry)
+			end
+			cgirz = -wnrm * (omir^2 - fc^2) / (omir * (wnrh^2 + wnrm^2))
+			if abs(wzr + cgirz) > abs(cgz_max[i, j, k])
+				cgz_max[i, j, k] = max(cgz_max[i, j, k], abs(wzr + cgirz))
+			end
+
+			if !(icesetup isa NoIce)
+				rays.dphi[r, i, j, k] = wnrk * xr + wnrl * yr + wnrm * zr
+			end
+		end
+
+		# Set ray-volume count.
+		nray[i, j, k] = r
+		if r > nray_wrk
+			error(
+				"Error in initialize_rays!: nray",
+				[i, j, k],
+				" > nray_wrk =",
+				nray_wrk,
+			)
+		end
+
+		# Check if surface ray-volume count is correct.
+		if test_case == WKBMountainWave()
+			if s != n_sfc
+				error(
+					"Error in initialize_rays!: s =",
+					s,
+					"/= n_sfc =",
+					n_sfc,
+					"at (i, j, k) = ",
+					(i, j, k),
+				)
+			end
+		end
+	end
+
+	# Compute global ray-volume count.
+	@ivy local_sum = sum(nray[imin:imax, jmin:jmax, kmin:kmax])
+	global_sum = MPI.Allreduce(local_sum, +, comm)
+
+	# Print information.
+	if master
+		println("MSGWaM:")
+		println("Global ray-volume count: ", global_sum)
+		println("Maximum number of ray volumes per cell: ", nray_max)
+		println("")
+	end
+
+	return
 end