"""
```julia
initialize_rays!(state::State)
```

Complete the initialization of MSGWaM by dispatching to a WKB-mode-specific method.

```julia
initialize_rays!(state::State, wkb_mode::NoWKB)
```

Return for non-WKB configurations.

```julia
initialize_rays!(
    state::State,
    wkb_mode::Union{SteadyState, SingleColumn, MultiColumn},
)
```

Complete the initialization of MSGWaM.

In each grid cell, `wave_modes` wave modes are computed, using `state.namelists.wkb.initial_wave_field`, as well as `activate_orographic_source!` for mountain waves. For each of these modes, `nrx * nry * nrz * nrk * nrl * nrm` ray volumes are then defined such that they evenly divide the volume one would get for `nrx = nry = nrz = nrk = nrl = nrm = 1` (the parameters are taken from `state.namelists.wkb`). Finally, the maximum group velocities are determined for the corresponding CFL condition that is used in the computation of the time step.

# Arguments

  - `state`: Model state.

  - `wkb_mode`: Approximations used by MSGWaM.

# See also

  - [`PinCFlow.MSGWaM.RaySources.activate_orographic_source!`](@ref)

  - [`PinCFlow.MSGWaM.Interpolation.interpolate_stratification`](@ref)

  - [`PinCFlow.MSGWaM.Interpolation.interpolate_mean_flow`](@ref)
"""
function initialize_rays! end

function initialize_rays!(state::State)
    (; wkb_mode) = state.namelists.wkb
    initialize_rays!(state, wkb_mode)
    return
end

function initialize_rays!(state::State, wkb_mode::NoWKB)
    return
end

<<<<<<< HEAD
function initialize_rays!(
    state::State,
    wkb_mode::Union{SteadyState, SingleColumn, MultiColumn},
)
    (; x_size, y_size) = state.namelists.domain
=======
function initialize_rays!(state::State, test_case::AbstractWKBTestCase)
    (; x_size, y_size) = state.namelists.domain
    (; test_case) = state.namelists.setting
>>>>>>> fb6246b9
    (; coriolis_frequency) = state.namelists.atmosphere
    (;
        nrx,
        nry,
        nrz,
        nrk,
        nrl,
        nrm,
        wave_modes,
        dkr_factor,
        dlr_factor,
        dmr_factor,
        wkb_mode,
        wave_modes,
        initial_wave_field,
    ) = state.namelists.wkb
<<<<<<< HEAD
    (; tref) = state.constants
=======
    (; lref, tref, rhoref, uref) = state.constants
>>>>>>> fb6246b9
    (; comm, master, nxx, nyy, nzz, io, jo, ko, i0, i1, j0, j1, k0, k1) =
        state.domain
    (; dx, dy, dz, x, y, zc, jac) = state.grid
    (;
        nray_max,
        nray_wrk,
        n_sfc,
        nray,
        rays,
        surface_indices,
        cgx_max,
        cgy_max,
        cgz_max,
    ) = state.wkb

    # Set Coriolis parameter.
    fc = coriolis_frequency * tref

    # Set zonal index bounds.
    imin = i0
    imax = i1

    # Set meridional index bounds.
    jmin = j0
    jmax = j1

    # Set vertical index bounds.
    kmin = ko == 0 ? k0 - 1 : k0
    kmax = k1

    # Initialize local arrays.
    omi_ini = zeros(wave_modes, nxx, nyy, nzz)
    wnk_ini = zeros(wave_modes, nxx, nyy, nzz)
    wnl_ini = zeros(wave_modes, nxx, nyy, nzz)
    wnm_ini = zeros(wave_modes, nxx, nyy, nzz)
    wad_ini = zeros(wave_modes, nxx, nyy, nzz)

<<<<<<< HEAD
    activate_orographic_source!(
        state,
        omi_ini,
        wnk_ini,
        wnl_ini,
        wnm_ini,
        wad_ini,
    )
=======
    if wkb_mode == SteadyState() && test_case != WKBMountainWave()
        error(
            "Error in initialize_rays!: SteadyState is implemented for WKBMountainWave only!",
        )
    end

    for k in k0:k1, j in j0:j1, i in i0:i1, alpha in 1:wave_modes
        (kdim, ldim, mdim, omegadim, adim) = initial_wave_field(
            alpha,
            x[io + i] * lref,
            y[jo + j] * lref,
            zc[i, j, k] * lref,
        )
        wnk_ini[alpha, i, j, k] = kdim * lref
        wnl_ini[alpha, i, j, k] = ldim * lref
        wnm_ini[alpha, i, j, k] = mdim * lref
        omi_ini[alpha, i, j, k] = omegadim * tref
        wad_ini[alpha, i, j, k] = adim / rhoref / uref^2 / tref
    end

    if test_case == WKBMountainWave()
        activate_orographic_source!(
            state,
            omi_ini,
            wnk_ini,
            wnl_ini,
            wnm_ini,
            wad_ini,
        )
    end
>>>>>>> fb6246b9

    dk_ini_nd = 0.0
    dl_ini_nd = 0.0
    dm_ini_nd = 0.0

    # Loop over all grid cells with ray volumes.
    @ivy for k in kmin:kmax, j in jmin:jmax, i in imin:imax
        r = 0
        s = 0

        # Loop over all ray volumes within a spatial cell.
        for ix in 1:nrx,
            ik in 1:nrk,
            jy in 1:nry,
            jl in 1:nrl,
            kz in 1:nrz,
            km in 1:nrm,
            alpha in 1:wave_modes

            # Set ray-volume indices.
            if ko == 0 && k == k0 - 1
                s += 1

                # Set surface indices.
                surface_indices.ixs[s] = ix
                surface_indices.jys[s] = jy
                surface_indices.kzs[s] = kz
                surface_indices.iks[s] = ik
                surface_indices.jls[s] = jl
                surface_indices.kms[s] = km
                surface_indices.alphas[s] = alpha

                # Set surface ray-volume index.
                if wad_ini[alpha, i, j, k] == 0.0
                    surface_indices.rs[s, i, j] = -1
                    continue
                else
                    r += 1
                    surface_indices.rs[s, i, j] = r
                end
            else
                if wad_ini[alpha, i, j, k] == 0.0
                    continue
                end
                r += 1
            end

            # Set ray-volume positions.
            rays.x[r, i, j, k] = (x[io + i] - 0.5 * dx + (ix - 0.5) * dx / nrx)
            rays.y[r, i, j, k] = (y[jo + j] - 0.5 * dy + (jy - 0.5) * dy / nry)
            rays.z[r, i, j, k] = (
                zc[i, j, k] - 0.5 * jac[i, j, k] * dz +
                (kz - 0.5) * jac[i, j, k] * dz / nrz
            )

            xr = rays.x[r, i, j, k]
            yr = rays.y[r, i, j, k]
            zr = rays.z[r, i, j, k]

            # Check if ray volume is too low.
            if zr < -dz
                error(
                    "Error in initialize_rays!: Ray volume",
                    r,
                    "at",
                    i,
                    j,
                    k,
                    "is too low!",
                )
            end

            # Compute local stratification.
            n2r = interpolate_stratification(zr, state, N2())

            # Set spatial extents.
            rays.dxray[r, i, j, k] = dx / nrx
            rays.dyray[r, i, j, k] = dy / nry
            rays.dzray[r, i, j, k] = jac[i, j, k] * dz / nrz

            wnk0 = wnk_ini[alpha, i, j, k]
            wnl0 = wnl_ini[alpha, i, j, k]
            wnm0 = wnm_ini[alpha, i, j, k]

            # Ensure correct wavenumber extents.
            if x_size > 1
                dk_ini_nd = dkr_factor * sqrt(wnk0^2 + wnl0^2)
            end
            if y_size > 1
                dl_ini_nd = dlr_factor * sqrt(wnk0^2 + wnl0^2)
            end
            if wnm0 == 0.0
                error("Error in WKB: wnm0 = 0!")
            else
                dm_ini_nd = dmr_factor * abs(wnm0)
            end

            # Set ray-volume wavenumbers.
            rays.k[r, i, j, k] =
                (wnk0 - 0.5 * dk_ini_nd + (ik - 0.5) * dk_ini_nd / nrk)
            rays.l[r, i, j, k] =
                (wnl0 - 0.5 * dl_ini_nd + (jl - 0.5) * dl_ini_nd / nrl)
            rays.m[r, i, j, k] =
                (wnm0 - 0.5 * dm_ini_nd + (km - 0.5) * dm_ini_nd / nrm)

            # Set spectral extents.
            rays.dkray[r, i, j, k] = dk_ini_nd / nrk
            rays.dlray[r, i, j, k] = dl_ini_nd / nrl
            rays.dmray[r, i, j, k] = dm_ini_nd / nrm

            # Set spectral volume.
            pspvol = dm_ini_nd
            if x_size > 1
                pspvol = pspvol * dk_ini_nd
            end
            if y_size > 1
                pspvol = pspvol * dl_ini_nd
            end

            # Set phase-space wave-action density.
            rays.dens[r, i, j, k] = wad_ini[alpha, i, j, k] / pspvol

            # Interpolate winds to ray-volume position.
            uxr = interpolate_mean_flow(xr, yr, zr, state, U())
            vyr = interpolate_mean_flow(xr, yr, zr, state, V())
            wzr = interpolate_mean_flow(xr, yr, zr, state, W())

            wnrk = rays.k[r, i, j, k]
            wnrl = rays.l[r, i, j, k]
            wnrm = rays.m[r, i, j, k]
            wnrh = sqrt(wnrk^2 + wnrl^2)
            omir = omi_ini[alpha, i, j, k]

            # Compute maximum group velocities.
            cgirx = wnrk * (n2r - omir^2) / (omir * (wnrh^2 + wnrm^2))
            if abs(uxr + cgirx) > abs(cgx_max[])
                cgx_max[] = abs(uxr + cgirx)
            end
            cgiry = wnrl * (n2r - omir^2) / (omir * (wnrh^2 + wnrm^2))
            if abs(vyr + cgiry) > abs(cgy_max[])
                cgy_max[] = abs(vyr + cgiry)
            end
            cgirz = -wnrm * (omir^2 - fc^2) / (omir * (wnrh^2 + wnrm^2))
            if abs(wzr + cgirz) > abs(cgz_max[i, j, k])
                cgz_max[i, j, k] = max(cgz_max[i, j, k], abs(wzr + cgirz))
            end
        end

        # Set ray-volume count.
        nray[i, j, k] = r
        if r > nray_wrk
            error(
                "Error in initialize_rays!: nray",
                [i, j, k],
                " > nray_wrk =",
                nray_wrk,
            )
        end

        # Check if surface ray-volume count is correct.
        if ko == 0 && k == k0 - 1
            if s != n_sfc
                error(
                    "Error in initialize_rays!: s =",
                    s,
                    "/= n_sfc =",
                    n_sfc,
                    "at (i, j, k) = ",
                    (i, j, k),
                )
            end
        end
    end

    # Compute global ray-volume count.
    @ivy local_sum = sum(nray[imin:imax, jmin:jmax, kmin:kmax])
    global_sum = MPI.Allreduce(local_sum, +, comm)

    # Print information.
    if master
        println("MSGWaM:")
        println("Global ray-volume count: ", global_sum)
        println("Maximum number of ray volumes per cell: ", nray_max)
        println("")
    end

    return
end<|MERGE_RESOLUTION|>--- conflicted
+++ resolved
@@ -48,17 +48,11 @@
     return
 end
 
-<<<<<<< HEAD
 function initialize_rays!(
     state::State,
     wkb_mode::Union{SteadyState, SingleColumn, MultiColumn},
 )
     (; x_size, y_size) = state.namelists.domain
-=======
-function initialize_rays!(state::State, test_case::AbstractWKBTestCase)
-    (; x_size, y_size) = state.namelists.domain
-    (; test_case) = state.namelists.setting
->>>>>>> fb6246b9
     (; coriolis_frequency) = state.namelists.atmosphere
     (;
         nrx,
@@ -75,11 +69,7 @@
         wave_modes,
         initial_wave_field,
     ) = state.namelists.wkb
-<<<<<<< HEAD
-    (; tref) = state.constants
-=======
     (; lref, tref, rhoref, uref) = state.constants
->>>>>>> fb6246b9
     (; comm, master, nxx, nyy, nzz, io, jo, ko, i0, i1, j0, j1, k0, k1) =
         state.domain
     (; dx, dy, dz, x, y, zc, jac) = state.grid
@@ -117,7 +107,27 @@
     wnm_ini = zeros(wave_modes, nxx, nyy, nzz)
     wad_ini = zeros(wave_modes, nxx, nyy, nzz)
 
-<<<<<<< HEAD
+    if wkb_mode != SteadyState()
+        for k in k0:k1, j in j0:j1, i in i0:i1, alpha in 1:wave_modes
+            (kdim, ldim, mdim, omegadim, adim) = initial_wave_field(
+                alpha,
+                x[io + i] * lref,
+                y[jo + j] * lref,
+                zc[i, j, k] * lref,
+            )
+            wnk_ini[alpha, i, j, k] = kdim * lref
+            wnl_ini[alpha, i, j, k] = ldim * lref
+            wnm_ini[alpha, i, j, k] = mdim * lref
+            omi_ini[alpha, i, j, k] = omegadim * tref
+            wad_ini[alpha, i, j, k] = adim / rhoref / uref^2 / tref
+        end
+    else
+        println(
+            "Warning: MSGWaM's steady-state mode currently ignores non-orographic initializations!",
+        )
+        println("")
+    end
+
     activate_orographic_source!(
         state,
         omi_ini,
@@ -126,38 +136,6 @@
         wnm_ini,
         wad_ini,
     )
-=======
-    if wkb_mode == SteadyState() && test_case != WKBMountainWave()
-        error(
-            "Error in initialize_rays!: SteadyState is implemented for WKBMountainWave only!",
-        )
-    end
-
-    for k in k0:k1, j in j0:j1, i in i0:i1, alpha in 1:wave_modes
-        (kdim, ldim, mdim, omegadim, adim) = initial_wave_field(
-            alpha,
-            x[io + i] * lref,
-            y[jo + j] * lref,
-            zc[i, j, k] * lref,
-        )
-        wnk_ini[alpha, i, j, k] = kdim * lref
-        wnl_ini[alpha, i, j, k] = ldim * lref
-        wnm_ini[alpha, i, j, k] = mdim * lref
-        omi_ini[alpha, i, j, k] = omegadim * tref
-        wad_ini[alpha, i, j, k] = adim / rhoref / uref^2 / tref
-    end
-
-    if test_case == WKBMountainWave()
-        activate_orographic_source!(
-            state,
-            omi_ini,
-            wnk_ini,
-            wnl_ini,
-            wnm_ini,
-            wad_ini,
-        )
-    end
->>>>>>> fb6246b9
 
     dk_ini_nd = 0.0
     dl_ini_nd = 0.0
