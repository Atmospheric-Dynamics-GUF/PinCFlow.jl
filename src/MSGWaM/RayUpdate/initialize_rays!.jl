--- conflicted
+++ resolved
@@ -13,8 +13,8 @@
 
 ```julia
 initialize_rays!(
-    state::State,
-    wkb_mode::Union{SteadyState, SingleColumn, MultiColumn},
+	state::State,
+	wkb_mode::Union{SteadyState, SingleColumn, MultiColumn},
 )
 ```
 
@@ -39,82 +39,54 @@
 function initialize_rays! end
 
 function initialize_rays!(state::State)
-<<<<<<< HEAD
-	(; test_case) = state.namelists.setting
-	initialize_rays!(state, test_case)
+	(; wkb_mode) = state.namelists.wkb
+	initialize_rays!(state, wkb_mode)
 	return
 end
 
-function initialize_rays!(state::State, test_case::AbstractTestCase)
+function initialize_rays!(state::State, wkb_mode::NoWKB)
 	return
-=======
-    (; wkb_mode) = state.namelists.wkb
-    initialize_rays!(state, wkb_mode)
-    return
 end
 
-function initialize_rays!(state::State, wkb_mode::NoWKB)
-    return
->>>>>>> cf395edb
-end
-
 function initialize_rays!(
-    state::State,
-    wkb_mode::Union{SteadyState, SingleColumn, MultiColumn},
+	state::State,
+	wkb_mode::Union{SteadyState, SingleColumn, MultiColumn},
 )
-    (; x_size, y_size) = state.namelists.domain
-    (; coriolis_frequency) = state.namelists.atmosphere
-    (;
-        nrx,
-        nry,
-        nrz,
-        nrk,
-        nrl,
-        nrm,
-        wave_modes,
-        dkr_factor,
-        dlr_factor,
-        dmr_factor,
-        wkb_mode,
-        wave_modes,
-        initial_wave_field,
-    ) = state.namelists.wkb
-    (; lref, tref, rhoref, uref) = state.constants
-    (; comm, master, nxx, nyy, nzz, ko, i0, i1, j0, j1, k0, k1) = state.domain
-    (; dx, dy, dz, x, y, zc, jac) = state.grid
-    (;
-        nray_max,
-        nray_wrk,
-        n_sfc,
-        nray,
-        rays,
-        surface_indices,
-        cgx_max,
-        cgy_max,
-        cgz_max,
-    ) = state.wkb
-    (; icesetup) = state.namelists.ice
+	(; x_size, y_size) = state.namelists.domain
+	(; coriolis_frequency) = state.namelists.atmosphere
+	(;
+		nrx,
+		nry,
+		nrz,
+		nrk,
+		nrl,
+		nrm,
+		wave_modes,
+		dkr_factor,
+		dlr_factor,
+		dmr_factor,
+		wkb_mode,
+		wave_modes,
+		initial_wave_field,
+	) = state.namelists.wkb
+	(; lref, tref, rhoref, uref) = state.constants
+	(; comm, master, nxx, nyy, nzz, ko, i0, i1, j0, j1, k0, k1) = state.domain
+	(; dx, dy, dz, x, y, zc, jac) = state.grid
+	(;
+		nray_max,
+		nray_wrk,
+		n_sfc,
+		nray,
+		rays,
+		surface_indices,
+		cgx_max,
+		cgy_max,
+		cgz_max,
+	) = state.wkb
+	(; icesetup) = state.namelists.ice
 
 	# Set Coriolis parameter.
 	fc = coriolis_frequency * tref
-
-<<<<<<< HEAD
-    # Set zonal index bounds.
-    imin = i0
-    imax = i1
-
-    # Set meridional index bounds.
-    jmin = j0
-    jmax = j1
-
-	# Set vertical index bounds.
-	if test_case == WKBMountainWave() && ko == 0
-		kmin = k0 - 1
-		kmax = k0 - 1
-	else
-		kmin = k0
-		kmax = k1
-	end
 
 	# Initialize local arrays.
 	omi_ini = zeros(wave_modes, nxx, nyy, nzz)
@@ -123,67 +95,29 @@
 	wnm_ini = zeros(wave_modes, nxx, nyy, nzz)
 	wad_ini = zeros(wave_modes, nxx, nyy, nzz)
 
-	if wkb_mode == SteadyState() && test_case != WKBMountainWave()
-		error(
-			"Error in initialize_rays!: SteadyState is implemented for WKBMountainWave only!",
+	# Compute initial wavenumbers, intrinsic frequencies and wave-action
+	# densities with initial_wave_field.
+	if wkb_mode != SteadyState()
+		for k in k0:k1, j in j0:j1, i in i0:i1, alpha in 1:wave_modes
+			(kdim, ldim, mdim, omegadim, adim) = initial_wave_field(
+				alpha,
+				x[i] * lref,
+				y[j] * lref,
+				zc[i, j, k] * lref,
+			)
+			wnk_ini[alpha, i, j, k] = kdim * lref
+			wnl_ini[alpha, i, j, k] = ldim * lref
+			wnm_ini[alpha, i, j, k] = mdim * lref
+			omi_ini[alpha, i, j, k] = omegadim * tref
+			wad_ini[alpha, i, j, k] = adim / rhoref / uref^2 / tref
+		end
+	else
+		println(
+			"Warning: MSGWaM's steady-state mode currently ignores non-orographic initializations!",
 		)
+		println("")
 	end
 
-    for k in k0:k1, j in j0:j1, i in i0:i1, alpha in 1:wave_modes
-        (kdim, ldim, mdim, omegadim, adim) = initial_wave_field(
-            alpha,
-            x[io + i] * lref,
-            y[jo + j] * lref,
-            zc[i, j, k] * lref,
-        )
-        wnk_ini[alpha, i, j, k] = kdim * lref
-        wnl_ini[alpha, i, j, k] = ldim * lref
-        wnm_ini[alpha, i, j, k] = mdim * lref
-        omi_ini[alpha, i, j, k] = omegadim * tref
-        wad_ini[alpha, i, j, k] = adim / rhoref / uref^2 / tref
-    end
-
-    if test_case == WKBMountainWave()
-        activate_orographic_source!(
-            state,
-            omi_ini,
-            wnk_ini,
-            wnl_ini,
-            wnm_ini,
-            wad_ini,
-=======
-    # Initialize local arrays.
-    omi_ini = zeros(wave_modes, nxx, nyy, nzz)
-    wnk_ini = zeros(wave_modes, nxx, nyy, nzz)
-    wnl_ini = zeros(wave_modes, nxx, nyy, nzz)
-    wnm_ini = zeros(wave_modes, nxx, nyy, nzz)
-    wad_ini = zeros(wave_modes, nxx, nyy, nzz)
-
-    # Compute initial wavenumbers, intrinsic frequencies and wave-action
-    # densities with initial_wave_field.
-    if wkb_mode != SteadyState()
-        for k in k0:k1, j in j0:j1, i in i0:i1, alpha in 1:wave_modes
-            (kdim, ldim, mdim, omegadim, adim) = initial_wave_field(
-                alpha,
-                x[i] * lref,
-                y[j] * lref,
-                zc[i, j, k] * lref,
-            )
-            wnk_ini[alpha, i, j, k] = kdim * lref
-            wnl_ini[alpha, i, j, k] = ldim * lref
-            wnm_ini[alpha, i, j, k] = mdim * lref
-            omi_ini[alpha, i, j, k] = omegadim * tref
-            wad_ini[alpha, i, j, k] = adim / rhoref / uref^2 / tref
-        end
-    else
-        println(
-            "Warning: MSGWaM's steady-state mode currently ignores non-orographic initializations!",
->>>>>>> cf395edb
-        )
-        println("")
-    end
-
-<<<<<<< HEAD
 	if test_case == WKBMultipleWavePackets()
 		activate_multiplewavepackets_source!(
 			state,
@@ -193,19 +127,35 @@
 			wnm_ini,
 			wad_ini,
 		)
+	else
+		# Add orographic wave modes.
+		activate_orographic_source!(
+			state,
+			omi_ini,
+			wnk_ini,
+			wnl_ini,
+			wnm_ini,
+			wad_ini,
+		)
 	end
 
 	#CHANGES 
 	# xrmin, yrmin, etc. dimensional
 
+	# Set initial spectral extents (these will be overwritten in the loop).
 	dk_ini_nd = 0.0
 	dl_ini_nd = 0.0
 	dm_ini_nd = 0.0
 
-	# Loop over all grid cells with ray volumes.
-	@ivy for k in kmin:kmax, j in jmin:jmax, i in imin:imax
+	# Set vertical index bounds.
+	kmin = ko == 0 ? k0 - 1 : k0
+	kmax = k1
+
+	# # Loop over all grid cells with ray volumes.
+	@ivy for k in kmin:kmax, j in j0:j1, i in i0:i1
 		r = 0
 		s = 0
+
 
 		# Loop over all ray volumes within a spatial cell.
 		for ix in 1:nrx,
@@ -217,7 +167,7 @@
 			alpha in 1:wave_modes
 
 			# Set ray-volume indices.
-			if test_case == WKBMountainWave()
+			if ko == 0 && k == k0 - 1
 				s += 1
 
 				# Set surface indices.
@@ -238,12 +188,15 @@
 					surface_indices.rs[s, i, j] = r
 				end
 			else
+				if wad_ini[alpha, i, j, k] == 0.0
+					continue
+				end
 				r += 1
 			end
 
 			# Set ray-volume positions.
-			rays.x[r, i, j, k] = (x[io+i] - 0.5 * dx + (ix - 0.5) * dx / nrx)
-			rays.y[r, i, j, k] = (y[jo+j] - 0.5 * dy + (jy - 0.5) * dy / nry)
+			rays.x[r, i, j, k] = (x[i] - 0.5 * dx + (ix - 0.5) * dx / nrx)
+			rays.y[r, i, j, k] = (y[j] - 0.5 * dy + (jy - 0.5) * dy / nry)
 			rays.z[r, i, j, k] = (
 				zc[i, j, k] - 0.5 * jac[i, j, k] * dz +
 				(kz - 0.5) * jac[i, j, k] * dz / nrz
@@ -279,11 +232,10 @@
 			wnm0 = wnm_ini[alpha, i, j, k]
 
 			# Ensure correct wavenumber extents.
-
-			if (test_case == WKBMountainWave() || test_case == WKBMultipleWavePackets()) && x_size > 1
+			if x_size > 1
 				dk_ini_nd = dkr_factor * sqrt(wnk0^2 + wnl0^2)
 			end
-			if (test_case == WKBMountainWave() || test_case == WKBMultipleWavePackets()) && y_size > 1
+			if y_size > 1
 				dl_ini_nd = dlr_factor * sqrt(wnk0^2 + wnl0^2)
 			end
 			if wnm0 == 0.0
@@ -374,7 +326,7 @@
 	end
 
 	# Compute global ray-volume count.
-	@ivy local_sum = sum(nray[imin:imax, jmin:jmax, kmin:kmax])
+	@ivy local_sum = sum(nray[i0:i1, j0:j1, kmin:kmax])
 	global_sum = MPI.Allreduce(local_sum, +, comm)
 
 	# Print information.
@@ -386,207 +338,4 @@
 	end
 
 	return
-=======
-    # Add orographic wave modes.
-    activate_orographic_source!(
-        state,
-        omi_ini,
-        wnk_ini,
-        wnl_ini,
-        wnm_ini,
-        wad_ini,
-    )
-
-    # Set initial spectral extents (these will be overwritten in the loop).
-    dk_ini_nd = 0.0
-    dl_ini_nd = 0.0
-    dm_ini_nd = 0.0
-
-    # Set vertical index bounds.
-    kmin = ko == 0 ? k0 - 1 : k0
-    kmax = k1
-
-    # Loop over all grid cells with ray volumes.
-    @ivy for k in kmin:kmax, j in j0:j1, i in i0:i1
-        r = 0
-        s = 0
-
-        # Loop over all ray volumes within a spatial cell.
-        for ix in 1:nrx,
-            ik in 1:nrk,
-            jy in 1:nry,
-            jl in 1:nrl,
-            kz in 1:nrz,
-            km in 1:nrm,
-            alpha in 1:wave_modes
-
-            # Set ray-volume indices.
-            if ko == 0 && k == k0 - 1
-                s += 1
-
-                # Set surface indices.
-                surface_indices.ixs[s] = ix
-                surface_indices.jys[s] = jy
-                surface_indices.kzs[s] = kz
-                surface_indices.iks[s] = ik
-                surface_indices.jls[s] = jl
-                surface_indices.kms[s] = km
-                surface_indices.alphas[s] = alpha
-
-                # Set surface ray-volume index.
-                if wad_ini[alpha, i, j, k] == 0.0
-                    surface_indices.rs[s, i, j] = -1
-                    continue
-                else
-                    r += 1
-                    surface_indices.rs[s, i, j] = r
-                end
-            else
-                if wad_ini[alpha, i, j, k] == 0.0
-                    continue
-                end
-                r += 1
-            end
-
-            # Set ray-volume positions.
-            rays.x[r, i, j, k] = (x[i] - 0.5 * dx + (ix - 0.5) * dx / nrx)
-            rays.y[r, i, j, k] = (y[j] - 0.5 * dy + (jy - 0.5) * dy / nry)
-            rays.z[r, i, j, k] = (
-                zc[i, j, k] - 0.5 * jac[i, j, k] * dz +
-                (kz - 0.5) * jac[i, j, k] * dz / nrz
-            )
-
-            xr = rays.x[r, i, j, k]
-            yr = rays.y[r, i, j, k]
-            zr = rays.z[r, i, j, k]
-
-            # Check if ray volume is too low.
-            if zr < -dz
-                error(
-                    "Error in initialize_rays!: Ray volume",
-                    r,
-                    "at",
-                    i,
-                    j,
-                    k,
-                    "is too low!",
-                )
-            end
-
-            # Compute local stratification.
-            n2r = interpolate_stratification(zr, state, N2())
-
-            # Set spatial extents.
-            rays.dxray[r, i, j, k] = dx / nrx
-            rays.dyray[r, i, j, k] = dy / nry
-            rays.dzray[r, i, j, k] = jac[i, j, k] * dz / nrz
-
-            wnk0 = wnk_ini[alpha, i, j, k]
-            wnl0 = wnl_ini[alpha, i, j, k]
-            wnm0 = wnm_ini[alpha, i, j, k]
-
-            # Ensure correct wavenumber extents.
-            if x_size > 1
-                dk_ini_nd = dkr_factor * sqrt(wnk0^2 + wnl0^2)
-            end
-            if y_size > 1
-                dl_ini_nd = dlr_factor * sqrt(wnk0^2 + wnl0^2)
-            end
-            if wnm0 == 0.0
-                error("Error in WKB: wnm0 = 0!")
-            else
-                dm_ini_nd = dmr_factor * abs(wnm0)
-            end
-
-            # Set ray-volume wavenumbers.
-            rays.k[r, i, j, k] =
-                (wnk0 - 0.5 * dk_ini_nd + (ik - 0.5) * dk_ini_nd / nrk)
-            rays.l[r, i, j, k] =
-                (wnl0 - 0.5 * dl_ini_nd + (jl - 0.5) * dl_ini_nd / nrl)
-            rays.m[r, i, j, k] =
-                (wnm0 - 0.5 * dm_ini_nd + (km - 0.5) * dm_ini_nd / nrm)
-
-            # Set spectral extents.
-            rays.dkray[r, i, j, k] = dk_ini_nd / nrk
-            rays.dlray[r, i, j, k] = dl_ini_nd / nrl
-            rays.dmray[r, i, j, k] = dm_ini_nd / nrm
-
-            # Set spectral volume.
-            pspvol = dm_ini_nd
-            if x_size > 1
-                pspvol = pspvol * dk_ini_nd
-            end
-            if y_size > 1
-                pspvol = pspvol * dl_ini_nd
-            end
-
-            # Set phase-space wave-action density.
-            rays.dens[r, i, j, k] = wad_ini[alpha, i, j, k] / pspvol
-
-            # Interpolate winds to ray-volume position.
-            uxr = interpolate_mean_flow(xr, yr, zr, state, U())
-            vyr = interpolate_mean_flow(xr, yr, zr, state, V())
-            wzr = interpolate_mean_flow(xr, yr, zr, state, W())
-
-            wnrk = rays.k[r, i, j, k]
-            wnrl = rays.l[r, i, j, k]
-            wnrm = rays.m[r, i, j, k]
-            wnrh = sqrt(wnrk^2 + wnrl^2)
-            omir = omi_ini[alpha, i, j, k]
-
-            # Compute maximum group velocities.
-            cgirx = wnrk * (n2r - omir^2) / (omir * (wnrh^2 + wnrm^2))
-            if abs(uxr + cgirx) > abs(cgx_max[])
-                cgx_max[] = abs(uxr + cgirx)
-            end
-            cgiry = wnrl * (n2r - omir^2) / (omir * (wnrh^2 + wnrm^2))
-            if abs(vyr + cgiry) > abs(cgy_max[])
-                cgy_max[] = abs(vyr + cgiry)
-            end
-            cgirz = -wnrm * (omir^2 - fc^2) / (omir * (wnrh^2 + wnrm^2))
-            if abs(wzr + cgirz) > abs(cgz_max[i, j, k])
-                cgz_max[i, j, k] = max(cgz_max[i, j, k], abs(wzr + cgirz))
-            end
-        end
-
-        # Set ray-volume count.
-        nray[i, j, k] = r
-        if r > nray_wrk
-            error(
-                "Error in initialize_rays!: nray",
-                [i, j, k],
-                " > nray_wrk =",
-                nray_wrk,
-            )
-        end
-
-        # Check if surface ray-volume count is correct.
-        if ko == 0 && k == k0 - 1
-            if s != n_sfc
-                error(
-                    "Error in initialize_rays!: s =",
-                    s,
-                    "/= n_sfc =",
-                    n_sfc,
-                    "at (i, j, k) = ",
-                    (i, j, k),
-                )
-            end
-        end
-    end
-
-    # Compute global ray-volume count.
-    @ivy local_sum = sum(nray[i0:i1, j0:j1, kmin:kmax])
-    global_sum = MPI.Allreduce(local_sum, +, comm)
-
-    # Print information.
-    if master
-        println("MSGWaM:")
-        println("Global ray-volume count: ", global_sum)
-        println("Maximum number of ray volumes per cell: ", nray_max)
-        println("")
-    end
-
-    return
->>>>>>> cf395edb
 end