--- conflicted
+++ resolved
@@ -184,13 +184,8 @@
             rays.x[r, i, j, k] = (x[io + i] - 0.5 * dx + (ix - 0.5) * dx / nrx)
             rays.y[r, i, j, k] = (y[jo + j] - 0.5 * dy + (jy - 0.5) * dy / nry)
             rays.z[r, i, j, k] = (
-<<<<<<< HEAD
                 zc[i, j, k] - 0.5 * jac[i, j, k] * dz +
-                (kz - 0.5) * jac[i, j, k] * dz / nrzl
-=======
-                ztfc[i, j, k] - 0.5 * jac[i, j, k] * dz +
                 (kz - 0.5) * jac[i, j, k] * dz / nrz
->>>>>>> 01f16731
             )
 
             xr = rays.x[r, i, j, k]
