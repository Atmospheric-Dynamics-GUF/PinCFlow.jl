"""
```julia
initialize_rays!(state::State)
```

Complete the initialization of MSGWaM by dispatching to a test-case-specific method.

```julia
initialize_rays!(state::State, test_case::AbstractTestCase)
```

Return for non-WKB test cases.

```julia
initialize_rays!(state::State, test_case::AbstractWKBTestCase)
```

Complete the initialization of MSGWaM for WKB test cases.

In each grid cell, `wave_modes` wave modes are computed, using e.g. `activate_orographic_source!` for mountain waves. For each of these modes, `nrx * nry * nrz * nrk * nrl * nrm` ray volumes are then defined such that they evenly divide the volume one would get for `nrx = nry = nrz = nrk = nrl = nrm = 1` (the parameters are taken from `state.namelists.wkb`). Finally, the maximum group velocities are determined for the corresponding CFL condition that is used in the computation of the time step.

# Arguments

  - `state`: Model state.

  - `test_case`: Test case on which the current simulation is based.

# See also

  - [`PinCFlow.MSGWaM.RaySources.activate_orographic_source!`](@ref)

  - [`PinCFlow.MSGWaM.Interpolation.interpolate_stratification`](@ref)

  - [`PinCFlow.MSGWaM.Interpolation.interpolate_mean_flow`](@ref)
"""
function initialize_rays! end

function initialize_rays!(state::State)
<<<<<<< HEAD
	(; testcase) = state.namelists.setting
	initialize_rays!(state, testcase)
	return
end

function initialize_rays!(state::State, testcase::AbstractTestCase)
	return
end

function initialize_rays!(state::State, testcase::AbstractWKBTestCase)
	(; sizex, sizey, sizez) = state.namelists.domain
	(; testcase) = state.namelists.setting
	(; coriolis_frequency) = state.namelists.atmosphere
	(;
		xrmin_dim,
		xrmax_dim,
		yrmin_dim,
		yrmax_dim,
		nrxl,
		nryl,
		nrzl,
		nrk_init,
		nrl_init,
		nrm_init,
		nwm,
		fac_dk_init,
		fac_dl_init,
		fac_dm_init,
		wkb_mode,
		nwm,
	) = state.namelists.wkb
	(; lref, tref) = state.constants
	(; comm, master, nxx, nyy, nzz, io, jo, ko, i0, i1, j0, j1, k0, k1) =
		state.domain
	(; lx, ly, lz, dx, dy, dz, x, y, ztfc, jac) = state.grid
	(;
		nray_max,
		nray_wrk,
		n_sfc,
		nray,
		rays,
		surface_indices,
		cgx_max,
		cgy_max,
		cgz_max,
	) = state.wkb
	(; icesetup) = state.namelists.ice

	# Set Coriolis parameter.
	fc = coriolis_frequency * tref

	# Non-dimensionalize boundaries for ray-volume propagation.
	xrmin = xrmin_dim / lref
	xrmax = xrmax_dim / lref
	yrmin = yrmin_dim / lref
	yrmax = yrmax_dim / lref

	# Set zonal index bounds.
	if testcase == WKBMountainWave()
		imin = i0
		imax = i1
	else
		imin = max(i0, floor(Int, (xrmin + lx / 2) / dx) + i0 - io)
		imax = min(i1, floor(Int, (xrmax + lx / 2) / dx) + i0 - io)
	end

	# Set meridional index bounds.
	if testcase == WKBMountainWave()
		jmin = j0
		jmax = j1
	else
		jmin = max(j0, floor(Int, (yrmin + ly / 2) / dy) + j0 - jo)
		jmax = min(j1, floor(Int, (yrmax + ly / 2) / dy) + j0 - jo)
	end

	# Set vertical index bounds.
	if testcase == WKBMountainWave() && ko == 0
		kmin = k0 - 1
		kmax = k0 - 1
	else
		kmin = k0
		kmax = k1
	end

	# Initialize local arrays.
	omi_ini = zeros(nwm, nxx, nyy, nzz)
	wnk_ini = zeros(nwm, nxx, nyy, nzz)
	wnl_ini = zeros(nwm, nxx, nyy, nzz)
	wnm_ini = zeros(nwm, nxx, nyy, nzz)
	wad_ini = zeros(nwm, nxx, nyy, nzz)

	if wkb_mode == SteadyState() && testcase != WKBMountainWave()
		error(
			"Error in initialize_rays!: SteadyState is implemented for WKBMountainWave only!",
		)
	end

	if testcase == WKBMountainWave()
		activate_orographic_source!(
			state,
			omi_ini,
			wnk_ini,
			wnl_ini,
			wnm_ini,
			wad_ini,
		)
	end

	if testcase == WKBMultipleWavePackets()
		activate_multiplewavepackets_source!(
			state,
			omi_ini,
			wnk_ini,
			wnl_ini,
			wnm_ini,
			wad_ini,
		)
	end
=======
    (; test_case) = state.namelists.setting
    initialize_rays!(state, test_case)
    return
end

function initialize_rays!(state::State, test_case::AbstractTestCase)
    return
end

function initialize_rays!(state::State, test_case::AbstractWKBTestCase)
    (; x_size, y_size, z_size) = state.namelists.domain
    (; test_case) = state.namelists.setting
    (; coriolis_frequency) = state.namelists.atmosphere
    (;
        xrmin,
        xrmax,
        yrmin,
        yrmax,
        nrx,
        nry,
        nrz,
        nrk,
        nrl,
        nrm,
        wave_modes,
        dkr_factor,
        dlr_factor,
        dmr_factor,
        wkb_mode,
        wave_modes,
    ) = state.namelists.wkb
    (; lref, tref) = state.constants
    (; comm, master, nxx, nyy, nzz, io, jo, ko, i0, i1, j0, j1, k0, k1) =
        state.domain
    (; lx, ly, lz, dx, dy, dz, x, y, zc, jac) = state.grid
    (;
        nray_max,
        nray_wrk,
        n_sfc,
        nray,
        rays,
        surface_indices,
        cgx_max,
        cgy_max,
        cgz_max,
    ) = state.wkb

    # Set Coriolis parameter.
    fc = coriolis_frequency * tref

    # Set zonal index bounds.
    if test_case == WKBMountainWave()
        imin = i0
        imax = i1
    else
        imin = max(i0, floor(Int, (xrmin / lref + lx / 2) / dx) + i0 - io)
        imax = min(i1, floor(Int, (xrmax / lref + lx / 2) / dx) + i0 - io)
    end

    # Set meridional index bounds.
    if test_case == WKBMountainWave()
        jmin = j0
        jmax = j1
    else
        jmin = max(j0, floor(Int, (yrmin / lref + ly / 2) / dy) + j0 - jo)
        jmax = min(j1, floor(Int, (yrmax / lref + ly / 2) / dy) + j0 - jo)
    end

    # Set vertical index bounds.
    if test_case == WKBMountainWave() && ko == 0
        kmin = k0 - 1
        kmax = k0 - 1
    else
        kmin = k0
        kmax = k1
    end

    # Initialize local arrays.
    omi_ini = zeros(wave_modes, nxx, nyy, nzz)
    wnk_ini = zeros(wave_modes, nxx, nyy, nzz)
    wnl_ini = zeros(wave_modes, nxx, nyy, nzz)
    wnm_ini = zeros(wave_modes, nxx, nyy, nzz)
    wad_ini = zeros(wave_modes, nxx, nyy, nzz)

    if wkb_mode == SteadyState() && test_case != WKBMountainWave()
        error(
            "Error in initialize_rays!: SteadyState is implemented for WKBMountainWave only!",
        )
    end

    if test_case == WKBMountainWave()
        activate_orographic_source!(
            state,
            omi_ini,
            wnk_ini,
            wnl_ini,
            wnm_ini,
            wad_ini,
        )
    end
>>>>>>> f0d2b4ec

    dk_ini_nd = 0.0
    dl_ini_nd = 0.0
    dm_ini_nd = 0.0

<<<<<<< HEAD
	# Loop over all grid cells with ray volumes.
	@ivy for k in kmin:kmax, j in jmin:jmax, i in imin:imax
		r = 0
		s = 0

		# Loop over all ray volumes within a spatial cell.
		for ix in 1:nrxl,
			ik in 1:nrk_init,
			jy in 1:nryl,
			jl in 1:nrl_init,
			kz in 1:nrzl,
			km in 1:nrm_init,
			alpha in 1:nwm

			# Set ray-volume indices.
			if testcase == WKBMountainWave()
				s += 1

				# Set surface indices.
				surface_indices.ixs[s] = ix
				surface_indices.jys[s] = jy
				surface_indices.kzs[s] = kz
				surface_indices.iks[s] = ik
				surface_indices.jls[s] = jl
				surface_indices.kms[s] = km
				surface_indices.alphas[s] = alpha

				# Set surface ray-volume index.
				if wad_ini[alpha, i, j, k] == 0.0
					surface_indices.rs[s, i, j] = -1
					continue
				else
					r += 1
					surface_indices.rs[s, i, j] = r
				end
			else
				r += 1
			end

			# Set ray-volume positions.
			rays.x[r, i, j, k] = (x[io+i] - 0.5 * dx + (ix - 0.5) * dx / nrxl)
			rays.y[r, i, j, k] = (y[jo+j] - 0.5 * dy + (jy - 0.5) * dy / nryl)
			rays.z[r, i, j, k] = (
				ztfc[i, j, k] - 0.5 * jac[i, j, k] * dz +
				(kz - 0.5) * jac[i, j, k] * dz / nrzl
			)

			xr = rays.x[r, i, j, k]
			yr = rays.y[r, i, j, k]
			zr = rays.z[r, i, j, k]

			# Check if ray volume is too low.
			if zr < -dz
				error(
					"Error in initialize_rays!: Ray volume",
					r,
					"at",
					i,
					j,
					k,
					"is too low!",
				)
			end
=======
    # Loop over all grid cells with ray volumes.
    @ivy for k in kmin:kmax, j in jmin:jmax, i in imin:imax
        r = 0
        s = 0

        # Loop over all ray volumes within a spatial cell.
        for ix in 1:nrx,
            ik in 1:nrk,
            jy in 1:nry,
            jl in 1:nrl,
            kz in 1:nrz,
            km in 1:nrm,
            alpha in 1:wave_modes

            # Set ray-volume indices.
            if test_case == WKBMountainWave()
                s += 1

                # Set surface indices.
                surface_indices.ixs[s] = ix
                surface_indices.jys[s] = jy
                surface_indices.kzs[s] = kz
                surface_indices.iks[s] = ik
                surface_indices.jls[s] = jl
                surface_indices.kms[s] = km
                surface_indices.alphas[s] = alpha

                # Set surface ray-volume index.
                if wad_ini[alpha, i, j, k] == 0.0
                    surface_indices.rs[s, i, j] = -1
                    continue
                else
                    r += 1
                    surface_indices.rs[s, i, j] = r
                end
            else
                r += 1
            end

            # Set ray-volume positions.
            rays.x[r, i, j, k] = (x[io + i] - 0.5 * dx + (ix - 0.5) * dx / nrx)
            rays.y[r, i, j, k] = (y[jo + j] - 0.5 * dy + (jy - 0.5) * dy / nry)
            rays.z[r, i, j, k] = (
                zc[i, j, k] - 0.5 * jac[i, j, k] * dz +
                (kz - 0.5) * jac[i, j, k] * dz / nrz
            )

            xr = rays.x[r, i, j, k]
            yr = rays.y[r, i, j, k]
            zr = rays.z[r, i, j, k]

            # Check if ray volume is too low.
            if zr < -dz
                error(
                    "Error in initialize_rays!: Ray volume",
                    r,
                    "at",
                    i,
                    j,
                    k,
                    "is too low!",
                )
            end
>>>>>>> f0d2b4ec

            # Compute local stratification.
			n2r = interpolate_stratification(zr, state, N2())

<<<<<<< HEAD
			# Set spatial extents.
			rays.dxray[r, i, j, k] = dx / nrxl
			rays.dyray[r, i, j, k] = dy / nryl
			rays.dzray[r, i, j, k] = jac[i, j, k] * dz / nrzl
=======
            # Set spatial extents.
            rays.dxray[r, i, j, k] = dx / nrx
            rays.dyray[r, i, j, k] = dy / nry
            rays.dzray[r, i, j, k] = jac[i, j, k] * dz / nrz
>>>>>>> f0d2b4ec

			wnk0 = wnk_ini[alpha, i, j, k]
			wnl0 = wnl_ini[alpha, i, j, k]
			wnm0 = wnm_ini[alpha, i, j, k]

            # Ensure correct wavenumber extents.
<<<<<<< HEAD
			if (testcase == WKBMountainWave() || testcase == WKBMultipleWavePackets()) && sizex > 1
				dk_ini_nd = fac_dk_init * sqrt(wnk0^2 + wnl0^2)
			end
			if (testcase == WKBMountainWave() || testcase == WKBMultipleWavePackets()) && sizey > 1
				dl_ini_nd = fac_dl_init * sqrt(wnk0^2 + wnl0^2)
			end
			if wnm0 == 0.0
				error("Error in WKB: wnm0 = 0!")
			else
				dm_ini_nd = fac_dm_init * abs(wnm0)
			end

			# Set ray-volume wavenumbers.
			rays.k[r, i, j, k] =
				(wnk0 - 0.5 * dk_ini_nd + (ik - 0.5) * dk_ini_nd / nrk_init)
			rays.l[r, i, j, k] =
				(wnl0 - 0.5 * dl_ini_nd + (jl - 0.5) * dl_ini_nd / nrl_init)
			rays.m[r, i, j, k] =
				(wnm0 - 0.5 * dm_ini_nd + (km - 0.5) * dm_ini_nd / nrm_init)

			# Set spectral extents.
			rays.dkray[r, i, j, k] = dk_ini_nd / nrk_init
			rays.dlray[r, i, j, k] = dl_ini_nd / nrl_init
			rays.dmray[r, i, j, k] = dm_ini_nd / nrm_init

			# Set spectral volume.
			pspvol = dm_ini_nd
			if sizex > 1
				pspvol = pspvol * dk_ini_nd
			end
			if sizey > 1
				pspvol = pspvol * dl_ini_nd
			end
            
            # Set phase-space wave-action density.
			rays.dens[r, i, j, k] = wad_ini[alpha, i, j, k] / pspvol

			# Interpolate winds to ray-volume position.
			uxr = interpolate_mean_flow(xr, yr, zr, state, U())
			vyr = interpolate_mean_flow(xr, yr, zr, state, V())
			wzr = interpolate_mean_flow(xr, yr, zr, state, W())

			wnrk = rays.k[r, i, j, k]
			wnrl = rays.l[r, i, j, k]
			wnrm = rays.m[r, i, j, k]
			wnrh = sqrt(wnrk^2 + wnrl^2)
			omir = omi_ini[alpha, i, j, k]

			# Compute maximum group velocities.
			cgirx = wnrk * (n2r - omir^2) / (omir * (wnrh^2 + wnrm^2))
			if abs(uxr + cgirx) > abs(cgx_max[])
				cgx_max[] = abs(uxr + cgirx)
			end
			cgiry = wnrl * (n2r - omir^2) / (omir * (wnrh^2 + wnrm^2))
			if abs(vyr + cgiry) > abs(cgy_max[])
				cgy_max[] = abs(vyr + cgiry)
			end
			cgirz = -wnrm * (omir^2 - fc^2) / (omir * (wnrh^2 + wnrm^2))
			if abs(wzr + cgirz) > abs(cgz_max[i, j, k])
				cgz_max[i, j, k] = max(cgz_max[i, j, k], abs(wzr + cgirz))
			end
		end

		# Set ray-volume count.
		nray[i, j, k] = r
		if r > nray_wrk
			error(
				"Error in initialize_rays!: nray",
				[i, j, k],
				" > nray_wrk =",
				nray_wrk,
			)
		end

		# Check if surface ray-volume count is correct.
		if testcase == WKBMountainWave()
			if s != n_sfc
				error(
					"Error in initialize_rays!: s =",
					s,
					"/= n_sfc =",
					n_sfc,
					"at (i, j, k) = ",
					(i, j, k),
				)
			end
		end
	end

	# Compute global ray-volume count.
	@ivy local_sum = sum(nray[imin:imax, jmin:jmax, kmin:kmax])
	global_sum = MPI.Allreduce(local_sum, +, comm)

	# Print information.
	if master
		println("MSGWaM:")
		println("Global ray-volume count: ", global_sum)
		println("Maximum number of ray volumes per cell: ", nray_max)
		println("")
	end

	return
=======
            if test_case == WKBMountainWave() && x_size > 1
                dk_ini_nd = dkr_factor * sqrt(wnk0^2 + wnl0^2)
            end
            if test_case == WKBMountainWave() && y_size > 1
                dl_ini_nd = dlr_factor * sqrt(wnk0^2 + wnl0^2)
            end
            if wnm0 == 0.0
                error("Error in WKB: wnm0 = 0!")
            else
                dm_ini_nd = dmr_factor * abs(wnm0)
            end

            # Set ray-volume wavenumbers.
            rays.k[r, i, j, k] =
                (wnk0 - 0.5 * dk_ini_nd + (ik - 0.5) * dk_ini_nd / nrk)
            rays.l[r, i, j, k] =
                (wnl0 - 0.5 * dl_ini_nd + (jl - 0.5) * dl_ini_nd / nrl)
            rays.m[r, i, j, k] =
                (wnm0 - 0.5 * dm_ini_nd + (km - 0.5) * dm_ini_nd / nrm)

            # Set spectral extents.
            rays.dkray[r, i, j, k] = dk_ini_nd / nrk
            rays.dlray[r, i, j, k] = dl_ini_nd / nrl
            rays.dmray[r, i, j, k] = dm_ini_nd / nrm

            # Set spectral volume.
            pspvol = dm_ini_nd
            if x_size > 1
                pspvol = pspvol * dk_ini_nd
            end
            if y_size > 1
                pspvol = pspvol * dl_ini_nd
            end

            # Set phase-space wave-action density.
            rays.dens[r, i, j, k] = wad_ini[alpha, i, j, k] / pspvol

            # Interpolate winds to ray-volume position.
            uxr = interpolate_mean_flow(xr, yr, zr, state, U())
            vyr = interpolate_mean_flow(xr, yr, zr, state, V())
            wzr = interpolate_mean_flow(xr, yr, zr, state, W())

            wnrk = rays.k[r, i, j, k]
            wnrl = rays.l[r, i, j, k]
            wnrm = rays.m[r, i, j, k]
            wnrh = sqrt(wnrk^2 + wnrl^2)
            omir = omi_ini[alpha, i, j, k]

            # Compute maximum group velocities.
            cgirx = wnrk * (n2r - omir^2) / (omir * (wnrh^2 + wnrm^2))
            if abs(uxr + cgirx) > abs(cgx_max[])
                cgx_max[] = abs(uxr + cgirx)
            end
            cgiry = wnrl * (n2r - omir^2) / (omir * (wnrh^2 + wnrm^2))
            if abs(vyr + cgiry) > abs(cgy_max[])
                cgy_max[] = abs(vyr + cgiry)
            end
            cgirz = -wnrm * (omir^2 - fc^2) / (omir * (wnrh^2 + wnrm^2))
            if abs(wzr + cgirz) > abs(cgz_max[i, j, k])
                cgz_max[i, j, k] = max(cgz_max[i, j, k], abs(wzr + cgirz))
            end
        end

        # Set ray-volume count.
        nray[i, j, k] = r
        if r > nray_wrk
            error(
                "Error in initialize_rays!: nray",
                [i, j, k],
                " > nray_wrk =",
                nray_wrk,
            )
        end

        # Check if surface ray-volume count is correct.
        if test_case == WKBMountainWave()
            if s != n_sfc
                error(
                    "Error in initialize_rays!: s =",
                    s,
                    "/= n_sfc =",
                    n_sfc,
                    "at (i, j, k) = ",
                    (i, j, k),
                )
            end
        end
    end

    # Compute global ray-volume count.
    @ivy local_sum = sum(nray[imin:imax, jmin:jmax, kmin:kmax])
    global_sum = MPI.Allreduce(local_sum, +, comm)

    # Print information.
    if master
        println("MSGWaM:")
        println("Global ray-volume count: ", global_sum)
        println("Maximum number of ray volumes per cell: ", nray_max)
        println("")
    end

    return
>>>>>>> f0d2b4ec
end<|MERGE_RESOLUTION|>--- conflicted
+++ resolved
@@ -36,126 +36,6 @@
 function initialize_rays! end
 
 function initialize_rays!(state::State)
-<<<<<<< HEAD
-	(; testcase) = state.namelists.setting
-	initialize_rays!(state, testcase)
-	return
-end
-
-function initialize_rays!(state::State, testcase::AbstractTestCase)
-	return
-end
-
-function initialize_rays!(state::State, testcase::AbstractWKBTestCase)
-	(; sizex, sizey, sizez) = state.namelists.domain
-	(; testcase) = state.namelists.setting
-	(; coriolis_frequency) = state.namelists.atmosphere
-	(;
-		xrmin_dim,
-		xrmax_dim,
-		yrmin_dim,
-		yrmax_dim,
-		nrxl,
-		nryl,
-		nrzl,
-		nrk_init,
-		nrl_init,
-		nrm_init,
-		nwm,
-		fac_dk_init,
-		fac_dl_init,
-		fac_dm_init,
-		wkb_mode,
-		nwm,
-	) = state.namelists.wkb
-	(; lref, tref) = state.constants
-	(; comm, master, nxx, nyy, nzz, io, jo, ko, i0, i1, j0, j1, k0, k1) =
-		state.domain
-	(; lx, ly, lz, dx, dy, dz, x, y, ztfc, jac) = state.grid
-	(;
-		nray_max,
-		nray_wrk,
-		n_sfc,
-		nray,
-		rays,
-		surface_indices,
-		cgx_max,
-		cgy_max,
-		cgz_max,
-	) = state.wkb
-	(; icesetup) = state.namelists.ice
-
-	# Set Coriolis parameter.
-	fc = coriolis_frequency * tref
-
-	# Non-dimensionalize boundaries for ray-volume propagation.
-	xrmin = xrmin_dim / lref
-	xrmax = xrmax_dim / lref
-	yrmin = yrmin_dim / lref
-	yrmax = yrmax_dim / lref
-
-	# Set zonal index bounds.
-	if testcase == WKBMountainWave()
-		imin = i0
-		imax = i1
-	else
-		imin = max(i0, floor(Int, (xrmin + lx / 2) / dx) + i0 - io)
-		imax = min(i1, floor(Int, (xrmax + lx / 2) / dx) + i0 - io)
-	end
-
-	# Set meridional index bounds.
-	if testcase == WKBMountainWave()
-		jmin = j0
-		jmax = j1
-	else
-		jmin = max(j0, floor(Int, (yrmin + ly / 2) / dy) + j0 - jo)
-		jmax = min(j1, floor(Int, (yrmax + ly / 2) / dy) + j0 - jo)
-	end
-
-	# Set vertical index bounds.
-	if testcase == WKBMountainWave() && ko == 0
-		kmin = k0 - 1
-		kmax = k0 - 1
-	else
-		kmin = k0
-		kmax = k1
-	end
-
-	# Initialize local arrays.
-	omi_ini = zeros(nwm, nxx, nyy, nzz)
-	wnk_ini = zeros(nwm, nxx, nyy, nzz)
-	wnl_ini = zeros(nwm, nxx, nyy, nzz)
-	wnm_ini = zeros(nwm, nxx, nyy, nzz)
-	wad_ini = zeros(nwm, nxx, nyy, nzz)
-
-	if wkb_mode == SteadyState() && testcase != WKBMountainWave()
-		error(
-			"Error in initialize_rays!: SteadyState is implemented for WKBMountainWave only!",
-		)
-	end
-
-	if testcase == WKBMountainWave()
-		activate_orographic_source!(
-			state,
-			omi_ini,
-			wnk_ini,
-			wnl_ini,
-			wnm_ini,
-			wad_ini,
-		)
-	end
-
-	if testcase == WKBMultipleWavePackets()
-		activate_multiplewavepackets_source!(
-			state,
-			omi_ini,
-			wnk_ini,
-			wnl_ini,
-			wnm_ini,
-			wad_ini,
-		)
-	end
-=======
     (; test_case) = state.namelists.setting
     initialize_rays!(state, test_case)
     return
@@ -202,9 +82,10 @@
         cgy_max,
         cgz_max,
     ) = state.wkb
-
-    # Set Coriolis parameter.
-    fc = coriolis_frequency * tref
+    (; icesetup) = state.namelists.ice
+
+	# Set Coriolis parameter.
+	fc = coriolis_frequency * tref
 
     # Set zonal index bounds.
     if test_case == WKBMountainWave()
@@ -256,30 +137,42 @@
             wad_ini,
         )
     end
->>>>>>> f0d2b4ec
-
-    dk_ini_nd = 0.0
+	
+	if test_case == WKBMultipleWavePackets()
+		activate_multiplewavepackets_source!(
+			state,
+			omi_ini,
+			wnk_ini,
+			wnl_ini,
+			wnm_ini,
+			wad_ini,
+		)
+	end
+
+	#CHANGES 
+	# xrmin, yrmin, etc. dimensional
+
+	dk_ini_nd = 0.0
     dl_ini_nd = 0.0
     dm_ini_nd = 0.0
 
-<<<<<<< HEAD
 	# Loop over all grid cells with ray volumes.
 	@ivy for k in kmin:kmax, j in jmin:jmax, i in imin:imax
 		r = 0
 		s = 0
 
-		# Loop over all ray volumes within a spatial cell.
-		for ix in 1:nrxl,
-			ik in 1:nrk_init,
-			jy in 1:nryl,
-			jl in 1:nrl_init,
-			kz in 1:nrzl,
-			km in 1:nrm_init,
-			alpha in 1:nwm
-
-			# Set ray-volume indices.
-			if testcase == WKBMountainWave()
-				s += 1
+        # Loop over all ray volumes within a spatial cell.
+        for ix in 1:nrx,
+            ik in 1:nrk,
+            jy in 1:nry,
+            jl in 1:nrl,
+            kz in 1:nrz,
+            km in 1:nrm,
+            alpha in 1:wave_modes
+
+            # Set ray-volume indices.
+            if test_case == WKBMountainWave()
+                s += 1
 
 				# Set surface indices.
 				surface_indices.ixs[s] = ix
@@ -302,13 +195,13 @@
 				r += 1
 			end
 
-			# Set ray-volume positions.
-			rays.x[r, i, j, k] = (x[io+i] - 0.5 * dx + (ix - 0.5) * dx / nrxl)
-			rays.y[r, i, j, k] = (y[jo+j] - 0.5 * dy + (jy - 0.5) * dy / nryl)
-			rays.z[r, i, j, k] = (
-				ztfc[i, j, k] - 0.5 * jac[i, j, k] * dz +
-				(kz - 0.5) * jac[i, j, k] * dz / nrzl
-			)
+            # Set ray-volume positions.
+            rays.x[r, i, j, k] = (x[io + i] - 0.5 * dx + (ix - 0.5) * dx / nrx)
+            rays.y[r, i, j, k] = (y[jo + j] - 0.5 * dy + (jy - 0.5) * dy / nry)
+            rays.z[r, i, j, k] = (
+                zc[i, j, k] - 0.5 * jac[i, j, k] * dz +
+                (kz - 0.5) * jac[i, j, k] * dz / nrz
+            )
 
 			xr = rays.x[r, i, j, k]
 			yr = rays.y[r, i, j, k]
@@ -326,129 +219,57 @@
 					"is too low!",
 				)
 			end
-=======
-    # Loop over all grid cells with ray volumes.
-    @ivy for k in kmin:kmax, j in jmin:jmax, i in imin:imax
-        r = 0
-        s = 0
-
-        # Loop over all ray volumes within a spatial cell.
-        for ix in 1:nrx,
-            ik in 1:nrk,
-            jy in 1:nry,
-            jl in 1:nrl,
-            kz in 1:nrz,
-            km in 1:nrm,
-            alpha in 1:wave_modes
-
-            # Set ray-volume indices.
-            if test_case == WKBMountainWave()
-                s += 1
-
-                # Set surface indices.
-                surface_indices.ixs[s] = ix
-                surface_indices.jys[s] = jy
-                surface_indices.kzs[s] = kz
-                surface_indices.iks[s] = ik
-                surface_indices.jls[s] = jl
-                surface_indices.kms[s] = km
-                surface_indices.alphas[s] = alpha
-
-                # Set surface ray-volume index.
-                if wad_ini[alpha, i, j, k] == 0.0
-                    surface_indices.rs[s, i, j] = -1
-                    continue
-                else
-                    r += 1
-                    surface_indices.rs[s, i, j] = r
-                end
-            else
-                r += 1
-            end
-
-            # Set ray-volume positions.
-            rays.x[r, i, j, k] = (x[io + i] - 0.5 * dx + (ix - 0.5) * dx / nrx)
-            rays.y[r, i, j, k] = (y[jo + j] - 0.5 * dy + (jy - 0.5) * dy / nry)
-            rays.z[r, i, j, k] = (
-                zc[i, j, k] - 0.5 * jac[i, j, k] * dz +
-                (kz - 0.5) * jac[i, j, k] * dz / nrz
-            )
-
-            xr = rays.x[r, i, j, k]
-            yr = rays.y[r, i, j, k]
-            zr = rays.z[r, i, j, k]
-
-            # Check if ray volume is too low.
-            if zr < -dz
-                error(
-                    "Error in initialize_rays!: Ray volume",
-                    r,
-                    "at",
-                    i,
-                    j,
-                    k,
-                    "is too low!",
-                )
-            end
->>>>>>> f0d2b4ec
 
             # Compute local stratification.
 			n2r = interpolate_stratification(zr, state, N2())
 
-<<<<<<< HEAD
-			# Set spatial extents.
-			rays.dxray[r, i, j, k] = dx / nrxl
-			rays.dyray[r, i, j, k] = dy / nryl
-			rays.dzray[r, i, j, k] = jac[i, j, k] * dz / nrzl
-=======
             # Set spatial extents.
             rays.dxray[r, i, j, k] = dx / nrx
             rays.dyray[r, i, j, k] = dy / nry
             rays.dzray[r, i, j, k] = jac[i, j, k] * dz / nrz
->>>>>>> f0d2b4ec
 
 			wnk0 = wnk_ini[alpha, i, j, k]
 			wnl0 = wnl_ini[alpha, i, j, k]
 			wnm0 = wnm_ini[alpha, i, j, k]
 
             # Ensure correct wavenumber extents.
-<<<<<<< HEAD
-			if (testcase == WKBMountainWave() || testcase == WKBMultipleWavePackets()) && sizex > 1
-				dk_ini_nd = fac_dk_init * sqrt(wnk0^2 + wnl0^2)
-			end
-			if (testcase == WKBMountainWave() || testcase == WKBMultipleWavePackets()) && sizey > 1
-				dl_ini_nd = fac_dl_init * sqrt(wnk0^2 + wnl0^2)
-			end
-			if wnm0 == 0.0
-				error("Error in WKB: wnm0 = 0!")
-			else
-				dm_ini_nd = fac_dm_init * abs(wnm0)
-			end
-
-			# Set ray-volume wavenumbers.
-			rays.k[r, i, j, k] =
-				(wnk0 - 0.5 * dk_ini_nd + (ik - 0.5) * dk_ini_nd / nrk_init)
-			rays.l[r, i, j, k] =
-				(wnl0 - 0.5 * dl_ini_nd + (jl - 0.5) * dl_ini_nd / nrl_init)
-			rays.m[r, i, j, k] =
-				(wnm0 - 0.5 * dm_ini_nd + (km - 0.5) * dm_ini_nd / nrm_init)
-
-			# Set spectral extents.
-			rays.dkray[r, i, j, k] = dk_ini_nd / nrk_init
-			rays.dlray[r, i, j, k] = dl_ini_nd / nrl_init
-			rays.dmray[r, i, j, k] = dm_ini_nd / nrm_init
-
-			# Set spectral volume.
-			pspvol = dm_ini_nd
-			if sizex > 1
-				pspvol = pspvol * dk_ini_nd
-			end
-			if sizey > 1
-				pspvol = pspvol * dl_ini_nd
-			end
+
+            if (test_case == WKBMountainWave() || test_case == WKBMultipleWavePackets()) && x_size > 1
+                dk_ini_nd = dkr_factor * sqrt(wnk0^2 + wnl0^2)
+            end
+            if (test_case == WKBMountainWave() || test_case == WKBMultipleWavePackets()) && y_size > 1
+                dl_ini_nd = dlr_factor * sqrt(wnk0^2 + wnl0^2)
+            end
+            if wnm0 == 0.0
+                error("Error in WKB: wnm0 = 0!")
+            else
+                dm_ini_nd = dmr_factor * abs(wnm0)
+            end
+
+            # Set ray-volume wavenumbers.
+            rays.k[r, i, j, k] =
+                (wnk0 - 0.5 * dk_ini_nd + (ik - 0.5) * dk_ini_nd / nrk)
+            rays.l[r, i, j, k] =
+                (wnl0 - 0.5 * dl_ini_nd + (jl - 0.5) * dl_ini_nd / nrl)
+            rays.m[r, i, j, k] =
+                (wnm0 - 0.5 * dm_ini_nd + (km - 0.5) * dm_ini_nd / nrm)
+
+            # Set spectral extents.
+            rays.dkray[r, i, j, k] = dk_ini_nd / nrk
+            rays.dlray[r, i, j, k] = dl_ini_nd / nrl
+            rays.dmray[r, i, j, k] = dm_ini_nd / nrm
+
+            # Set spectral volume.
+            pspvol = dm_ini_nd
+            if x_size > 1
+                pspvol = pspvol * dk_ini_nd
+            end
+            if y_size > 1
+                pspvol = pspvol * dl_ini_nd
+            end
             
             # Set phase-space wave-action density.
-			rays.dens[r, i, j, k] = wad_ini[alpha, i, j, k] / pspvol
+            rays.dens[r, i, j, k] = wad_ini[alpha, i, j, k] / pspvol
 
 			# Interpolate winds to ray-volume position.
 			uxr = interpolate_mean_flow(xr, yr, zr, state, U())
@@ -486,109 +307,6 @@
 				nray_wrk,
 			)
 		end
-
-		# Check if surface ray-volume count is correct.
-		if testcase == WKBMountainWave()
-			if s != n_sfc
-				error(
-					"Error in initialize_rays!: s =",
-					s,
-					"/= n_sfc =",
-					n_sfc,
-					"at (i, j, k) = ",
-					(i, j, k),
-				)
-			end
-		end
-	end
-
-	# Compute global ray-volume count.
-	@ivy local_sum = sum(nray[imin:imax, jmin:jmax, kmin:kmax])
-	global_sum = MPI.Allreduce(local_sum, +, comm)
-
-	# Print information.
-	if master
-		println("MSGWaM:")
-		println("Global ray-volume count: ", global_sum)
-		println("Maximum number of ray volumes per cell: ", nray_max)
-		println("")
-	end
-
-	return
-=======
-            if test_case == WKBMountainWave() && x_size > 1
-                dk_ini_nd = dkr_factor * sqrt(wnk0^2 + wnl0^2)
-            end
-            if test_case == WKBMountainWave() && y_size > 1
-                dl_ini_nd = dlr_factor * sqrt(wnk0^2 + wnl0^2)
-            end
-            if wnm0 == 0.0
-                error("Error in WKB: wnm0 = 0!")
-            else
-                dm_ini_nd = dmr_factor * abs(wnm0)
-            end
-
-            # Set ray-volume wavenumbers.
-            rays.k[r, i, j, k] =
-                (wnk0 - 0.5 * dk_ini_nd + (ik - 0.5) * dk_ini_nd / nrk)
-            rays.l[r, i, j, k] =
-                (wnl0 - 0.5 * dl_ini_nd + (jl - 0.5) * dl_ini_nd / nrl)
-            rays.m[r, i, j, k] =
-                (wnm0 - 0.5 * dm_ini_nd + (km - 0.5) * dm_ini_nd / nrm)
-
-            # Set spectral extents.
-            rays.dkray[r, i, j, k] = dk_ini_nd / nrk
-            rays.dlray[r, i, j, k] = dl_ini_nd / nrl
-            rays.dmray[r, i, j, k] = dm_ini_nd / nrm
-
-            # Set spectral volume.
-            pspvol = dm_ini_nd
-            if x_size > 1
-                pspvol = pspvol * dk_ini_nd
-            end
-            if y_size > 1
-                pspvol = pspvol * dl_ini_nd
-            end
-
-            # Set phase-space wave-action density.
-            rays.dens[r, i, j, k] = wad_ini[alpha, i, j, k] / pspvol
-
-            # Interpolate winds to ray-volume position.
-            uxr = interpolate_mean_flow(xr, yr, zr, state, U())
-            vyr = interpolate_mean_flow(xr, yr, zr, state, V())
-            wzr = interpolate_mean_flow(xr, yr, zr, state, W())
-
-            wnrk = rays.k[r, i, j, k]
-            wnrl = rays.l[r, i, j, k]
-            wnrm = rays.m[r, i, j, k]
-            wnrh = sqrt(wnrk^2 + wnrl^2)
-            omir = omi_ini[alpha, i, j, k]
-
-            # Compute maximum group velocities.
-            cgirx = wnrk * (n2r - omir^2) / (omir * (wnrh^2 + wnrm^2))
-            if abs(uxr + cgirx) > abs(cgx_max[])
-                cgx_max[] = abs(uxr + cgirx)
-            end
-            cgiry = wnrl * (n2r - omir^2) / (omir * (wnrh^2 + wnrm^2))
-            if abs(vyr + cgiry) > abs(cgy_max[])
-                cgy_max[] = abs(vyr + cgiry)
-            end
-            cgirz = -wnrm * (omir^2 - fc^2) / (omir * (wnrh^2 + wnrm^2))
-            if abs(wzr + cgirz) > abs(cgz_max[i, j, k])
-                cgz_max[i, j, k] = max(cgz_max[i, j, k], abs(wzr + cgirz))
-            end
-        end
-
-        # Set ray-volume count.
-        nray[i, j, k] = r
-        if r > nray_wrk
-            error(
-                "Error in initialize_rays!: nray",
-                [i, j, k],
-                " > nray_wrk =",
-                nray_wrk,
-            )
-        end
 
         # Check if surface ray-volume count is correct.
         if test_case == WKBMountainWave()
@@ -605,18 +323,17 @@
         end
     end
 
-    # Compute global ray-volume count.
-    @ivy local_sum = sum(nray[imin:imax, jmin:jmax, kmin:kmax])
-    global_sum = MPI.Allreduce(local_sum, +, comm)
-
-    # Print information.
-    if master
-        println("MSGWaM:")
-        println("Global ray-volume count: ", global_sum)
-        println("Maximum number of ray volumes per cell: ", nray_max)
-        println("")
-    end
-
-    return
->>>>>>> f0d2b4ec
+	# Compute global ray-volume count.
+	@ivy local_sum = sum(nray[imin:imax, jmin:jmax, kmin:kmax])
+	global_sum = MPI.Allreduce(local_sum, +, comm)
+
+	# Print information.
+	if master
+		println("MSGWaM:")
+		println("Global ray-volume count: ", global_sum)
+		println("Maximum number of ray volumes per cell: ", nray_max)
+		println("")
+	end
+
+	return
 end