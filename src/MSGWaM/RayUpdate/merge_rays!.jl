"""
```julia
merge_rays!(state::State)
```

Merge ray volumes by dispatching to a test-case-specific method.

```julia
merge_rays!(state::State, testcase::AbstractTestCase)
```

Return for non-WKB test cases.

```julia
merge_rays!(state::State, testcase::AbstractWKBTestCase)
```

Merge ray volumes by dispatching to a WKB-mode-specific method.

```julia
merge_rays!(state::State, wkb_mode::SteadyState)
```

Return for steady-state WKB mode.

```julia
merge_rays!(state::State, wkb_mode::AbstractWKBMode)
```

Merge ray volumes in grid cells in which their count exceeds a threshold.

This method checks in each grid cell if the number of ray volumes exceeds a maximum that was determined from namelist parameters (`state.wkb.nray_max`). If it does, the ray volumes in that cell are merged such that the new count is smaller or equal to the threshold. This is done by binning them on a spectral grid with logarithmic spacing, defined from the minima and maxima of the contributing negative and positive wavenumbers in all spectral dimensions. The merging is performed such that the bounds of the new ray volumes coincide with the outermost bounds of the old ray volumes and wave action (or wave energy, depending on the merging strategy) is conserved.

# Arguments

  - `state`: Model state.

  - `testcase`: Test case on which the current simulation is based.

  - `wkb_mode`: Approximations used by MSGWaM.

# See also

  - [`PinCFlow.MSGWaM.RayOperations.compute_spectral_bounds`](@ref)

  - [`PinCFlow.MSGWaM.RayOperations.get_physical_position`](@ref)

  - [`PinCFlow.MSGWaM.RayOperations.get_spectral_position`](@ref)

  - [`PinCFlow.MSGWaM.RayOperations.get_physical_extent`](@ref)

  - [`PinCFlow.MSGWaM.RayOperations.get_spectral_extent`](@ref)

  - [`PinCFlow.MSGWaM.RayOperations.get_surfaces`](@ref)

  - [`PinCFlow.MSGWaM.RayOperations.compute_intrinsic_frequency`](@ref)

  - [`PinCFlow.MSGWaM.RayOperations.compute_merge_index`](@ref)

  - [`PinCFlow.MSGWaM.RayOperations.update_merged_rays!`](@ref)

  - [`PinCFlow.MSGWaM.RayOperations.compute_wave_action_integral`](@ref)
"""
function merge_rays! end

function merge_rays!(state::State)
    (; testcase) = state.namelists.setting
    merge_rays!(state, testcase)
    return
end

function merge_rays!(state::State, testcase::AbstractTestCase)
    return
end

function merge_rays!(state::State, testcase::AbstractWKBTestCase)
    (; wkb_mode) = state.namelists.wkb
    merge_rays!(state, wkb_mode)
    return
end

function merge_rays!(state::State, wkb_mode::SteadyState)
    return
end

function merge_rays!(state::State, wkb_mode::AbstractWKBMode)
    (; sizex, sizey) = state.namelists.domain
    (; merge_mode) = state.namelists.wkb
    (; comm, master, i0, i1, j0, j1, k0, k1) = state.domain
    (; nxray, nyray, nzray, nray_max, nray, rays, merged_rays) = state.wkb

    # Compute ray-volume count before merging.
    @ivy nray_before = sum(nray[i0:i1, j0:j1, k0:k1])
    nray_before = MPI.Allreduce(nray_before, +, comm)

    # Loop over grid cells.
    @ivy for k in k0:k1, j in j0:j1, i in i0:i1
        if nray[i, j, k] <= nray_max
            continue
        end

        # Set bins in k.
        if sizex > 1
            (kr_min_p, kr_max_p, kr_min_n, kr_max_n) =
                compute_spectral_bounds(rays.k[1:nray[i, j, k], i, j, k])
            dkr_mrg_n = log(kr_max_n / kr_min_n) / (nxray / 2 - 1)
            dkr_mrg_p = log(kr_max_p / kr_min_p) / (nxray / 2 - 1)
        else
            kr_min_p = kr_max_p = kr_min_n = kr_max_n = 0.0
            dkr_mrg_n = dkr_mrg_p = 0.0
        end

        # Set bins in l.
        if sizey > 1
            (lr_min_p, lr_max_p, lr_min_n, lr_max_n) =
                compute_spectral_bounds(rays.l[1:nray[i, j, k], i, j, k])
            dlr_mrg_n = log(lr_max_n / lr_min_n) / (nyray / 2 - 1)
            dlr_mrg_p = log(lr_max_p / lr_min_p) / (nyray / 2 - 1)
        else
            lr_min_p = lr_max_p = lr_min_n = lr_max_n = 0.0
            dlr_mrg_n = dlr_mrg_p = 0.0
        end

        # Set bins in m.
        (mr_min_p, mr_max_p, mr_min_n, mr_max_n) =
            compute_spectral_bounds(rays.m[1:nray[i, j, k], i, j, k])
        dmr_mrg_n = log(mr_max_n / mr_min_n) / (nzray / 2 - 1)
        dmr_mrg_p = log(mr_max_p / mr_min_p) / (nzray / 2 - 1)

        # Reset the merged ray volumes.
        merged_rays.nr .= 0.0

        # Loop over ray volumes.
        for r in 1:nray[i, j, k]
            (xr, yr, zr) = get_physical_position(rays, r, i, j, k)
            (kr, lr, mr) = get_spectral_position(rays, r, i, j, k)
            (dxr, dyr, dzr) = get_physical_extent(rays, r, i, j, k)
            (dkr, dlr, dmr) = get_spectral_extent(rays, r, i, j, k)
            (axk, ayl, azm) = get_surfaces(rays, r, i, j, k)

            nr = rays.dens[r, i, j, k]
            omegar = compute_intrinsic_frequency(state, r, i, j, k)

            # Determine bin index in k.
            if sizex > 1
                fcpspx = axk
                rk = compute_merge_index(
                    kr,
                    kr_min_p,
                    kr_max_p,
                    kr_min_n,
                    kr_max_n,
                    dkr_mrg_p,
                    dkr_mrg_n,
                    nxray,
                )
            else
                fcpspx = 1.0
                rk = 1
            end

            # Determine bin index in l.
            if sizey > 1
                fcpspy = ayl
                rl = compute_merge_index(
                    lr,
                    lr_min_p,
                    lr_max_p,
                    lr_min_n,
                    lr_max_n,
                    dlr_mrg_p,
                    dlr_mrg_n,
                    nyray,
                )
            else
                fcpspy = 1.0
                rl = 1
            end

            # Determine bin index in m.
            fcpspz = azm
            rm = compute_merge_index(
                mr,
                mr_min_p,
                mr_max_p,
                mr_min_n,
                mr_max_n,
                dmr_mrg_p,
                dmr_mrg_n,
                nzray,
            )

            # Determine flattened bin index.
            if sizex > 1
                if sizey > 1
                    bin =
                        (rm - 1) * (nyray - 1) * (nxray - 1) +
                        (rl - 1) * (nxray - 1) +
                        rk
                else
                    bin = (rm - 1) * (nxray - 1) + rk
                end
            else
                if sizey > 1
                    bin = (rm - 1) * (nyray - 1) + rl
                else
                    bin = rm
                end
            end

            # Generate the merged ray volumes.
            update_merged_rays!(
                merge_mode,
                merged_rays,
                bin,
                xr,
                dxr,
                yr,
                dyr,
                zr,
                dzr,
                kr,
                dkr,
                lr,
                dlr,
                mr,
                dmr,
                fcpspx,
                fcpspy,
                fcpspz,
                nr,
                omegar,
            )
        end

        # Reset the old ray volumes.
        for field in fieldnames(Rays)
            getfield(rays, field)[:, i, j, k] .= 0.0
        end

        # Construct the merged ray volumes.
        r = 0
        for bin in 1:nray_max
            if merged_rays.nr[bin] == 0
                continue
            end

            r += 1

            rays.x[r, i, j, k] = mean(merged_rays.xr[:, bin])
            rays.y[r, i, j, k] = mean(merged_rays.yr[:, bin])
            rays.z[r, i, j, k] = mean(merged_rays.zr[:, bin])

            rays.k[r, i, j, k] = mean(merged_rays.kr[:, bin])
            rays.l[r, i, j, k] = mean(merged_rays.lr[:, bin])
            rays.m[r, i, j, k] = mean(merged_rays.mr[:, bin])

            rays.dxray[r, i, j, k] = diff(merged_rays.xr[:, bin])[1]
            rays.dyray[r, i, j, k] = diff(merged_rays.yr[:, bin])[1]
            rays.dzray[r, i, j, k] = diff(merged_rays.zr[:, bin])[1]

            rays.dkray[r, i, j, k] = diff(merged_rays.kr[:, bin])[1]
            rays.dlray[r, i, j, k] = diff(merged_rays.lr[:, bin])[1]
            rays.dmray[r, i, j, k] = diff(merged_rays.mr[:, bin])[1]

<<<<<<< HEAD
            #CHANGES
            # set phase to zero after merging
            rays.dphi[iray, ix, jy, kz] = 0.0

            (axk, ayl, azm) = get_surfaces(rays, (iray, ix, jy, kz))
=======
            (axk, ayl, azm) = get_surfaces(rays, r, i, j, k)
>>>>>>> 2aee3f76

            omegar = compute_intrinsic_frequency(state, r, i, j, k)

            if sizex > 1
                fcpspx = axk
            else
                fcpspx = 1.0
            end

            if sizey > 1
                fcpspy = ayl
            else
                fcpspy = 1.0
            end

            fcpspz = azm

            rays.dens[r, i, j, k] = compute_wave_action_integral(
                merge_mode,
                merged_rays.nr[bin],
                1 / omegar,
                1 / fcpspx,
                1 / fcpspy,
                1 / fcpspz,
            )
        end
        nray[i, j, k] = r
    end

    # Compute ray-volume count after merging.
    @ivy nray_after = sum(nray[i0:i1, j0:j1, k0:k1])
    nray_after = MPI.Allreduce(nray_after, +, comm)

    if master && nray_after < nray_before
        println("Number of ray volumes before merging: ", nray_before)
        println("Number of ray volumes after merging: ", nray_after)
        println("")
    end

    return
end<|MERGE_RESOLUTION|>--- conflicted
+++ resolved
@@ -263,15 +263,11 @@
             rays.dlray[r, i, j, k] = diff(merged_rays.lr[:, bin])[1]
             rays.dmray[r, i, j, k] = diff(merged_rays.mr[:, bin])[1]
 
-<<<<<<< HEAD
             #CHANGES
             # set phase to zero after merging
-            rays.dphi[iray, ix, jy, kz] = 0.0
-
-            (axk, ayl, azm) = get_surfaces(rays, (iray, ix, jy, kz))
-=======
+            rays.dphi[iray, i, j, k] = 0.0
+
             (axk, ayl, azm) = get_surfaces(rays, r, i, j, k)
->>>>>>> 2aee3f76
 
             omegar = compute_intrinsic_frequency(state, r, i, j, k)
 
