"""
```julia
compute_gw_integrals!(state::State, wkb_mode::MultiColumn)
```

Compute the gravity-wave integrals needed for the computation of the mean-flow impact in multi-column mode.

This method computes the sums

```math
\\begin{align*}
    M_{u u} & = \\overline{\\rho} \\sum_{\\lambda, \\mu, \\nu, \\alpha} \\left(F u_\\mathrm{w} u_\\mathrm{w}^*\\right)_{i + \\lambda, j + \\mu, k + \\nu, \\alpha},\\\\
    M_{u v} & = \\overline{\\rho} \\sum_{\\lambda, \\mu, \\nu, \\alpha} \\left(F u_\\mathrm{w} v_\\mathrm{w}^*\\right)_{i + \\lambda, j + \\mu, k + \\nu, \\alpha},\\\\
    M_{u w} & = \\overline{\\rho} \\sum_{\\lambda, \\mu, \\nu, \\alpha} \\left(F u_\\mathrm{w} w_\\mathrm{w}^*\\right)_{i + \\lambda, j + \\mu, k + \\nu, \\alpha},\\\\
    M_{v v} & = \\overline{\\rho} \\sum_{\\lambda, \\mu, \\nu, \\alpha} \\left(F v_\\mathrm{w} v_\\mathrm{w}^*\\right)_{i + \\lambda, j + \\mu, k + \\nu, \\alpha},\\\\
    M_{v w} & = \\overline{\\rho} \\sum_{\\lambda, \\mu, \\nu, \\alpha} \\left(F v_\\mathrm{w} w_\\mathrm{w}^*\\right)_{i + \\lambda, j + \\mu, k + \\nu, \\alpha},\\\\
    T_u & = \\sum_{\\lambda, \\mu, \\nu, \\alpha} \\left(F u_\\mathrm{w} \\theta_\\mathrm{w}^*\\right)_{i + \\lambda, j + \\mu, k + \\nu, \\alpha},\\\\
    T_v & = \\sum_{\\lambda, \\mu, \\nu, \\alpha} \\left(F v_\\mathrm{w} \\theta_\\mathrm{w}^*\\right)_{i + \\lambda, j + \\mu, k + \\nu, \\alpha},\\\\
    E_u & = \\frac{f}{\\overline{\\theta}} \\sum_{\\lambda, \\mu, \\nu, \\alpha} \\left(F v_\\mathrm{w} \\theta_\\mathrm{w}^*\\right)_{i + \\lambda, j + \\mu, k + \\nu, \\alpha},\\\\
    E_v & = \\frac{f}{\\overline{\\theta}} \\sum_{\\lambda, \\mu, \\nu, \\alpha} \\left(F u_\\mathrm{w} \\theta_\\mathrm{w}^*\\right)_{i + \\lambda, j + \\mu, k + \\nu, \\alpha},\\\\
    E & = \\sum_{\\lambda, \\mu, \\nu, \\alpha} \\left(F \\mathcal{E}\\right)_{i + \\lambda, j + \\mu, k + \\nu, \\alpha}.
\\end{align*}
```

Therein, ``\\left(\\lambda, \\mu, \\nu\\right)`` are index shifts to ray volumes that are at least partially within the grid cell at ``\\left(i, j, k\\right)``, ``F_{i + \\lambda, j + \\mu, k + \\nu, \\alpha}`` are the corresponding ray volume fractions and ``\\left(u_\\mathrm{w}, v_\\mathrm{w}, w_\\mathrm{w}, \\theta_\\mathrm{w}, \\mathcal{E}\\right)_{i + \\lambda, j + \\mu, k + \\nu, \\alpha}`` are the wave amplitudes of the wind, those of the potential temperature and the wave-energy densities. The background density, Coriolis parameter and background potential temperature are denoted by ``\\overline{\\rho}``, ``f`` and ``\\overline{\\theta}``, respectively. The computation is based on the relations

```math
\\begin{align*}
    \\overline{\\rho} u_{\\mathrm{w}, \\alpha} u_{\\mathrm{w}, \\alpha}^* & = \\left(k_\\alpha \\widehat{c}_{\\mathrm{g} x, \\alpha} - \\mathrm{sgn} \\left(\\left|f\\right|\\right) \\frac{k_\\alpha \\widehat{c}_{\\mathrm{g} x, \\alpha} + l_\\alpha \\widehat{c}_{\\mathrm{g} y, \\alpha}}{1 - \\left(\\widehat{\\omega}_\\alpha / f\\right)^2}\\right) \\mathcal{A}_\\alpha,\\\\
    \\overline{\\rho} u_{\\mathrm{w}, \\alpha} v_{\\mathrm{w}, \\alpha}^* & = l_\\alpha \\widehat{c}_{\\mathrm{g} x, \\alpha} \\mathcal{A}_\\alpha,\\\\
    \\overline{\\rho} u_{\\mathrm{w}, \\alpha} w_{\\mathrm{w}, \\alpha}^* & = \\frac{k_\\alpha \\widehat{c}_{\\mathrm{g} z, \\alpha}}{1 - \\left(f / \\widehat{\\omega}_\\alpha\\right)^2} \\mathcal{A}_\\alpha,\\\\
    \\overline{\\rho} v_{\\mathrm{w}, \\alpha} v_{\\mathrm{w}, \\alpha}^* & = \\left(l_\\alpha \\widehat{c}_{\\mathrm{g} y, \\alpha} - \\mathrm{sgn} \\left(\\left|f\\right|\\right) \\frac{k_\\alpha \\widehat{c}_{\\mathrm{g} x, \\alpha} + l_\\alpha \\widehat{c}_{\\mathrm{g} y, \\alpha}}{1 - \\left(\\widehat{\\omega}_\\alpha / f\\right)^2}\\right) \\mathcal{A}_\\alpha,\\\\
    \\overline{\\rho} v_{\\mathrm{w}, \\alpha} w_{\\mathrm{w}, \\alpha}^* & = \\frac{l_\\alpha \\widehat{c}_{\\mathrm{g} z, \\alpha}}{1 - \\left(f / \\widehat{\\omega}_\\alpha\\right)^2} \\mathcal{A}_\\alpha,\\\\
    \\overline{\\rho} u_{\\mathrm{w}, \\alpha} \\theta_{\\mathrm{w}, \\alpha}^* & = \\frac{f}{g \\overline{\\theta}} \\frac{l_\\alpha m_\\alpha N_\\alpha^2}{\\widehat{\\omega}_\\alpha \\left|\\boldsymbol{k}_\\alpha\\right|^2},\\\\
    \\overline{\\rho} v_{\\mathrm{w}, \\alpha} \\theta_{\\mathrm{w}, \\alpha}^* & = - \\frac{f}{g \\overline{\\theta}} \\frac{k_\\alpha m_\\alpha N_\\alpha^2}{\\widehat{\\omega}_\\alpha \\left|\\boldsymbol{k}_\\alpha\\right|^2},\\\\
    \\mathcal{E}_\\alpha & = \\widehat{\\omega}_\\alpha \\mathcal{A}_\\alpha,
\\end{align*}
```

where ``\\boldsymbol{k}_\\alpha = \\left(k_\\alpha, l_\\alpha, m_\\alpha\\right)^\\mathrm{T}``, ``\\widehat{\\boldsymbol{c}}_{\\mathrm{g}, \\alpha} = \\left(\\widehat{c}_{\\mathrm{g} x, \\alpha}, \\widehat{c}_{\\mathrm{g} y, \\alpha}, \\widehat{c}_{\\mathrm{g} z, \\alpha}\\right)^\\mathrm{T}``, ``\\widehat{\\omega}_\\alpha``, ``\\mathcal{A}_\\alpha``, ``g`` and ``N_\\alpha^2`` are the wavevector, intrinsic group velocity, intrinsic frequency, wave-action density, gravitational acceleration and squared buoyancy frequency interpolated to the ray-volume position, respectively. The components of the intrinsic group velocity are given by

```math
\\begin{align*}
    \\widehat{c}_{\\mathrm{g} x, \\alpha} & = \\frac{k_\\alpha \\left(N_\\alpha^2 - \\widehat{\\omega}_\\alpha^2\\right)}{\\widehat{\\omega}_\\alpha \\left|\\boldsymbol{k}_\\alpha\\right|^2},\\\\
    \\widehat{c}_{\\mathrm{g} y, \\alpha} & = \\frac{l_\\alpha \\left(N_\\alpha^2 - \\widehat{\\omega}_\\alpha^2\\right)}{\\widehat{\\omega}_\\alpha \\left|\\boldsymbol{k}_\\alpha\\right|^2},\\\\
    \\widehat{c}_{\\mathrm{g} z, \\alpha} & = - \\frac{m_\\alpha \\left(\\widehat{\\omega}_\\alpha^2 - f^2\\right)}{\\widehat{\\omega}_\\alpha \\left|\\boldsymbol{k}_\\alpha\\right|^2}.
\\end{align*}
```

```julia
compute_gw_integrals!(state::State, wkb_mode::SingleColumn)
```

Compute the gravity-wave integrals needed for the computation of the mean-flow impact in single-column mode.

This method computes the sums ``M_{u w}``, ``M_{v w}``, ``T_u``, ``T_v``, ``E_u``, ``E_v`` and ``E`` (see above for details).

```julia
compute_gw_integrals!(state::State, wkb_mode::SteadyState)
```

Compute the gravity-wave integrals needed for the computation of the mean-flow impact in steady-state mode.

This method computes the sums ``M_{u w}`` and ``M_{v w}`` (see above for details). In contrast to the multi-column and single-column modes, the steady-state mode uses the pseudo-momentum approximation

```math
\\begin{align*}
    \\overline{\\rho} u_{\\mathrm{w}, \\alpha} w_{\\mathrm{w}, \\alpha}^* & = k_\\alpha \\widehat{c}_{\\mathrm{g} z, \\alpha} \\mathcal{A}_\\alpha,\\\\
    \\overline{\\rho} v_{\\mathrm{w}, \\alpha} w_{\\mathrm{w}, \\alpha}^* & = l_\\alpha \\widehat{c}_{\\mathrm{g} z, \\alpha} \\mathcal{A}_\\alpha.
\\end{align*}
```

# Arguments

  - `state::State`: Model state.

  - `wkb_mode`: Approximations used by MSGWaM.

# See also

  - [`PinCFlow.MSGWaM.Interpolation.interpolate_stratification`](@ref)

  - [`PinCFlow.MSGWaM.MeanFlowEffect.compute_horizontal_cell_indices`](@ref)

  - [`PinCFlow.MSGWaM.Interpolation.get_next_half_level`](@ref)
"""
function compute_gw_integrals! end

function compute_gw_integrals!(state::State, wkb_mode::MultiColumn)
    (; domain, grid) = state
    (; sizex, sizey) = state.namelists.domain
    (; coriolis_frequency) = state.namelists.atmosphere
    (; branchr) = state.namelists.wkb
<<<<<<< HEAD
    (; g_ndim, tref) = state.constants
=======
    (; tref, g_ndim) = state.constants
>>>>>>> 6e6200b3
    (; i0, i1, j0, j1, k0, k1, io, jo) = domain
    (; dx, dy, dz, x, y, ztildetfc, jac) = grid
    (; rhostrattfc, thetastrattfc) = state.atmosphere
    (; nray, rays, integrals) = state.wkb

    # Set Coriolis parameter.
    fc = coriolis_frequency * tref

    for field in fieldnames(WKBIntegrals)
        getfield(integrals, field) .= 0.0
    end

    set_tracer_field_zero!(state)

    for kzrv in (k0 - 1):(k1 + 1),
        jyrv in (j0 - 1):(j1 + 1),
        ixrv in (i0 - 1):(i1 + 1)

        for iray in 1:nray[ixrv, jyrv, kzrv]
            if rays.dens[iray, ixrv, jyrv, kzrv] == 0
                continue
            end

            xr = rays.x[iray, ixrv, jyrv, kzrv]
            yr = rays.y[iray, ixrv, jyrv, kzrv]
            zr = rays.z[iray, ixrv, jyrv, kzrv]

            dxr = rays.dxray[iray, ixrv, jyrv, kzrv]
            dyr = rays.dyray[iray, ixrv, jyrv, kzrv]
            dzr = rays.dzray[iray, ixrv, jyrv, kzrv]

            kr = rays.k[iray, ixrv, jyrv, kzrv]
            lr = rays.l[iray, ixrv, jyrv, kzrv]
            mr = rays.m[iray, ixrv, jyrv, kzrv]

            dkr = rays.dkray[iray, ixrv, jyrv, kzrv]
            dlr = rays.dlray[iray, ixrv, jyrv, kzrv]
            dmr = rays.dmray[iray, ixrv, jyrv, kzrv]

            khr = sqrt(kr^2 + lr^2)

            n2r = interpolate_stratification(zr, state, N2())

            omir =
                branchr * sqrt(n2r * khr^2 + fc^2 * mr^2) / sqrt(khr^2 + mr^2)

            cgirx = kr * (n2r - omir^2) / (omir * (khr^2 + mr^2))
            cgiry = lr * (n2r - omir^2) / (omir * (khr^2 + mr^2))
            cgirz = -mr * (omir^2 - fc^2) / (omir * (khr^2 + mr^2))

            (ixmin, ixmax, jymin, jymax) =
                compute_horizontal_cell_indices(state, xr, yr, dxr, dyr)

            for ix in ixmin:ixmax
                if sizex > 1
                    dxi = (
                        min(xr + dxr / 2, x[io + ix] + dx / 2) -
                        max(xr - dxr / 2, x[io + ix] - dx / 2)
                    )

                    fcpspx = dkr * dxi / dx
                else
                    fcpspx = 1.0
                end

                for jy in jymin:jymax
                    if sizey > 1
                        dyi = (
                            min(yr + dyr / 2, y[jo + jy] + dy / 2) -
                            max(yr - dyr / 2, y[jo + jy] - dy / 2)
                        )

                        fcpspy = dlr * dyi / dy
                    else
                        fcpspy = 1.0
                    end

                    kzmin =
                        get_next_half_level(ix, jy, zr - dzr / 2, domain, grid)
                    kzmax =
                        get_next_half_level(ix, jy, zr + dzr / 2, domain, grid)

                    for kz in kzmin:kzmax
                        dzi =
                            min((zr + dzr / 2), ztildetfc[ix, jy, kz]) -
                            max((zr - dzr / 2), ztildetfc[ix, jy, kz - 1])

                        fcpspz = dmr * dzi / jac[ix, jy, kz] / dz

                        wadr =
                            fcpspx *
                            fcpspy *
                            fcpspz *
                            rays.dens[iray, ixrv, jyrv, kzrv]

                        if sizex > 1
                            if fc != 0
                                integrals.uu[ix, jy, kz] +=
                                    wadr * (
                                        kr * cgirx -
                                        (kr * cgirx + lr * cgiry) /
                                        (1 - (omir / fc)^2)
                                    )
                            else
                                integrals.uu[ix, jy, kz] += wadr * kr * cgirx
                            end
                        end

                        if sizex > 1 || sizey > 1
                            integrals.uv[ix, jy, kz] += wadr * cgirx * lr
                        end

                        integrals.uw[ix, jy, kz] +=
                            wadr * kr * cgirz / (1 - (fc / omir)^2)

                        if sizey > 1
                            if fc != 0
                                integrals.vv[ix, jy, kz] +=
                                    wadr * (
                                        lr * cgiry -
                                        (kr * cgirx + lr * cgiry) /
                                        (1 - (omir / fc)^2)
                                    )
                            else
                                integrals.vv[ix, jy, kz] += wadr * lr * cgiry
                            end
                        end

                        integrals.vw[ix, jy, kz] +=
                            wadr * lr * cgirz / (1 - (fc / omir)^2)

                        if fc != 0
                            integrals.etx[ix, jy, kz] +=
                                wadr * fc^2 * n2r * kr * mr / (
                                    rhostrattfc[ix, jy, kz] *
                                    g_ndim *
                                    omir *
                                    (khr^2 + mr^2)
                                )

                            integrals.ety[ix, jy, kz] +=
                                wadr * fc^2 * n2r * lr * mr / (
                                    rhostrattfc[ix, jy, kz] *
                                    g_ndim *
                                    omir *
                                    (khr^2 + mr^2)
                                )
                        end

                        integrals.e[ix, jy, kz] += wadr * omir

                        compute_leading_order_tracer_fluxes!(
                            state,
                            state.namelists.tracer.tracersetup,
                            fc,
                            omir,
                            kr,
                            lr,
                            mr,
                            wadr,
                            xr,
                            yr,
                            zr,
                            ix,
                            jy,
                            kz,
                        )
                    end
                end
            end
        end
    end

    if fc != 0
        for kz in k0:k1, jy in j0:j1, ix in i0:i1
            integrals.utheta[ix, jy, kz] =
                thetastrattfc[ix, jy, kz] / fc * integrals.ety[ix, jy, kz]
            integrals.vtheta[ix, jy, kz] =
                -thetastrattfc[ix, jy, kz] / fc * integrals.etx[ix, jy, kz]
        end
    end
end

function compute_gw_integrals!(state::State, wkb_mode::SingleColumn)
    (; domain, grid) = state
    (; sizex, sizey) = state.namelists.domain
    (; coriolis_frequency) = state.namelists.atmosphere
    (; branchr) = state.namelists.wkb
    (; g_ndim, tref) = state.constants
    (; i0, i1, j0, j1, k0, k1, io, jo) = domain
    (; dx, dy, dz, x, y, ztildetfc, jac) = grid
    (; rhostrattfc, thetastrattfc) = state.atmosphere
    (; nray, rays, integrals) = state.wkb

    # Set Coriolis parameter.
    fc = coriolis_frequency * tref

    for field in fieldnames(WKBIntegrals)
        getfield(integrals, field) .= 0.0
    end

    for kzrv in (k0 - 1):(k1 + 1),
        jyrv in (j0 - 1):(j1 + 1),
        ixrv in (i0 - 1):(i1 + 1)

        for iray in 1:nray[ixrv, jyrv, kzrv]
            if rays.dens[iray, ixrv, jyrv, kzrv] == 0
                continue
            end

            xr = rays.x[iray, ixrv, jyrv, kzrv]
            yr = rays.y[iray, ixrv, jyrv, kzrv]
            zr = rays.z[iray, ixrv, jyrv, kzrv]

            dxr = rays.dxray[iray, ixrv, jyrv, kzrv]
            dyr = rays.dyray[iray, ixrv, jyrv, kzrv]
            dzr = rays.dzray[iray, ixrv, jyrv, kzrv]

            kr = rays.k[iray, ixrv, jyrv, kzrv]
            lr = rays.l[iray, ixrv, jyrv, kzrv]
            mr = rays.m[iray, ixrv, jyrv, kzrv]

            dkr = rays.dkray[iray, ixrv, jyrv, kzrv]
            dlr = rays.dlray[iray, ixrv, jyrv, kzrv]
            dmr = rays.dmray[iray, ixrv, jyrv, kzrv]

            khr = sqrt(kr^2 + lr^2)

            n2r = interpolate_stratification(zr, state, N2())

            omir =
                branchr * sqrt(n2r * khr^2 + fc^2 * mr^2) / sqrt(khr^2 + mr^2)

            cgirz = -mr * (omir^2 - fc^2) / (omir * (khr^2 + mr^2))

            ixmin, ixmax, jymin, jymax =
                compute_horizontal_cell_indices(state, xr, yr, dxr, dyr)

            for ix in ixmin:ixmax
                if sizex > 1
                    dxi = (
                        min(xr + dxr / 2, x[io + ix] + dx / 2) -
                        max(xr - dxr / 2, x[io + ix] - dx / 2)
                    )

                    fcpspx = dkr * dxi / dx
                else
                    fcpspx = 1.0
                end

                for jy in jymin:jymax
                    if sizey > 1
                        dyi = (
                            min(yr + dyr / 2, y[jo + jy] + dy / 2) -
                            max(yr - dyr / 2, y[jo + jy] - dy / 2)
                        )

                        fcpspy = dlr * dyi / dy
                    else
                        fcpspy = 1.0
                    end

                    kzmin =
                        get_next_half_level(ix, jy, zr - dzr / 2, domain, grid)
                    kzmax =
                        get_next_half_level(ix, jy, zr + dzr / 2, domain, grid)

                    for kz in kzmin:kzmax
                        dzi =
                            min((zr + dzr / 2), ztildetfc[ix, jy, kz]) -
                            max((zr - dzr / 2), ztildetfc[ix, jy, kz - 1])

                        fcpspz = dmr * dzi / jac[ix, jy, kz] / dz

                        wadr =
                            fcpspx *
                            fcpspy *
                            fcpspz *
                            rays.dens[iray, ixrv, jyrv, kzrv]

                        integrals.uw[ix, jy, kz] +=
                            wadr * kr * cgirz / (1 - (fc / omir)^2)

                        integrals.vw[ix, jy, kz] +=
                            wadr * lr * cgirz / (1 - (fc / omir)^2)

                        if fc != 0
                            integrals.etx[ix, jy, kz] +=
                                wadr * fc^2 * n2r * kr * mr / (
                                    rhostrattfc[ix, jy, kz] *
                                    g_ndim *
                                    omir *
                                    (khr^2 + mr^2)
                                )

                            integrals.ety[ix, jy, kz] +=
                                wadr * fc^2 * n2r * lr * mr / (
                                    rhostrattfc[ix, jy, kz] *
                                    g_ndim *
                                    omir *
                                    (khr^2 + mr^2)
                                )
                        end

                        integrals.e[ix, jy, kz] += wadr * omir


                        compute_leading_order_tracer_fluxes!(
                            state,
                            state.namelists.tracer.tracersetup,
                            fc,
                            omir,
                            0.,
                            0.,
                            wnrm,
                            wadr,
                            xr,
                            yr,
                            zr,
                            ix,
                            jy,
                            kz,
                        )
                    end
                end
            end
        end
    end

    if fc != 0
        for kz in k0:k1, jy in j0:j1, ix in i0:i1
            integrals.utheta[ix, jy, kz] =
                thetastrattfc[ix, jy, kz] / fc * integrals.ety[ix, jy, kz]
            integrals.vtheta[ix, jy, kz] =
                -thetastrattfc[ix, jy, kz] / fc * integrals.etx[ix, jy, kz]
        end
    end
end

function compute_gw_integrals!(state::State, wkb_mode::SteadyState)
    (; domain, grid) = state
    (; coriolis_frequency) = state.namelists.atmosphere
    (; tref) = state.constants
    (; i0, i1, j0, j1, k0, k1, io, jo) = state.domain
    (; dx, dy, dz, x, y, ztildetfc, jac) = state.grid
    (; sizex, sizey) = state.namelists.domain
    (; branchr) = state.namelists.wkb
    (; nray, rays, integrals) = state.wkb

    # Set Coriolis parameter.
    fc = coriolis_frequency * tref

    for field in fieldnames(WKBIntegrals)
        getfield(integrals, field) .= 0.0
    end

    for kzrv in (k0 - 1):(k1 + 1),
        jyrv in (j0 - 1):(j1 + 1),
        ixrv in (i0 - 1):(i1 + 1)

        for iray in 1:nray[ixrv, jyrv, kzrv]
            if rays.dens[iray, ixrv, jyrv, kzrv] == 0
                continue
            end

            xr = rays.x[iray, ixrv, jyrv, kzrv]
            yr = rays.y[iray, ixrv, jyrv, kzrv]
            zr = rays.z[iray, ixrv, jyrv, kzrv]

            dxr = rays.dxray[iray, ixrv, jyrv, kzrv]
            dyr = rays.dyray[iray, ixrv, jyrv, kzrv]
            dzr = rays.dzray[iray, ixrv, jyrv, kzrv]

            kr = rays.k[iray, ixrv, jyrv, kzrv]
            lr = rays.l[iray, ixrv, jyrv, kzrv]
            mr = rays.m[iray, ixrv, jyrv, kzrv]

            dkr = rays.dkray[iray, ixrv, jyrv, kzrv]
            dlr = rays.dlray[iray, ixrv, jyrv, kzrv]
            dmr = rays.dmray[iray, ixrv, jyrv, kzrv]

            khr = sqrt(kr^2 + lr^2)

            n2r = interpolate_stratification(zr, state, N2())

            omir =
                branchr * sqrt(n2r * khr^2 + fc^2 * mr^2) / sqrt(khr^2 + mr^2)

            cgirz = -mr * (omir^2 - fc^2) / (omir * (khr^2 + mr^2))

            ixmin, ixmax, jymin, jymax =
                compute_horizontal_cell_indices(state, xr, yr, dxr, dyr)

            for ix in ixmin:ixmax
                if sizex > 1
                    dxi = (
                        min(xr + dxr / 2, x[io + ix] + dx / 2) -
                        max(xr - dxr / 2, x[io + ix] - dx / 2)
                    )

                    fcpspx = dkr * dxi / dx
                else
                    fcpspx = 1.0
                end

                for jy in jymin:jymax
                    if sizey > 1
                        dyi = (
                            min(yr + dyr / 2, y[jo + jy] + dy / 2) -
                            max(yr - dyr / 2, y[jo + jy] - dy / 2)
                        )

                        fcpspy = dlr * dyi / dy
                    else
                        fcpspy = 1.0
                    end

                    kzmin =
                        get_next_half_level(ix, jy, zr - dzr / 2, domain, grid)
                    kzmax =
                        get_next_half_level(ix, jy, zr + dzr / 2, domain, grid)

                    for kz in kzmin:kzmax
                        dzi =
                            min((zr + dzr / 2), ztildetfc[ix, jy, kz]) -
                            max((zr - dzr / 2), ztildetfc[ix, jy, kz - 1])

                        fcpspz = dmr * dzi / jac[ix, jy, kz] / dz

                        wadr =
                            fcpspx *
                            fcpspy *
                            fcpspz *
                            rays.dens[iray, ixrv, jyrv, kzrv]

                        integrals.uw[ix, jy, kz] += wadr * kr * cgirz

                        integrals.vw[ix, jy, kz] += wadr * lr * cgirz


                        compute_leading_order_tracer_fluxes!(
                            state,
                            state.namelists.tracer.tracersetup,
                            fc,
                            omir,
                            wnrk,
                            wnrl,
                            wnrm,
                            wadr,
                            xr,
                            yr,
                            zr,
                            ix,
                            jy,
                            kz,
                        )
                    end
                end
            end
        end
    end
end<|MERGE_RESOLUTION|>--- conflicted
+++ resolved
@@ -91,11 +91,7 @@
     (; sizex, sizey) = state.namelists.domain
     (; coriolis_frequency) = state.namelists.atmosphere
     (; branchr) = state.namelists.wkb
-<<<<<<< HEAD
-    (; g_ndim, tref) = state.constants
-=======
     (; tref, g_ndim) = state.constants
->>>>>>> 6e6200b3
     (; i0, i1, j0, j1, k0, k1, io, jo) = domain
     (; dx, dy, dz, x, y, ztildetfc, jac) = grid
     (; rhostrattfc, thetastrattfc) = state.atmosphere
