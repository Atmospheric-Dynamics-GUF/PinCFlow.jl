--- conflicted
+++ resolved
@@ -38,11 +38,8 @@
 using .BoundaryRays
 using .RayUpdate
 using .MeanFlowEffect
-<<<<<<< HEAD
 using .IceMSGWaM
-=======
 using ..PinCFlow
->>>>>>> 2aee3f76
 
 export apply_saturation_scheme!,
     compute_mean_flow_effect!,
