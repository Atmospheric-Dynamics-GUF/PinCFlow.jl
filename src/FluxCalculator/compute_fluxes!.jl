--- conflicted
+++ resolved
@@ -556,14 +556,9 @@
     variable::U,
 )
     (; grid) = state
-<<<<<<< HEAD
+    (; z_size) = state.namelists.domain
     (; re) = state.constants
-    (; zz_size, nzz, ko, i0, i1, j0, j1, k0, k1) = state.domain
-=======
-    (; z_size) = state.namelists.domain
-    (; re, uref, lref) = state.constants
     (; nz, ko, i0, i1, j0, j1, k0, k1) = state.domain
->>>>>>> deb40c93
     (; jac, met) = grid
     (; pbar, rhobar) = state.atmosphere
     (; utilde) = state.variables.reconstructions
@@ -840,14 +835,9 @@
     variable::V,
 )
     (; grid) = state
-<<<<<<< HEAD
+    (; z_size) = state.namelists.domain
     (; re) = state.constants
-    (; zz_size, nzz, ko, i0, i1, j0, j1, k0, k1) = state.domain
-=======
-    (; z_size) = state.namelists.domain
-    (; re, uref, lref) = state.constants
     (; nz, ko, i0, i1, j0, j1, k0, k1) = state.domain
->>>>>>> deb40c93
     (; jac, met) = grid
     (; pbar, rhobar) = state.atmosphere
     (; vtilde) = state.variables.reconstructions
