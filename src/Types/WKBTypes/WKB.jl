--- conflicted
+++ resolved
@@ -173,12 +173,8 @@
     return WKB(
         [0 for i in 1:9]...,
         zeros(Int, 0, 0, 0),
-<<<<<<< HEAD
-        Rays(0, 0, 0, 0, namelists),
-=======
         Rays(0, 0, 0, 0),
         MergedRays(0, 0),
->>>>>>> 2aee3f76
         SurfaceIndices(0, 0, 0),
         WKBIncrements(0, 0, 0, 0),
         WKBIntegrals(0, 0, 0),
@@ -303,12 +299,8 @@
 
     # Initialize ray-volume arrays.
     nray = zeros(Int, nxx, nyy, nzz)
-<<<<<<< HEAD
-    rays = Rays(nray_wrk, nxx, nyy, nzz, namelists)
-=======
     rays = Rays(nray_wrk, nxx, nyy, nzz)
     merged_rays = MergedRays(2, nray_max)
->>>>>>> 2aee3f76
     surface_indices = SurfaceIndices(n_sfc, nxx, nyy)
     increments = WKBIncrements(nray_wrk, nxx, nyy, nzz)
     integrals = WKBIntegrals(nxx, nyy, nzz)
