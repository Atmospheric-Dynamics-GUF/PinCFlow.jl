"""
```julia
Predictands{
	A <: AbstractArray{<:AbstractFloat, 3},
	B <: AbstractArray{<:AbstractFloat, 3},
}
```

Arrays for prognostic variables.

```julia
Predictands(
<<<<<<< HEAD
	namelists::Namelists,
	constants::Constants,
	domain::Domain,
	atmosphere::Atmosphere,
)::Predictands
```

Construct a `Predictands` instance with dimensions and initial values depending on which test case is initialized, by dispatching to the appropriate method.

```julia
Predictands(
	namelists::Namelists,
	constants::Constants,
	domain::Domain,
	atmosphere::Atmosphere,
	test_case::AbstractTestCase,
)::Predictands
```

Construct a `Predictands` instance. The mass-weighted potential temperature `p` is constructed depending on the dynamic equations (see `set_p`).
=======
    namelists::Namelists,
    constants::Constants,
    domain::Domain,
    atmosphere::Atmosphere,
    grid::Grid,
)::Predictands
```

Construct a `Predictands` instance.
>>>>>>> fb6246b9

The predictands are initialized with the corresponding functions in `namelists.atmosphere`. The mass-weighted potential temperature `p` is constructed depending on the dynamic equations (see `set_p`).

# Fields

  - `rho::A`: Density.

  - `rhop::A`: Density-fluctuations.

  - `u::A`: Zonal wind.

  - `v::A`: Meridional wind.

  - `w::A`: Transformed vertical wind.

  - `pip::A`: Exner-pressure fluctuations.

  - `p::B`: Mass-weighted potential temperature.

# Arguments

  - `namelists`: Namelists with all model parameters.

  - `constants`: Physical constants and reference values.

  - `domain`: Collection of domain-decomposition and MPI-communication parameters.

  - `atmosphere`: Atmospheric-background fields.

  - `grid`: Collection of parameters and fields that describe the grid.

# See also

  - [`PinCFlow.Types.FoundationalTypes.set_zonal_boundaries_of_field!`](@ref)

  - [`PinCFlow.Types.FoundationalTypes.set_meridional_boundaries_of_field!`](@ref)

  - [`PinCFlow.Types.FoundationalTypes.set_vertical_boundaries_of_field!`](@ref)

  - [`PinCFlow.Types.VariableTypes.set_p`](@ref)
"""
struct Predictands{
	A <: AbstractArray{<:AbstractFloat, 3},
	B <: AbstractArray{<:AbstractFloat, 3},
}
	rho::A
	rhop::A
	u::A
	v::A
	w::A
	pip::A
	p::B
end

function Predictands(
	namelists::Namelists,
	constants::Constants,
	domain::Domain,
	atmosphere::Atmosphere,
	grid::Grid,
)::Predictands
<<<<<<< HEAD
	(; test_case) = namelists.setting
	return Predictands(
		namelists,
		constants,
		domain,
		atmosphere,
		grid,
		test_case,
	)
end

function Predictands(
	namelists::Namelists,
	constants::Constants,
	domain::Domain,
	atmosphere::Atmosphere,
	grid::Grid,
	test_case::AbstractTestCase,
)::Predictands
	(; initial_wind) = namelists.atmosphere
	(; model) = namelists.setting
	(; uref) = constants
	(; nxx, nyy, nzz) = domain
	(; pbar) = atmosphere

	# Initialize the predictands.
	(rho, rhop, u, v, w, pip) = (zeros(nxx, nyy, nzz) for i in 1:6)
	p = set_p(model, nxx, nyy, nzz, pbar)

	# Set the initial winds.
	@ivy u .= initial_wind[1] ./ uref
	@ivy v .= initial_wind[2] ./ uref
	@ivy w .= initial_wind[3] ./ uref

	if model isa PseudoIncompressible && test_case isa WavePacket
		(; initial_wind, potential_temperature, coriolis_frequency) = namelists.atmosphere
		(; nbx, nby, nbz) = namelists.domain
		(;
			lambdax_dim,
			lambday_dim,
			lambdaz_dim,
			x0_dim,
			y0_dim,
			z0_dim,
			sigmax_dim,
			sigmay_dim,
			sigmaz_dim,
			a0,
			branch,
			wavepacketdim,
		) = namelists.wavepacket
		(; uref, lref, tref, kappa, ma, thetaref, fr2) = constants
		(; k0, k1, j0, j1, i0, i1, io, jo) = domain
		(; n2, rhobar) = atmosphere
		(; x, y, zc, jac, met) = grid

		if lambdax_dim == 0.0
			kk = 0.0
		else
			kk = 2.0 * pi / (lambdax_dim / lref)
		end

		if lambday_dim == 0.0
			ll = 0.0
		else
			ll = 2.0 * pi / (lambday_dim / lref)
		end

		mm = 2.0 * pi / (lambdaz_dim / lref)

		x0 = x0_dim / lref
		y0 = y0_dim / lref
		z0 = z0_dim / lref

		sigmax = sigmax_dim / lref
		sigmay = sigmay_dim / lref
		sigmaz = sigmaz_dim / lref

		kh = sqrt(kk^2.0 + ll^2.0)

		for kz in (k0-nbz):(k1+nbz),
			jy in (j0-nby):(j1+nby),
			ix in (i0-nbx):(i1+nbx)

			n2 = atmosphere.n2[ix, jy, kz]
			f = coriolis_frequency * tref
			f2 = f^2.0
			omega = branch * sqrt((n2 * kh^2.0 + f2 * mm^2.0) / (kh^2.0 + mm^2.0))

			omega2 = omega^2.0

			if wavepacketdim == 1
				deltax = 0.0
				deltay = 0.0
			elseif wavepacketdim == 2
				deltax = x[io+ix] - x0
				deltay = 0.0
			elseif wavepacketdim == 3
				deltax = (x[io+ix] - x0)
				deltay = (y[jo+jy] - y0)
			end

			deltaz = zc[ix, jy, kz] - z0

			# Gaussian in z, Cosine in x and y.

			if sigmax == 0.0
				envel = 1.0
			elseif abs(deltax) < sigmax
				envel = 0.5 * (1.0 + cos(deltax * pi / sigmax))
			else
				envel = 0.0
			end

			if sigmay == 0.0
				envel = 1.0 * envel
			elseif abs(deltay) < sigmay
				envel = envel * 0.5 * (1.0 + cos(deltay * pi / sigmay))
			else
				envel = 0.0
			end

			envel = envel * exp(-deltaz^2.0 / (2.0 * sigmaz^2.0))

			theta0 = potential_temperature / thetaref

			bhat = a0 * n2 / mm * envel
			uhat =
				1im / (mm * n2) * (omega2 - n2) / (omega2 - f2) *
				(kk * omega + 1im * ll * f) *
				bhat
			vhat =
				1im / (mm * n2) * (omega2 - n2) / (omega2 - f2) *
				(ll * omega - 1im * kk * f) *
				bhat
			what = 1im * omega / n2 * bhat
			piphat = 1im * kappa * ma^2.0 * (omega2 - n2) / n2 / mm / theta0 * bhat

			phi = kk * x[io+ix] + ll * y[jo+jy] + mm * zc[ix, jy, kz]

			bprime = real(bhat * exp(1im * phi))
			uprime = real(uhat * exp(1im * phi))
			vprime = real(vhat * exp(1im * phi))
			wprime = real(what * exp(1im * phi))
			pipprime = real(piphat * exp(1im * phi))

			rhoprime = 1.0 / (1.0 + fr2 * bprime) * rhobar[ix, jy, kz]
			rhoprime = rhoprime - rhobar[ix, jy, kz]

			u[ix, jy, kz] = u[ix, jy, kz] + uprime
			v[ix, jy, kz] = v[ix, jy, kz] + vprime
			w[ix, jy, kz] = w[ix, jy, kz] + wprime
			rho[ix, jy, kz] = rhoprime
			pip[ix, jy, kz] = pipprime

			w[ix, jy, kz] =
				w[ix, jy, kz] / jac[ix, jy, kz] +
				met[ix, jy, kz, 1, 3] * u[ix, jy, kz] +
				met[ix, jy, kz, 2, 3] * v[ix, jy, kz]
		end

		for ix in (i0-1):(i1+1)
			u[ix, :, :] .= 0.5 .* (u[ix, :, :] .+ u[ix+1, :, :])
		end

		for jy in (j0-1):(j1+1)
			v[:, jy, :] .= 0.5 .* (v[:, jy, :] .+ v[:, jy+1, :])
		end

		for kz in (k0-1):(k1+1),
			jy in (j0-nby):(j1+nby),
			ix in (i0-nbx):(i1+nbx)

			w[ix, jy, kz] =
				(
					jac[ix, jy, kz+1] * w[ix, jy, kz] +
					jac[ix, jy, kz] * w[ix, jy, kz+1]
				) / (jac[ix, jy, kz] + jac[ix, jy, kz+1])
		end

		w[:, :, k0] .= 0.0
		w[:, :, k1] .= 0.0

		rhop .= rho

	end

	if model isa PseudoIncompressible && test_case isa MultipleWavePackets
	(; potential_temperature, coriolis_frequency) = namelists.atmosphere
	(; nbx, nby, nbz, npz) = namelists.domain

	(; lref, tref, kappa, ma, thetaref, fr2) = constants
	(; k0, k1, j0, j1, i0, i1, io, jo, ko, nz) = domain
	(; rhobar) = atmosphere
	(; x, y, zc, jac, met) = grid
	(; wavepacketdim, lambdax_dim, lambday_dim, lambdaz_dim,
		x0_dim, y0_dim, z0_dim, sigmax_dim, sigmay_dim, sigmaz_dim,
		a0, branch, nwm, random_wavepackets) = namelists.multiwavepackets

		if random_wavepackets
			construct_random_wavepackets!(namelists.multiwavepackets, namelists.domain, test_case)
		end

		for iwm in 1:nwm

			if lambdax_dim[iwm] == 0.0
				kk = 0.0
			else
				kk = 2.0 * pi / (lambdax_dim[iwm] / lref)
			end

			if lambday_dim[iwm] == 0.0
				ll = 0.0
			else
				ll = 2.0 * pi / (lambday_dim[iwm] / lref)
			end

			mm = 2.0 * pi / (lambdaz_dim[iwm] / lref)

			x0 = x0_dim[iwm] / lref
			y0 = y0_dim[iwm] / lref
			z0 = z0_dim[iwm] / lref

			sigmax = sigmax_dim[iwm] / lref
			sigmay = sigmay_dim[iwm] / lref
			sigmaz = sigmaz_dim[iwm] / lref

			branchr = branch[iwm]

			kh = sqrt(kk^2.0 + ll^2.0)

			for kz in (k0-nbz):(k1+nbz),
				jy in (j0-nby):(j1+nby),
				ix in (i0-nbx):(i1+nbx)

				#changes !!!
				#n2 = n2[ix, jy, kz]
				n2 = 0.28572434787685907

				f = coriolis_frequency * tref
				f2 = f^2.0
				omega = branchr * sqrt((n2 * kh^2.0 + f2 * mm^2.0) / (kh^2.0 + mm^2.0))

				omega2 = omega^2.0

				if wavepacketdim[iwm] == 1
					deltax = 0.0
					deltay = 0.0
				elseif wavepacketdim[iwm] == 2
					deltax = x[io+ix] - x0
					deltay = 0.0
				elseif wavepacketdim[iwm] == 3
					deltax = (x[io+ix] - x0)
					deltay = (y[jo+jy] - y0)
				end

				deltaz = zc[ix, jy, kz] - z0

				# Cosine in x, y and z.

				if sigmax == 0.0
					envel = 1.0
				elseif abs(deltax) < sigmax
					envel = 0.5 * (1.0 + cos(deltax * pi / sigmax))
				else
					envel = 0.0
				end

				if sigmay == 0.0
					envel = 1.0 * envel
				elseif abs(deltay) < sigmay
					envel = envel * 0.5 * (1.0 + cos(deltay * pi / sigmay))
				else
					envel = 0.0
				end

				if abs(deltaz) < sigmaz
					envel = envel * 0.5 * (1.0 + cos(pi * deltaz / sigmaz))
				else
					envel = 0.0
				end

				# fix for wavepacket structure:
				# in raytracer cos-wavepacket in waveaction density A
				# here cos-wavepacket in buoyancy b with A \sim b^2
				envel = sqrt(envel)

				theta0 = potential_temperature / thetaref

				bhat = a0[iwm] * n2 / mm * envel

				uhat =
					1im / (mm * n2) * (omega2 - n2) / (omega2 - f2) *
					(kk * omega + 1im * ll * f) *
					bhat
				vhat =
					1im / (mm * n2) * (omega2 - n2) / (omega2 - f2) *
					(ll * omega - 1im * kk * f) *
					bhat
				what = 1im * omega / n2 * bhat

				piphat = 1im * kappa * ma^2.0 * (omega2 - n2) / n2 / mm / theta0 * bhat

				phi = kk * x[io+ix] + ll * y[jo+jy] + mm * zc[ix, jy, kz]

				bprime = real(bhat * exp(1im * phi))
				uprime = real(uhat * exp(1im * phi))
				vprime = real(vhat * exp(1im * phi))
				wprime = real(what * exp(1im * phi))
				pipprime = real(piphat * exp(1im * phi))

				u[ix, jy, kz] = u[ix, jy, kz] + uprime
				v[ix, jy, kz] = v[ix, jy, kz] + vprime
				w[ix, jy, kz] = w[ix, jy, kz] + wprime
				pip[ix, jy, kz] = pip[ix, jy, kz] + pipprime

				# store b in rho
				rho[ix, jy, kz] = rho[ix, jy, kz] + bprime

				if iwm == nwm

					# reset rho
					bprime = rho[ix, jy, kz]
					rho[ix, jy, kz] = 0.0

					rhoprime = 1.0 / (1.0 + fr2 * bprime) * rhobar[ix, jy, kz]
					rhoprime = rhoprime - rhobar[ix, jy, kz]

					rho[ix, jy, kz] = rhoprime

					w[ix, jy, kz] =
						w[ix, jy, kz] / jac[ix, jy, kz] +
						met[ix, jy, kz, 1, 3] * u[ix, jy, kz] +
						met[ix, jy, kz, 2, 3] * v[ix, jy, kz]
				end

			end
		end # iwm

		for ix in (i0-1):(i1+1)
			u[ix, :, :] .= 0.5 .* (u[ix, :, :] .+ u[ix+1, :, :])
		end

		for jy in (j0-1):(j1+1)
			v[:, jy, :] .= 0.5 .* (v[:, jy, :] .+ v[:, jy+1, :])
		end

		for kz in (k0-1):(k1+1),
			jy in (j0-nby):(j1+nby),
			ix in (i0-nbx):(i1+nbx)

			w[ix, jy, kz] =
				(
					jac[ix, jy, kz+1] * w[ix, jy, kz] +
					jac[ix, jy, kz] * w[ix, jy, kz+1]
				) / (jac[ix, jy, kz] + jac[ix, jy, kz+1])
		end

		#    println(ko, "***", nz*(npz-1))
		#	println(" **** ")

		# solid wall BC	
		if ko == 0
			w[:, :, k0] .= 0.0
		end
		if ko == nz*(npz-1)
			w[:, :, k1] .= 0.0
		end

		rhop .= rho

	end

	return Predictands(rho, rhop, u, v, w, pip, p)
end

=======
    (;
        initial_rhop,
        initial_thetap,
        initial_u,
        initial_v,
        initial_w,
        initial_pip,
    ) = namelists.atmosphere
    (; model) = namelists.setting
    (; lref, rhoref, thetaref, uref) = constants
    (; i0, i1, j0, j1, k0, k1, nxx, nyy, nzz, io, jo) = domain
    (; x, y, zc, met, jac) = grid
    (; rhobar, thetabar) = atmosphere

    (rho, rhop, thetap, u, v, w, pip) = (zeros(nxx, nyy, nzz) for i in 1:7)

    @ivy for k in 1:nzz, j in j0:j1, i in i0:i1
        xdim = x[io + i] * lref
        ydim = y[jo + j] * lref
        zcdim = zc[i, j, k] * lref

        rhop[i, j, k] = initial_rhop(xdim, ydim, zcdim) / rhoref
        thetap[i, j, k] = initial_thetap(xdim, ydim, zcdim) / thetaref
        u[i, j, k] = initial_u(xdim, ydim, zcdim) / uref
        v[i, j, k] = initial_v(xdim, ydim, zcdim) / uref
        w[i, j, k] = initial_w(xdim, ydim, zcdim) / uref
        pip[i, j, k] = initial_pip(xdim, ydim, zcdim)
    end

    for f! in
        (set_zonal_boundaries_of_field!, set_meridional_boundaries_of_field!)
        f!(rhop, namelists, domain)
        f!(thetap, namelists, domain)
        f!(u, namelists, domain)
        f!(v, namelists, domain)
        f!(w, namelists, domain)
        f!(pip, namelists, domain)
    end

    rho .= rhop

    @ivy w .= met[:, :, :, 1, 3] .* u .+ met[:, :, :, 2, 3] .* v .+ w ./ jac

    @ivy for i in i0:i1
        u[i, :, :] .= (u[i, :, :] .+ u[i + 1, :, :]) ./ 2
    end
    set_zonal_boundaries_of_field!(u, namelists, domain)

    @ivy for j in j0:j1
        v[:, j, :] .= (v[:, j, :] .+ v[:, j + 1, :]) ./ 2
    end
    set_meridional_boundaries_of_field!(v, namelists, domain)

    @ivy for k in k0:k1
        w[:, :, k] .=
            (
                jac[:, :, k + 1] .* w[:, :, k] .+
                jac[:, :, k] .* w[:, :, k + 1]
            ) ./ (jac[:, :, k] .+ jac[:, :, k + 1])
    end
    set_vertical_boundaries_of_field!(w, namelists, domain, -; staggered = true)

    p = set_p(model, rhobar, thetabar, rhop, thetap)

    return Predictands(rho, rhop, u, v, w, pip, p)
end
>>>>>>> fb6246b9
<|MERGE_RESOLUTION|>--- conflicted
+++ resolved
@@ -10,28 +10,6 @@
 
 ```julia
 Predictands(
-<<<<<<< HEAD
-	namelists::Namelists,
-	constants::Constants,
-	domain::Domain,
-	atmosphere::Atmosphere,
-)::Predictands
-```
-
-Construct a `Predictands` instance with dimensions and initial values depending on which test case is initialized, by dispatching to the appropriate method.
-
-```julia
-Predictands(
-	namelists::Namelists,
-	constants::Constants,
-	domain::Domain,
-	atmosphere::Atmosphere,
-	test_case::AbstractTestCase,
-)::Predictands
-```
-
-Construct a `Predictands` instance. The mass-weighted potential temperature `p` is constructed depending on the dynamic equations (see `set_p`).
-=======
     namelists::Namelists,
     constants::Constants,
     domain::Domain,
@@ -41,7 +19,6 @@
 ```
 
 Construct a `Predictands` instance.
->>>>>>> fb6246b9
 
 The predictands are initialized with the corresponding functions in `namelists.atmosphere`. The mass-weighted potential temperature `p` is constructed depending on the dynamic equations (see `set_p`).
 
@@ -103,40 +80,69 @@
 	atmosphere::Atmosphere,
 	grid::Grid,
 )::Predictands
-<<<<<<< HEAD
-	(; test_case) = namelists.setting
-	return Predictands(
-		namelists,
-		constants,
-		domain,
-		atmosphere,
-		grid,
-		test_case,
-	)
-end
-
-function Predictands(
-	namelists::Namelists,
-	constants::Constants,
-	domain::Domain,
-	atmosphere::Atmosphere,
-	grid::Grid,
-	test_case::AbstractTestCase,
-)::Predictands
-	(; initial_wind) = namelists.atmosphere
-	(; model) = namelists.setting
-	(; uref) = constants
-	(; nxx, nyy, nzz) = domain
-	(; pbar) = atmosphere
-
-	# Initialize the predictands.
-	(rho, rhop, u, v, w, pip) = (zeros(nxx, nyy, nzz) for i in 1:6)
-	p = set_p(model, nxx, nyy, nzz, pbar)
-
-	# Set the initial winds.
-	@ivy u .= initial_wind[1] ./ uref
-	@ivy v .= initial_wind[2] ./ uref
-	@ivy w .= initial_wind[3] ./ uref
+    (;
+        initial_rhop,
+        initial_thetap,
+        initial_u,
+        initial_v,
+        initial_w,
+        initial_pip,
+    ) = namelists.atmosphere
+    (; model, test_case) = namelists.setting
+    (; lref, rhoref, thetaref, uref) = constants
+    (; i0, i1, j0, j1, k0, k1, nxx, nyy, nzz, io, jo) = domain
+    (; x, y, zc, met, jac) = grid
+    (; rhobar, thetabar) = atmosphere
+
+    (rho, rhop, thetap, u, v, w, pip) = (zeros(nxx, nyy, nzz) for i in 1:7)
+
+    @ivy for k in 1:nzz, j in j0:j1, i in i0:i1
+        xdim = x[io + i] * lref
+        ydim = y[jo + j] * lref
+        zcdim = zc[i, j, k] * lref
+
+        rhop[i, j, k] = initial_rhop(xdim, ydim, zcdim) / rhoref
+        thetap[i, j, k] = initial_thetap(xdim, ydim, zcdim) / thetaref
+        u[i, j, k] = initial_u(xdim, ydim, zcdim) / uref
+        v[i, j, k] = initial_v(xdim, ydim, zcdim) / uref
+        w[i, j, k] = initial_w(xdim, ydim, zcdim) / uref
+        pip[i, j, k] = initial_pip(xdim, ydim, zcdim)
+    end
+
+    for f! in
+        (set_zonal_boundaries_of_field!, set_meridional_boundaries_of_field!)
+        f!(rhop, namelists, domain)
+        f!(thetap, namelists, domain)
+        f!(u, namelists, domain)
+        f!(v, namelists, domain)
+        f!(w, namelists, domain)
+        f!(pip, namelists, domain)
+    end
+
+    rho .= rhop
+
+    @ivy w .= met[:, :, :, 1, 3] .* u .+ met[:, :, :, 2, 3] .* v .+ w ./ jac
+
+    @ivy for i in i0:i1
+        u[i, :, :] .= (u[i, :, :] .+ u[i + 1, :, :]) ./ 2
+    end
+    set_zonal_boundaries_of_field!(u, namelists, domain)
+
+    @ivy for j in j0:j1
+        v[:, j, :] .= (v[:, j, :] .+ v[:, j + 1, :]) ./ 2
+    end
+    set_meridional_boundaries_of_field!(v, namelists, domain)
+
+    @ivy for k in k0:k1
+        w[:, :, k] .=
+            (
+                jac[:, :, k + 1] .* w[:, :, k] .+
+                jac[:, :, k] .* w[:, :, k + 1]
+            ) ./ (jac[:, :, k] .+ jac[:, :, k + 1])
+    end
+    set_vertical_boundaries_of_field!(w, namelists, domain, -; staggered = true)
+
+    p = set_p(model, rhobar, thetabar, rhop, thetap)
 
 	if model isa PseudoIncompressible && test_case isa WavePacket
 		(; initial_wind, potential_temperature, coriolis_frequency) = namelists.atmosphere
@@ -480,71 +486,3 @@
 	return Predictands(rho, rhop, u, v, w, pip, p)
 end
 
-=======
-    (;
-        initial_rhop,
-        initial_thetap,
-        initial_u,
-        initial_v,
-        initial_w,
-        initial_pip,
-    ) = namelists.atmosphere
-    (; model) = namelists.setting
-    (; lref, rhoref, thetaref, uref) = constants
-    (; i0, i1, j0, j1, k0, k1, nxx, nyy, nzz, io, jo) = domain
-    (; x, y, zc, met, jac) = grid
-    (; rhobar, thetabar) = atmosphere
-
-    (rho, rhop, thetap, u, v, w, pip) = (zeros(nxx, nyy, nzz) for i in 1:7)
-
-    @ivy for k in 1:nzz, j in j0:j1, i in i0:i1
-        xdim = x[io + i] * lref
-        ydim = y[jo + j] * lref
-        zcdim = zc[i, j, k] * lref
-
-        rhop[i, j, k] = initial_rhop(xdim, ydim, zcdim) / rhoref
-        thetap[i, j, k] = initial_thetap(xdim, ydim, zcdim) / thetaref
-        u[i, j, k] = initial_u(xdim, ydim, zcdim) / uref
-        v[i, j, k] = initial_v(xdim, ydim, zcdim) / uref
-        w[i, j, k] = initial_w(xdim, ydim, zcdim) / uref
-        pip[i, j, k] = initial_pip(xdim, ydim, zcdim)
-    end
-
-    for f! in
-        (set_zonal_boundaries_of_field!, set_meridional_boundaries_of_field!)
-        f!(rhop, namelists, domain)
-        f!(thetap, namelists, domain)
-        f!(u, namelists, domain)
-        f!(v, namelists, domain)
-        f!(w, namelists, domain)
-        f!(pip, namelists, domain)
-    end
-
-    rho .= rhop
-
-    @ivy w .= met[:, :, :, 1, 3] .* u .+ met[:, :, :, 2, 3] .* v .+ w ./ jac
-
-    @ivy for i in i0:i1
-        u[i, :, :] .= (u[i, :, :] .+ u[i + 1, :, :]) ./ 2
-    end
-    set_zonal_boundaries_of_field!(u, namelists, domain)
-
-    @ivy for j in j0:j1
-        v[:, j, :] .= (v[:, j, :] .+ v[:, j + 1, :]) ./ 2
-    end
-    set_meridional_boundaries_of_field!(v, namelists, domain)
-
-    @ivy for k in k0:k1
-        w[:, :, k] .=
-            (
-                jac[:, :, k + 1] .* w[:, :, k] .+
-                jac[:, :, k] .* w[:, :, k + 1]
-            ) ./ (jac[:, :, k] .+ jac[:, :, k + 1])
-    end
-    set_vertical_boundaries_of_field!(w, namelists, domain, -; staggered = true)
-
-    p = set_p(model, rhobar, thetabar, rhop, thetap)
-
-    return Predictands(rho, rhop, u, v, w, pip, p)
-end
->>>>>>> fb6246b9
