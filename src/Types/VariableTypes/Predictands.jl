--- conflicted
+++ resolved
@@ -88,11 +88,7 @@
         initial_w,
         initial_pip,
     ) = namelists.atmosphere
-<<<<<<< HEAD
     (; model, test_case) = namelists.setting
-=======
-    (; model) = namelists.atmosphere
->>>>>>> cf395edb
     (; lref, rhoref, thetaref, uref) = constants
     (; i0, i1, j0, j1, k0, k1, nxx, nyy, nzz) = domain
     (; x, y, zc, met, jac) = grid
