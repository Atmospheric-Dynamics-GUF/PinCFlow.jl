--- conflicted
+++ resolved
@@ -16,14 +16,7 @@
 Create an `Increments` instance with dimensions depending on the model configuration, by dispatching to the appropriate method.
 
 ```julia
-<<<<<<< HEAD
-Increments(
-    domain::Domain,
-    model::Union{Boussinesq, PseudoIncompressible},
-)::Increments
-=======
 Increments(domain::Domain, model::Boussinesq)::Increments
->>>>>>> fb6246b9
 ```
 
 Create an `Increments` instance in Boussinesq mode, with zero-size arrays for the density and mass-weighted potential-temperature update.
@@ -84,14 +77,7 @@
     return Increments(domain, model)
 end
 
-<<<<<<< HEAD
-function Increments(
-    domain::Domain,
-    model::Union{Boussinesq, PseudoIncompressible},
-)::Increments
-=======
 function Increments(domain::Domain, model::Boussinesq)::Increments
->>>>>>> fb6246b9
     (; nxx, nyy, nzz) = domain
 
     return Increments(
