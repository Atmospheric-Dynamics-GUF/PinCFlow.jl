--- conflicted
+++ resolved
@@ -34,14 +34,10 @@
 include("Ice.jl")
 
 export IcePredictands,
-<<<<<<< HEAD
-    IceIncrements, IceAuxiliaries, IceReconstructions, IceFluxes, Ice
-=======
-    IceTendencies, IceAuxiliaries, IceReconstructions, IceFluxes,
+    IceIncrements, IceAuxiliaries, IceReconstructions, IceFluxes,
     IceSource, IceConstants, Ice, GW,
     SgsGW, SgsPredictands, SubGrid
 
 export psat_ice, sat_ratio, dot_qv, dot_n 
 
->>>>>>> dd669794
 end