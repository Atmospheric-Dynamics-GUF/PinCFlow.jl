"""
```julia
Types
```

Module for the construction of a single composite type that contains all information on the current model state.

# See also

  - [`PinCFlow.Types.NamelistTypes`](@ref)

  - [`PinCFlow.Types.FoundationalTypes`](@ref)

  - [`PinCFlow.Types.PoissonTypes`](@ref)

  - [`PinCFlow.Types.VariableTypes`](@ref)

  - [`PinCFlow.Types.WKBTypes`](@ref)

  - [`PinCFlow.Types.TracerTypes`](@ref)
"""
module Types

"""
```julia
AbstractVariable
```

Abstract type for prognostic variables.
"""
abstract type AbstractVariable end

"""
```julia
Rho <: AbstractVariable
```

Singleton that represents density fluctuations predicted with the continuity equation.
"""
struct Rho <: AbstractVariable end

"""
```julia
RhoP <: AbstractVariable
```

Singleton that represents density fluctuations predicted with the auxiliary equation.
"""
struct RhoP <: AbstractVariable end

"""
```julia
U <: AbstractVariable
```

Singleton that represents the zonal wind.
"""
struct U <: AbstractVariable end

"""
```julia
V <: AbstractVariable
```

Singleton that represents the meridional wind.
"""
struct V <: AbstractVariable end

"""
```julia
W <: AbstractVariable
```

Singleton that represents the (transformed) vertical wind.
"""
struct W <: AbstractVariable end

"""
```julia
PiP <: AbstractVariable
```

Singleton that represents the Exner-pressure fluctuations.
"""
struct PiP <: AbstractVariable end

"""
```julia
P <: AbstractVariable
```

Singleton that represents the mass-weighted potential temperature.
"""
struct P <: AbstractVariable end

"""
```julia
Theta <: AbstractVariable
```

Singleton that represents the potential temperature.
"""
struct Theta <: AbstractVariable end

"""
```julia
Chi <: AbstractVariable
```

Singleton that represents the tracer mixing ratio.
"""
struct Chi <: AbstractVariable end

"""
```julia
Explicit
```

Singleton for explicit integration in time.
"""
struct Explicit end

"""
```julia
Implicit
```

Singleton for implicit integration in time.
"""
struct Implicit end

include("NamelistTypes/NamelistTypes.jl")
include("FoundationalTypes/FoundationalTypes.jl")
include("PoissonTypes/PoissonTypes.jl")
include("VariableTypes/VariableTypes.jl")
include("WKBTypes/WKBTypes.jl")
include("TracerTypes/TracerTypes.jl")

using .NamelistTypes
using .FoundationalTypes
using .PoissonTypes
using .VariableTypes
using .WKBTypes
using .TracerTypes
using ..PinCFlow

include("State.jl")

export AbstractBackground,
    AbstractLimiter,
    AbstractVariable,
    AbstractModel,
    AbstractTestCase,
    AbstractSponge,
    AbstractMergeMode,
    AbstractWKBMode,
    AbstractWKBTestCase,
    AbstractWKBFilter,
    AbstractTracer

export Rho,
    RhoP,
    U,
    V,
    W,
    PiP,
    P,
    Theta,
    Chi,
    Explicit,
    Implicit,
    UniformBoussinesq,
    StratifiedBoussinesq,
    Isothermal,
    MCVariant,
    Boussinesq,
    PseudoIncompressible,
    Compressible,
    MountainWave,
    WKBMountainWave,
<<<<<<< HEAD
    WavePacket,
    WKBMultipleWavePackets,
    MultipleWavePackets,
    PeriodicBoundaries,
    SolidWallBoundaries,
=======
>>>>>>> 2aee3f76
    ExponentialSponge,
    COSMOSponge,
    PolynomialSponge,
    SinusoidalSponge,
    ConstantWaveAction,
    ConstantWaveEnergy,
    SteadyState,
    SingleColumn,
    MultiColumn,
    Box,
    Shapiro

export DomainNamelist,
    OutputNamelist,
    SettingNamelist,
    DiscretizationNamelist,
    PoissonNamelist,
    AtmosphereNamelist,
    GridNamelist,
    SpongeNamelist,
    WKBNamelist,
    TracerNamelist,
<<<<<<< HEAD
    IceNamelist,
    TurbulenceNamelist,
    MultiWavePacketNamelist,
=======
>>>>>>> 2aee3f76
    Namelists,
    Time,
    Constants,
    Domain,
    Grid,
    Atmosphere,
    Sponge,
    Tensor,
    Operator,
    Preconditioner,
    BicGStab,
    Correction,
    Poisson,
    Predictands,
    Increments,
    Backups,
    Auxiliaries,
    Reconstructions,
    Fluxes,
    Variables,
    WKBIntegrals,
    WKBTendencies,
    Rays,
    MergedRays,
    WKBIncrements,
    SurfaceIndices,
    WKB,
    Tracer,
    State,
    NoTracer,
    LinearTracer,
    TracerPredictands,
    TracerAuxiliaries,
    TracerIncrements,
    TracerReconstructions,
    TracerFluxes,
<<<<<<< HEAD
    IceOn,
    NoIce,
    IcePredictands,
    IceAuxiliaries,
    IceIncrements,
    IceReconstructions,
    IceFluxes,
    IceSource,
    IceConstants,
    SgsAuxiliaries,
    SgsGW,
    SgsPredictands,
    CloudCover,
    CloudCoverOn,
    CloudCoverOff,
    RandomWavePackets,
    TurbulenceOn,
    NoTurbulence,
    TurbulencePredictands,
    TurbulenceAuxiliaries,
    TurbulenceIncrements,
    TurbulenceReconstructions,
    TurbulenceFluxes
    
=======
    TracerForcings,
    TracerWKBImpact

>>>>>>> 2aee3f76
end<|MERGE_RESOLUTION|>--- conflicted
+++ resolved
@@ -178,14 +178,11 @@
     Compressible,
     MountainWave,
     WKBMountainWave,
-<<<<<<< HEAD
     WavePacket,
     WKBMultipleWavePackets,
     MultipleWavePackets,
     PeriodicBoundaries,
     SolidWallBoundaries,
-=======
->>>>>>> 2aee3f76
     ExponentialSponge,
     COSMOSponge,
     PolynomialSponge,
@@ -208,12 +205,9 @@
     SpongeNamelist,
     WKBNamelist,
     TracerNamelist,
-<<<<<<< HEAD
     IceNamelist,
     TurbulenceNamelist,
     MultiWavePacketNamelist,
-=======
->>>>>>> 2aee3f76
     Namelists,
     Time,
     Constants,
@@ -250,7 +244,6 @@
     TracerIncrements,
     TracerReconstructions,
     TracerFluxes,
-<<<<<<< HEAD
     IceOn,
     NoIce,
     IcePredictands,
@@ -273,11 +266,8 @@
     TurbulenceAuxiliaries,
     TurbulenceIncrements,
     TurbulenceReconstructions,
-    TurbulenceFluxes
-    
-=======
+    TurbulenceFluxes,
     TracerForcings,
     TracerWKBImpact
 
->>>>>>> 2aee3f76
 end