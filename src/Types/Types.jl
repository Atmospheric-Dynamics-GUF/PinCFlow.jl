"""
```julia
Types
```

Module for the construction of a single composite type that contains all information on the current model state.

# See also

  - [`PinCFlow.Types.NamelistTypes`](@ref)

  - [`PinCFlow.Types.FoundationalTypes`](@ref)

  - [`PinCFlow.Types.PoissonTypes`](@ref)

  - [`PinCFlow.Types.VariableTypes`](@ref)

  - [`PinCFlow.Types.WKBTypes`](@ref)

  - [`PinCFlow.Types.TracerTypes`](@ref)
"""
module Types

"""
```julia
AbstractVariable
```

Abstract type for prognostic variables.
"""
abstract type AbstractVariable end

"""
```julia
Rho <: AbstractVariable
```

Singleton that represents density fluctuations predicted with the continuity equation.
"""
struct Rho <: AbstractVariable end

"""
```julia
RhoP <: AbstractVariable
```

Singleton that represents density fluctuations predicted with the auxiliary equation.
"""
struct RhoP <: AbstractVariable end

"""
```julia
U <: AbstractVariable
```

Singleton that represents the zonal wind.
"""
struct U <: AbstractVariable end

"""
```julia
V <: AbstractVariable
```

Singleton that represents the meridional wind.
"""
struct V <: AbstractVariable end

"""
```julia
W <: AbstractVariable
```

Singleton that represents the (transformed) vertical wind.
"""
struct W <: AbstractVariable end

"""
```julia
PiP <: AbstractVariable
```

Singleton that represents the Exner-pressure fluctuations.
"""
struct PiP <: AbstractVariable end

"""
```julia
P <: AbstractVariable
```

Singleton that represents the mass-weighted potential temperature.
"""
struct P <: AbstractVariable end
struct Theta <: AbstractVariable end

"""
```julia
Explicit
```

Singleton for explicit integration in time.
"""
struct Explicit end

"""
```julia
Implicit
```

Singleton for implicit integration in time.
"""
struct Implicit end

include("NamelistTypes/NamelistTypes.jl")
include("FoundationalTypes/FoundationalTypes.jl")
include("PoissonTypes/PoissonTypes.jl")
include("VariableTypes/VariableTypes.jl")
include("WKBTypes/WKBTypes.jl")
include("TracerTypes/TracerTypes.jl")

using .NamelistTypes
using .FoundationalTypes
using .PoissonTypes
using .VariableTypes
using .WKBTypes
using .TracerTypes

include("State.jl")

export AbstractBackground,
    AbstractCoriolisMode,
    AbstractLimiter,
    AbstractVariable,
    AbstractModel,
    AbstractTestCase,
    AbstractBoundaries,
    AbstractSponge,
    AbstractMergeMode,
    AbstractWKBMode,
    AbstractWKBTestCase,
    AbstractWKBFilter,
    AbstractTracer

export Rho,
    RhoP,
    U,
    V,
    W,
    PiP,
    P,
    Theta,
    Explicit,
    Implicit,
    UniformBoussinesq,
    StratifiedBoussinesq,
    Isothermal,
    FPlane,
    MCVariant,
    Boussinesq,
    PseudoIncompressible,
    Compressible,
    MountainWave,
    WKBMountainWave,
    PeriodicBoundaries,
    SolidWallBoundaries,
    ExponentialSponge,
    COSMOSponge,
    PolynomialSponge,
    SinusoidalSponge,
    ConstantWaveAction,
    ConstantWaveEnergy,
    SteadyState,
    SingleColumn,
    MultiColumn,
    Box,
    Shapiro

export DomainNamelist,
    OutputNamelist,
    SettingNamelist,
    DiscretizationNamelist,
    PoissonNamelist,
    AtmosphereNamelist,
    GridNamelist,
    SpongeNamelist,
    WKBNamelist,
    TracerNamelist,
    Namelists,
    Time,
    Constants,
    Domain,
    Grid,
    Atmosphere,
    Sponge,
    Tensor,
    Operator,
    Preconditioner,
    BicGStab,
    Correction,
    Poisson,
    Predictands,
    Increments,
    Backups,
    Auxiliaries,
    Reconstructions,
    Fluxes,
    Variables,
    WKBIntegrals,
    WKBTendencies,
    Rays,
    WKBIncrements,
    SurfaceIndices,
    WKB,
    Tracer,
    State,
    NoTracer,
    LinearTracer,
    TracerPredictands,
    TracerAuxiliaries,
    TracerIncrements,
    TracerReconstructions,
<<<<<<< HEAD
    TracerFluxes
=======
    TracerFluxes,
    IceOn,
    NoIce,
    IcePredictands,
    IceAuxiliaries,
    IceIncrements,
    IceReconstructions,
    IceFluxes,
    IceSource,
    IceConstants,
    TurbulenceOn,
    NoTurbulence,
    TurbulencePredictands,
    TurbulenceAuxiliaries,
    TurbulenceIncrements,
    TurbulenceReconstructions,
    TurbulenceFluxes
>>>>>>> 34842713

end<|MERGE_RESOLUTION|>--- conflicted
+++ resolved
@@ -220,9 +220,6 @@
     TracerAuxiliaries,
     TracerIncrements,
     TracerReconstructions,
-<<<<<<< HEAD
-    TracerFluxes
-=======
     TracerFluxes,
     IceOn,
     NoIce,
@@ -232,14 +229,5 @@
     IceReconstructions,
     IceFluxes,
     IceSource,
-    IceConstants,
-    TurbulenceOn,
-    NoTurbulence,
-    TurbulencePredictands,
-    TurbulenceAuxiliaries,
-    TurbulenceIncrements,
-    TurbulenceReconstructions,
-    TurbulenceFluxes
->>>>>>> 34842713
-
+    IceConstants
 end