--- conflicted
+++ resolved
@@ -150,11 +150,6 @@
     AbstractLimiter,
     AbstractPredictand,
     AbstractModel,
-<<<<<<< HEAD
-    AbstractTestCase,
-=======
-    AbstractSponge,
->>>>>>> 6ce3b615
     AbstractMergeMode,
     AbstractWKBMode,
     AbstractWKBFilter,
@@ -181,15 +176,6 @@
     Boussinesq,
     PseudoIncompressible,
     Compressible,
-<<<<<<< HEAD
-    MountainWave,
-    WKBMountainWave,
-=======
-    ExponentialSponge,
-    COSMOSponge,
-    PolynomialSponge,
-    SinusoidalSponge,
->>>>>>> 6ce3b615
     ConstantWaveAction,
     ConstantWaveEnergy,
     NoWKB,
