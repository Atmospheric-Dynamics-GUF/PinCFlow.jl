"""
```julia
Types
```

Module for the construction of a single composite type that contains all information on the current model state.

# See also

  - [`PinCFlow.Types.NamelistTypes`](@ref)

  - [`PinCFlow.Types.FoundationalTypes`](@ref)

  - [`PinCFlow.Types.PoissonTypes`](@ref)

  - [`PinCFlow.Types.VariableTypes`](@ref)

  - [`PinCFlow.Types.WKBTypes`](@ref)

  - [`PinCFlow.Types.TracerTypes`](@ref)
"""
module Types

"""
```julia
AbstractVariable
```

Abstract type for prognostic variables.
"""
abstract type AbstractVariable end

"""
```julia
Rho <: AbstractVariable
```

Singleton that represents density fluctuations predicted with the continuity equation.
"""
struct Rho <: AbstractVariable end

"""
```julia
RhoP <: AbstractVariable
```

Singleton that represents density fluctuations predicted with the auxiliary equation.
"""
struct RhoP <: AbstractVariable end

"""
```julia
U <: AbstractVariable
```

Singleton that represents the zonal wind.
"""
struct U <: AbstractVariable end

"""
```julia
V <: AbstractVariable
```

Singleton that represents the meridional wind.
"""
struct V <: AbstractVariable end

"""
```julia
W <: AbstractVariable
```

Singleton that represents the (transformed) vertical wind.
"""
struct W <: AbstractVariable end

"""
```julia
PiP <: AbstractVariable
```

Singleton that represents the Exner-pressure fluctuations.
"""
struct PiP <: AbstractVariable end

"""
```julia
P <: AbstractVariable
```

Singleton that represents the mass-weighted potential temperature.
"""
struct P <: AbstractVariable end
struct Theta <: AbstractVariable end

"""
```julia
Explicit
```

Singleton for explicit integration in time.
"""
struct Explicit end

"""
```julia
Implicit
```

Singleton for implicit integration in time.
"""
struct Implicit end

include("NamelistTypes/NamelistTypes.jl")
include("FoundationalTypes/FoundationalTypes.jl")
include("PoissonTypes/PoissonTypes.jl")
include("VariableTypes/VariableTypes.jl")
include("WKBTypes/WKBTypes.jl")
include("TracerTypes/TracerTypes.jl")

using .NamelistTypes
using .FoundationalTypes
using .PoissonTypes
using .VariableTypes
using .WKBTypes
using .TracerTypes

include("State.jl")

export AbstractBackground,
    AbstractCoriolisMode,
    AbstractLimiter,
    AbstractVariable,
    AbstractModel,
    AbstractTestCase,
    AbstractBoundaries,
    AbstractSponge,
    AbstractMergeMode,
    AbstractWKBMode,
    AbstractWKBTestCase,
    AbstractWKBFilter,
    AbstractTracer

export Rho,
    RhoP,
    U,
    V,
    W,
    PiP,
    P,
    Theta,
    Explicit,
    Implicit,
    UniformBoussinesq,
    StratifiedBoussinesq,
    Isothermal,
    FPlane,
    MCVariant,
    Boussinesq,
    PseudoIncompressible,
    Compressible,
    MountainWave,
    WKBMountainWave,
<<<<<<< HEAD
=======
    WavePacket,
    WKBWavePacket,
>>>>>>> 6e6200b3
    PeriodicBoundaries,
    SolidWallBoundaries,
    ExponentialSponge,
    COSMOSponge,
    PolynomialSponge,
    SinusoidalSponge,
    ConstantWaveAction,
    ConstantWaveEnergy,
    SteadyState,
    SingleColumn,
    MultiColumn,
    Box,
    Shapiro

export DomainNamelist,
    OutputNamelist,
    SettingNamelist,
    DiscretizationNamelist,
    PoissonNamelist,
    AtmosphereNamelist,
    GridNamelist,
    SpongeNamelist,
    WKBNamelist,
    TracerNamelist,
    Namelists,
    Time,
    Constants,
    Domain,
    Grid,
    Atmosphere,
    Sponge,
    Tensor,
    Operator,
    Preconditioner,
    BicGStab,
    Correction,
    Poisson,
    Predictands,
    Increments,
    Backups,
    Auxiliaries,
    Reconstructions,
    Fluxes,
    Variables,
    WKBIntegrals,
    WKBTendencies,
    Rays,
    WKBIncrements,
    SurfaceIndices,
    WKB,
    Tracer,
    State,
    NoTracer,
    LinearTracer,
    LikeDensity,
    TracerPredictands,
    TracerAuxiliaries,
    TracerIncrements,
    TracerReconstructions,
<<<<<<< HEAD
    TracerFluxes
=======
    TracerForcings,
    TracerGWImpact,
    TracerFluxes,
    IceOn,
    NoIce,
    IcePredictands,
    IceAuxiliaries,
    IceTendencies,
    IceReconstructions,
    IceFluxes,
    TurbulenceOn,
    NoTurbulence,
    TurbulencePredictands,
    TurbulenceAuxiliaries,
    TurbulenceTendencies,
    TurbulenceReconstructions,
    TurbulenceFluxes
>>>>>>> 6e6200b3

end<|MERGE_RESOLUTION|>--- conflicted
+++ resolved
@@ -162,11 +162,6 @@
     Compressible,
     MountainWave,
     WKBMountainWave,
-<<<<<<< HEAD
-=======
-    WavePacket,
-    WKBWavePacket,
->>>>>>> 6e6200b3
     PeriodicBoundaries,
     SolidWallBoundaries,
     ExponentialSponge,
@@ -226,26 +221,8 @@
     TracerAuxiliaries,
     TracerIncrements,
     TracerReconstructions,
-<<<<<<< HEAD
-    TracerFluxes
-=======
+    TracerFluxes,
     TracerForcings,
-    TracerGWImpact,
-    TracerFluxes,
-    IceOn,
-    NoIce,
-    IcePredictands,
-    IceAuxiliaries,
-    IceTendencies,
-    IceReconstructions,
-    IceFluxes,
-    TurbulenceOn,
-    NoTurbulence,
-    TurbulencePredictands,
-    TurbulenceAuxiliaries,
-    TurbulenceTendencies,
-    TurbulenceReconstructions,
-    TurbulenceFluxes
->>>>>>> 6e6200b3
+    TracerGWImpact
 
 end