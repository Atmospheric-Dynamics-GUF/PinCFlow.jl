--- conflicted
+++ resolved
@@ -166,13 +166,10 @@
 end
 
 function Grid(namelists::Namelists, constants::Constants, domain::Domain)::Grid
-<<<<<<< HEAD
-	(; x_size, y_size, z_size, nbz) = namelists.domain
-	(; test_case) = namelists.setting
-	(; stretch_exponent,) = namelists.grid
-	(; nxx, nyy, nzz, xx_size, yy_size, zz_size, ko, i0, i1, j0, j1, k0) =
-		domain
-	(; lref) = constants
+    (; x_size, y_size, z_size, nbz) = namelists.domain
+    (; stretch_exponent) = namelists.grid
+    (; nxx, nyy, nzz, io, jo, ko, i0, i1, j0, j1, k0) = domain
+    (; lref) = constants
 
 	# Non-dimensionalize domain boundaries.
 	lx = namelists.domain.lx / lref
@@ -184,39 +181,6 @@
 	dy = ly / y_size
 	dz = lz / z_size
 
-	# Compute x-coordinate.
-	x = zeros(xx_size)
-	@ivy for i in 1:xx_size
-		x[i] = -lx / 2 + (i - i0) * dx + dx / 2
-	end
-
-	# Compute y-coordinate.
-	y = zeros(yy_size)
-	@ivy for j in 1:yy_size
-		y[j] = -ly / 2 + (j - j0) * dy + dy / 2
-	end
-
-	# Compute z-coordinate.
-	z = zeros(zz_size)
-	@ivy for k in 1:zz_size
-		z[k] = (k - k0) * dz + dz / 2
-	end
-=======
-    (; x_size, y_size, z_size, nbz) = namelists.domain
-    (; stretch_exponent) = namelists.grid
-    (; nxx, nyy, nzz, io, jo, ko, i0, i1, j0, j1, k0) = domain
-    (; lref) = constants
-
-    # Non-dimensionalize domain boundaries.
-    lx = namelists.domain.lx / lref
-    ly = namelists.domain.ly / lref
-    lz = namelists.domain.lz / lref
-
-    # Compute grid spacings.
-    dx = lx / x_size
-    dy = ly / y_size
-    dz = lz / z_size
-
     # Compute x-coordinate.
     x = zeros(nxx)
     @ivy for i in 1:nxx
@@ -234,32 +198,10 @@
     @ivy for k in 1:(z_size + 2 * nbz)
         z[k] = (k - k0) * dz + dz / 2
     end
->>>>>>> cf395edb
 
     # Allocate the stretched vertical grid.
     (ztildes, zs) = (zeros(z_size + 2 * nbz) for i in 1:2)
 
-<<<<<<< HEAD
-	# Compute the stretched vertical grid.
-	@ivy for k in 1:zz_size
-		level = z[k] + 0.5 * dz
-		if level < 0
-			ztildes[k] = -lz * (-level / lz)^stretch_exponent
-		elseif level > lz
-			ztildes[k] = 2 * lz - lz * ((2 * lz - level) / lz)^stretch_exponent
-		else
-			ztildes[k] = lz * (level / lz)^stretch_exponent
-		end
-	end
-	@ivy for k in 2:zz_size
-		zs[k] = 0.5 * (ztildes[k] + ztildes[k-1])
-	end
-	@ivy zs[1] = ztildes[1] - 0.5 * (ztildes[2*nbz] - ztildes[2*nbz-1])
-
-	# Compute the topography.
-	(hb, hw, kh, lh) =
-		compute_topography(namelists, constants, domain, x, y, test_case)
-=======
     # Compute the stretched vertical grid.
     @ivy for k in 1:(z_size + 2 * nbz)
         level = z[k] + 0.5 * dz
@@ -278,7 +220,6 @@
 
     # Compute the topography.
     (hb, hw, kh, lh) = compute_topography(namelists, constants, domain, x, y)
->>>>>>> cf395edb
 
     # Allocate Jacobian and metric tensor.
     jac = zeros(nxx, nyy, nzz)
