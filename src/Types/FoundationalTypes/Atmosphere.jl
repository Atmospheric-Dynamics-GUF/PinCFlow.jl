"""
```julia
Atmosphere{A <: AbstractArray{<:AbstractFloat, 3}}
```

Composite type for atmospheric background fields.

```julia
Atmosphere(
	namelists::Namelists,
	constants::Constants,
	domain::Domain,
	grid::Grid,
)::Atmosphere
```

Create an `Atmosphere` instance by dispatching to a method specific for the background and dynamic equations set in `namelists`.

```julia
Atmosphere(
	namelists::Namelists,
	constants::Constants,
	domain::Domain,
	grid::Grid,
	model::Boussinesq,
	background::UniformBoussinesq,
)::Atmosphere
```

Create an `Atmosphere` instance with background fields describing a uniform (i.e. neutral) Boussinesq atmosphere.

The background fields are given by

```math
\\begin{align*}
	\\overline{\\rho} & = \\rho_0, & \\overline{\\theta} & = \\theta_0, & P & = \\overline{\\rho} \\overline{\\theta}, & N^2 & = 0,
\\end{align*}
```

where ``\\rho_0`` and ``\\theta_0`` are given by `constants.rhoref` and `namelists.atmosphere.potential_temperature`, respectively.

```julia
Atmosphere(
	namelists::Namelists,
	constants::Constants,
	domain::Domain,
	grid::Grid,
	model::Boussinesq,
	background::StratifiedBoussinesq,
)::Atmosphere
```

Create an `Atmosphere` instance with background fields describing a stratified Boussinesq atmosphere.

The background fields are given by

```math
\\begin{align*}
	\\overline{\\rho} & = \\rho_0, & \\overline{\\theta} & = \\theta_0, & P & = \\overline{\\rho} \\overline{\\theta}, & N^2 & = N_0^2,
\\end{align*}
```

where ``\\rho_0``, ``\\theta_0`` and ``N_0`` are given by `constants.rhoref`, `namelists.atmosphere.potential_temperature` and `namelists.atmosphere.buoyancy_frequency`, respectively.

```julia
Atmosphere(
	namelists::Namelists,
	constants::Constants,
	domain::Domain,
	grid::Grid,
	model::Union{PseudoIncompressible, Compressible},
	background::Isothermal,
)::Atmosphere
```

Create an `Atmosphere` instance with background fields describing an isothermal atmosphere.

The background fields are given by

```math
\\begin{align*}
	P \\left(z\\right) & = p_0 \\exp \\left(- \\frac{\\sigma z}{\\gamma T_0}\\right),\\\\
	\\overline{\\theta} \\left(z\\right) & = T_0 \\exp \\left(\\frac{\\kappa \\sigma z}{T_0}\\right),\\\\
	\\overline{\\rho} \\left(z\\right) & = \\frac{P \\left(z\\right)}{\\overline{\\theta} \\left(z\\right)},\\\\
	N^2 & = \\frac{g}{\\overline{\\theta}} \\frac{\\overline{\\theta}_{k + 1} - \\overline{\\theta}_{k - 1}}{2 J \\Delta \\widehat{z}},
\\end{align*}
```

where ``p_0``, ``T_0``, ``\\sigma``, ``\\gamma`` and ``\\kappa`` are given by `namelists.atmosphere.ground_pressure`, `namelists.atmosphere.temperature`, `constants.sig`, `constants.gamma` and `constants.kappa`, respectively.

```julia
Atmosphere(
	namelists::Namelists,
	constants::Constants,
	domain::Domain,
	grid::Grid,
	model::Union{PseudoIncompressible, Compressible},
	background::Isentropic,
)::Atmosphere
```

Create an `Atmosphere` instance with background fields describing an isentropic atmosphere.

The background fields are given by

```math
\\begin{align*}
	P \\left(z\\right) & = p_0 \\left( 1 - \\frac{\\kappa\\sigma z}{\\theta_0}\\right)^{\\frac{1}{\\gamma - 1}} \\;, \\\\
	\\overline{\\theta} & = \\theta_0 \\;, \\\\
	\\overline{\\rho}\\left(z\\right) & = \\frac{P \\left(z\\right)}{\\overline{\\theta} \\left(z\\right)}\\;,\\\\
	N^2 & = 0 \\;,
\\end{align*}
```

where ``p_0``, ``\\theta_0``, ``\\sigma``, ``\\gamma`` and ``\\kappa`` are given by `namelists.atmosphere.ground_pressure`, `namelists.atmosphere.potential_temperature`, `constants.sig`, `constants.gamma` and `constants.kappa`, respectively.

```julia
Atmosphere(
	namelists::Namelists,
	constants::Constants,
	domain::Domain,
	grid::Grid,
	model::Union{PseudoIncompressible, Compressible},
	background::Realistic,
)::Atmosphere
```

Create an `Atmosphere` instance with background fields describing a realistic atmosphere with an isentropic troposphere, an isothermal stratosphere, and a tropopause located at the altitude ``z_{\\mathrm{TP}}``.

The background fields are given by

```math
\\begin{align*}
	P \\left(z \\right) & =
	\\begin{cases}
		p_0 \\left( 1 - \\frac{\\kappa\\sigma z}{\\theta_0}\\right)^{\\frac{1}{\\gamma - 1}} & z \\leq z_{\\mathrm{TP}}\\;, \\\\
		p_0^{\\kappa} p_{\\mathrm{TP}}^{1/\\gamma}\\exp\\left[-\\frac{\\sigma(z-z_{\\mathrm{TP}})}{\\gamma T_{\\mathrm{TP}}}\\right] & z > z_{\\mathrm{TP}} \\;,
	\\end{cases} \\\\
	\\overline{\\theta}\\left(z\\right) & =
	\\begin{cases}
		\\theta_0 & z \\leq z_{\\mathrm{TP}} \\;, \\\\
		\\theta_0 \\exp\\left[\\frac{\\kappa\\sigma(z-z_{\\mathrm{TP}})}{T_{\\mathrm{TP}}}\\right] & z > z_{\\mathrm{TP}} \\;,
	\\end{cases} \\\\
	\\overline{\\rho}\\left(z\\right) & = \\frac{P \\left(z\\right)}{\\overline{\\theta} \\left(z\\right)}\\;,\\\\
	N^2 & = \\frac{g}{\\overline{\\theta}} \\frac{\\overline{\\theta}_{k + 1} - \\overline{\\theta}_{k - 1}}{2 J \\Delta \\widehat{z}}\\;,
\\end{align*}
```
where

```math
\\begin{align*}
	p_{\\mathrm{TP}} & = p_0 \\left(1 - \\frac{\\kappa\\sigma z_{\\mathrm{TP}}}{\\theta_0}\\right)^{\\frac{1}{\\gamma - 1}} \\;, \\\\
	T_{\\mathrm{TP}} & = \\theta_0 \\left(\\frac{p_{\\mathrm{TP}}}{p_0}\\right)^{\\kappa}\\;,
\\end{align*}
```

and ``p_0``, ``\\theta_0``, ``z_{\\mathrm{TP}}``, ``\\sigma``, ``\\gamma``, and ``\\kappa`` are given by `namelists.atmosphere.ground_pressure`, `namelists.atmosphere.potential_temperature`, `namelists.atmosphere.tropopause_height`, `constants.sig`, `constants.gamma`, and `constants.kappa`, respectively.

```julia
Atmosphere(
	namelists::Namelists,
	constants::Constants,
	domain::Domain,
	grid::Grid,
	model::Union{PseudoIncompressible, Compressible},
	background::LapseRates,
)::Atmosphere
```

Create an `Atmosphere` instance with background fields describing a troposphere and a stratosphere with lapse rates ``\\Gamma_{\\mathrm{TS}}`` and ``\\Gamma_{\\mathrm{TS}}``, respectively, and a tropopause located at the altitude ``z_{\\mathrm{TP}}``.

The background fields are given by
```math
\\begin{align*}
	T\\left(z\\right) & =
	\\begin{cases}
		T_0 - \\Gamma_{\\mathrm{TS}} z & z \\leq z_{\\mathrm{TP}} \\;, \\\\
		T_0 - \\Gamma_{\\mathrm{TS}} z_{\\mathrm{TP}} - \\Gamma_{\\mathrm{SS}} \\left(z - z_{\\mathrm{TP}}\\right) & z > z_{\\mathrm{TP}} \\;,
	\\end{cases} \\\\
	P\\left(z\\right) & =
	\\begin{cases}
		p_0 \\left(1 - \\frac{\\Gamma_{\\mathrm{TS}} z}{T_0}\\right)^{\\frac{g}{R \\Gamma_{\\mathrm{TS}}}} & z \\leq z_{\\mathrm{TP}} \\; \\& \\; \\Gamma_{\\mathrm{TS}} \\neq 0 \\;, \\\\
		p_0 \\exp\\left(- \\frac{z \\sigma}{\\gamma T_0} \\right) & z \\leq z_{\\mathrm{TP}} \\; \\& \\; \\Gamma_{\\mathrm{TS}} = 0 \\;, \\\\
		p_{\\mathrm{TP}}\\left[1 - \\frac{\\Gamma_{\\mathrm{SS}} \\left(z - z_{\\mathrm{TP}} \\right)}{T_{\\mathrm{TP}}} \\right]^{\\frac{g}{R\\Gamma_{\\mathrm{SS}}}} & z > z_{\\mathrm{TP}} \\; \\& \\; \\Gamma_{\\mathrm{SS}} \\neq 0 \\;, \\\\
		p_{\\mathrm{TP}}\\exp\\left[- \\frac{\\left(z - z_{\\mathrm{TP}} \\right)\\sigma}{\\gamma T_{\\mathrm{TP}}} \\right] & z > z_{\\mathrm{TP}} \\; \\& \\; \\Gamma_{\\mathrm{SS}} = 0 \\;,
	\\end{cases} \\\\
	\\overline{\\theta}\\left(z\\right) & =
	\\begin{cases}
		T\\left(z\\right) \\left[\\frac{p_0}{P\\left(z\\right)}\\right]^{\\frac{R\\Gamma_{\\mathrm{TS}}}{g}} & z \\leq z_{\\mathrm{TP}} \\; \\& \\; \\Gamma_{\\mathrm{TS}} \\neq 0 \\;, \\\\
		T_0 \\exp\\left(\\frac{\\kappa\\sigma z}{T_0}\\right) & z \\leq z_{\\mathrm{TP}} \\;\\&\\; \\Gamma_{\\mathrm{TS}} = 0 \\;, \\\\
		T\\left(z\\right)\\left[\\frac{p_{\\mathrm{TP}}}{P\\left(z\\right)}\\right]^{\\frac{R\\Gamma_{\\mathrm{SS}}}{g}} & z > z_{\\mathrm{TP}} \\; \\& \\; \\Gamma_{\\mathrm{SS}} \\neq 0 \\;, \\\\
		\\theta_{\\mathrm{TP}}\\exp\\left[\\frac{\\kappa\\sigma \\left(z-z_{\\mathrm{TP}}\\right)}{T\\left(z_{\\mathrm{TP}}\\right)}\\right] & z > z_{\\mathrm{TP}} \\;\\&\\; \\Gamma_{\\mathrm{SS}} = 0 \\;,
	\\end{cases} \\\\
	\\overline{\\rho}\\left(z\\right) & = \\frac{P \\left(z\\right)}{\\overline{\\theta} \\left(z\\right)}\\;,\\\\
	N^2 & = \\frac{g}{\\overline{\\theta}} \\frac{\\overline{\\theta}_{k + 1} - \\overline{\\theta}_{k - 1}}{2 J \\Delta \\widehat{z}}\\;,
\\end{align*}
```
where

```math
\\begin{align*}
	p_{\\mathrm{TP}} & =
	\\begin{cases}
		p_0 \\left(1 - \\frac{\\Gamma_{\\mathrm{TS}} z_{\\mathrm{TP}}}{T_0}\\right)^{\\frac{g}{R \\Gamma_{\\mathrm{TS}}}} & \\Gamma_{\\mathrm{TS}} \\neq 0 \\;, \\\\
		p_0 \\exp\\left(- \\frac{z_{\\mathrm{TP}}\\sigma}{\\gamma T_0} \\right) & \\Gamma_{\\mathrm{TS}} = 0 \\;,
	\\end{cases} \\\\
	\\theta_{\\mathrm{TP}} &= T_0 \\exp\\left(\\frac{\\kappa\\sigma z_{\\mathrm{TP}}}{T_0} \\right)\\;,
\\end{align*}
```

and ``p_0``, ``T_0``, ``z_{\\mathrm{TP}}``, ``\\Gamma_{\\mathrm{TS}}``, ``\\Gamma_{\\mathrm{SS}}``, ``\\sigma``, ``\\gamma``, and ``\\kappa`` are given by `namelists.atmosphere.ground_pressure`, `namelists.atmosphere.temperature`, `namelists.atmosphere.tropopause_height`, `namelists.atmosphere.troposphere_lapse_rate`, `namelists.atmosphere.stratosphere_lapse_rate`, `constants.sig`, `constants.gamma`, and `constants.kappa`, respectively.

# Fields

  - `pbar::A`: Mass-weighted potential temperature ``P \\left(z\\right)`` (``P \\left(x, y, z, t\\right)`` in compressible mode).

  - `thetabar::A`: Background potential temperature ``\\overline{\\theta} \\left(z\\right)``.

  - `rhobar::A`: Background density ``\\overline{\\rho} \\left(z\\right)``.

  - `n2::A`: Squared buoyancy frequency ``N^2 \\left(z\\right)``.

# Arguments

  - `namelists`: Namelists with all model parameters.

  - `constants`: Physical constants and reference values.

  - `domain`: Collection of domain-decomposition and MPI-communication parameters.

  - `grid`: Collection of parameters and fields that describe the grid.

  - `model`: Dynamic equations.

  - `background`: Atmospheric background.

# See also

  - [`PinCFlow.Types.FoundationalTypes.compute_n2!`](@ref)
"""
struct Atmosphere{A <: AbstractArray{<:AbstractFloat, 3}}
	pbar::A
	thetabar::A
	rhobar::A
	n2::A
end

function Atmosphere(
	namelists::Namelists,
	constants::Constants,
	domain::Domain,
	grid::Grid,
)::Atmosphere
	(; model) = namelists.setting
	(; background) = namelists.atmosphere
	return Atmosphere(namelists, constants, domain, grid, model, background)
end

function Atmosphere(
	namelists::Namelists,
	constants::Constants,
	domain::Domain,
	grid::Grid,
	model::Boussinesq,
	background::UniformBoussinesq,
)::Atmosphere
	(; potential_temperature) = namelists.atmosphere
	(; thetaref) = constants
	(; nxx, nyy, nzz) = domain

<<<<<<< HEAD
	# Set the background fields.
	rhobar = ones(nxx, nyy, nzz)
	thetabar = potential_temperature ./ thetaref .* ones(nxx, nyy, nzz)
	pbar = rhobar .* thetabar
	n2 = zeros(nxx, nyy, nzz)
=======
    rhobar = ones(nxx, nyy, nzz)
    thetabar = potential_temperature ./ thetaref .* ones(nxx, nyy, nzz)
    pbar = rhobar .* thetabar
    n2 = zeros(nxx, nyy, nzz)
>>>>>>> fb6246b9

	return Atmosphere(pbar, thetabar, rhobar, n2)
end

function Atmosphere(
	namelists::Namelists,
	constants::Constants,
	domain::Domain,
	grid::Grid,
	model::Boussinesq,
	background::StratifiedBoussinesq,
)::Atmosphere
	(; buoyancy_frequency, potential_temperature) = namelists.atmosphere
	(; tref, thetaref) = constants
	(; nxx, nyy, nzz) = domain

<<<<<<< HEAD
	# Set the background fields.
	rhobar = ones(nxx, nyy, nzz)
	thetabar = potential_temperature ./ thetaref .* ones(nxx, nyy, nzz)
	pbar = rhobar .* thetabar
	n2 = (buoyancy_frequency .* tref) .^ 2 .* ones(nxx, nyy, nzz)
=======
    rhobar = ones(nxx, nyy, nzz)
    thetabar = potential_temperature ./ thetaref .* ones(nxx, nyy, nzz)
    pbar = rhobar .* thetabar
    n2 = (buoyancy_frequency .* tref) .^ 2 .* ones(nxx, nyy, nzz)
>>>>>>> fb6246b9

	return Atmosphere(pbar, thetabar, rhobar, n2)
end

function Atmosphere(
	namelists::Namelists,
	constants::Constants,
	domain::Domain,
	grid::Grid,
	model::Union{PseudoIncompressible, Compressible},
	background::Isothermal,
)::Atmosphere
<<<<<<< HEAD
	(; nbz) = namelists.domain
	(; temperature, ground_pressure) = namelists.atmosphere
	(; thetaref, pref, kappa, sig, gamma, g_ndim) = constants
	(; zz_size, nxx, nyy, nzz, ko, k0, k1) = domain
	(; zc, jac, dz) = grid

	# Initialize the background fields.
	(pbar, thetabar, rhobar, n2) = (zeros(nxx, nyy, nzz) for i in 1:4)
=======
    (; temperature, ground_pressure) = namelists.atmosphere
    (; thetaref, pref, kappa, sig, gamma) = constants
    (; nxx, nyy, nzz) = domain
    (; zc) = grid

    (pbar, thetabar, rhobar, n2) = (zeros(nxx, nyy, nzz) for i in 1:4)
>>>>>>> fb6246b9

	t0 = temperature / thetaref
	p0 = ground_pressure / pref

<<<<<<< HEAD
	# Compute the background fields.
	pbar .= p0 .* exp.(.-sig .* zc ./ gamma ./ t0)
	thetabar .= t0 .* exp.(kappa .* sig ./ t0 .* zc)
	rhobar .= pbar ./ thetabar
=======
    pbar .= p0 .* exp.(.-sig .* zc ./ gamma ./ t0)
    thetabar .= t0 .* exp.(kappa .* sig ./ t0 .* zc)
    rhobar .= pbar ./ thetabar
>>>>>>> fb6246b9

	compute_n2!(namelists, constants, domain, grid, thetabar, n2)

	return Atmosphere(pbar, thetabar, rhobar, n2)
end

function Atmosphere(
	namelists::Namelists,
	constants::Constants,
	domain::Domain,
	grid::Grid,
	model::Union{PseudoIncompressible, Compressible},
	background::Isentropic,
)::Atmosphere
<<<<<<< HEAD
	(; lz) = namelists.domain
	(; potential_temperature, ground_pressure) = namelists.atmosphere
	(; thetaref, pref, kappa, sig, rsp, gamma, g) = constants
	(; nxx, nyy, nzz) = domain
	(; zc) = grid

	# Initialize the background fields.
	(pbar, thetabar, rhobar, n2) = (zeros(nxx, nyy, nzz) for i in 1:4)

	min_potential_temperature = kappa * g / rsp * lz
	if potential_temperature < min_potential_temperature
		error(
			"Potential temperature too low for given configuration: potential_temperature = ",
			potential_temperature,
			"K",
			" < minimum potential_temperature = ",
			min_potential_temperature,
			"K",
		)
	end

	theta0 = potential_temperature / thetaref
	p0 = ground_pressure / pref

	# Compute the background fields.
	n2 .= 0.0
	thetabar .= theta0
	pbar .= p0 .* (1.0 .- kappa .* sig ./ theta0 .* zc) .^ (1.0 ./ (gamma .- 1.0))
	rhobar .= pbar ./ thetabar

	return Atmosphere(pbar, thetabar, rhobar, n2)
=======
    (; lz) = namelists.domain
    (; potential_temperature, ground_pressure) = namelists.atmosphere
    (; thetaref, pref, kappa, sig, rsp, gamma, g) = constants
    (; nxx, nyy, nzz) = domain
    (; zc) = grid

    (pbar, thetabar, rhobar, n2) = (zeros(nxx, nyy, nzz) for i in 1:4)

    min_potential_temperature = kappa * g / rsp * lz
    if potential_temperature < min_potential_temperature
        error(
            "Potential temperature too low for given configuration: potential_temperature = ",
            potential_temperature,
            "K",
            " < minimum potential_temperature = ",
            min_potential_temperature,
            "K",
        )
    end

    theta0 = potential_temperature / thetaref
    p0 = ground_pressure / pref

    n2 .= 0.0
    thetabar .= theta0
    pbar .=
        p0 .* (1.0 .- kappa .* sig ./ theta0 .* zc) .^ (1.0 ./ (gamma .- 1.0))
    rhobar .= pbar ./ thetabar

    return Atmosphere(pbar, thetabar, rhobar, n2)
>>>>>>> fb6246b9
end

function Atmosphere(
	namelists::Namelists,
	constants::Constants,
	domain::Domain,
	grid::Grid,
	model::Union{PseudoIncompressible, Compressible},
	background::Realistic,
)::Atmosphere
<<<<<<< HEAD
	(; nbx, nby, nbz) = namelists.domain
	(; potential_temperature, ground_pressure, tropopause_height) =
		namelists.atmosphere
	(; thetaref, lref, pref, kappa, sig, rsp, gamma, g, g_ndim) = constants
	(; zz_size, nxx, nyy, nzz, ko, k0, k1, j0, j1, i0, i1) = domain
	(; zc, jac, dz) = grid

	# Initialize the background fields.
	(pbar, thetabar, rhobar, n2) = (zeros(nxx, nyy, nzz) for i in 1:4)

	p0 = ground_pressure / pref
	ztrop = tropopause_height / lref
	theta0 = potential_temperature / thetaref
	ptrop = p0 * (1.0 - kappa * sig / theta0 * ztrop)^(1.0 / (gamma - 1.0))
	ttrop = theta0 * (ptrop / p0)^kappa

	min_potential_temperature = kappa * g / rsp * tropopause_height
	if potential_temperature < min_potential_temperature
		error(
			"Potential temperature in isentropic troposphere too low for given configuration: potential_temperature = ",
			potenential_temperature,
			"K",
			" < minimum potenential_temperature = ",
			min_potential_temperature,
			"K",
		)
	end

	@ivy for k in 1:nzz, j in 1:nyy, i in 1:nxx
		if zc[i, j, k] <= ztrop
			thetabar[i, j, k] = theta0
			pbar[i, j, k] =
				p0 *
				(1.0 - kappa * sig / theta0 * zc[i, j, k])^(1.0 / (gamma - 1.0))
		else
			thetabar[i, j, k] =
				theta0 * exp(kappa * sig / ttrop * (zc[i, j, k] - ztrop))
			pbar[i, j, k] =
				p0^kappa *
				ptrop^gammainv *
				exp(-sig * gammainv / ttrop * (zc[i, j, k] - ztrop))
		end
	end
	rhobar .= pbar ./ thetabar

	compute_n2!(namelists, constants, domain, grid, thetabar, n2)

	return Atmosphere(pbar, thetabar, rhobar, n2)
=======
    (; potential_temperature, ground_pressure, tropopause_height) =
        namelists.atmosphere
    (; thetaref, lref, pref, kappa, sig, rsp, gamma, g) = constants
    (; nxx, nyy, nzz) = domain
    (; zc) = grid

    (pbar, thetabar, rhobar, n2) = (zeros(nxx, nyy, nzz) for i in 1:4)

    p0 = ground_pressure / pref
    ztrop = tropopause_height / lref
    theta0 = potential_temperature / thetaref
    ptrop = p0 * (1.0 - kappa * sig / theta0 * ztrop)^(1.0 / (gamma - 1.0))
    ttrop = theta0 * (ptrop / p0)^kappa

    min_potential_temperature = kappa * g / rsp * tropopause_height
    if potential_temperature < min_potential_temperature
        error(
            "Potential temperature in isentropic troposphere too low for given configuration: potential_temperature = ",
            potenential_temperature,
            "K",
            " < minimum potenential_temperature = ",
            min_potential_temperature,
            "K",
        )
    end

    @ivy for k in 1:nzz, j in 1:nyy, i in 1:nxx
        if zc[i, j, k] <= ztrop
            thetabar[i, j, k] = theta0
            pbar[i, j, k] =
                p0 *
                (1.0 - kappa * sig / theta0 * zc[i, j, k])^(1.0 / (gamma - 1.0))
        else
            thetabar[i, j, k] =
                theta0 * exp(kappa * sig / ttrop * (zc[i, j, k] - ztrop))
            pbar[i, j, k] =
                p0^kappa *
                ptrop^gammainv *
                exp(-sig * gammainv / ttrop * (zc[i, j, k] - ztrop))
        end
    end
    rhobar .= pbar ./ thetabar

    compute_n2!(namelists, constants, domain, grid, thetabar, n2)

    return Atmosphere(pbar, thetabar, rhobar, n2)
>>>>>>> fb6246b9
end

function Atmosphere(
	namelists::Namelists,
	constants::Constants,
	domain::Domain,
	grid::Grid,
	model::Union{PseudoIncompressible, Compressible},
	background::LapseRates,
)::Atmosphere
<<<<<<< HEAD
	(; nbx, nby, nbz) = namelists.domain
	(;
		ground_pressure,
		troposphere_lapse_rate,
		stratosphere_lapse_rate,
		tropopause_height,
		temperature,
	) = namelists.atmosphere
	(; thetaref, lref, pref, kappa, sig, rsp, g, g_ndim, gamma) = constants
	(; zz_size, nxx, nyy, nzz, ko, k0, k1, j0, j1, i0, i1) = domain
	(; zc, jac, dz) = grid

	# Initialize the background fields.
	(pbar, thetabar, rhobar, n2) = (zeros(nxx, nyy, nzz) for i in 1:4)

	gamma_t = troposphere_lapse_rate / thetaref * lref
	gamma_s = stratosphere_lapse_rate / thetaref * lref

	p0 = ground_pressure / pref
	t0 = temperature / thetaref
	ztrop = tropopause_height / lref

	if gamma_t != 0.0
		power_t = g / (rsp * troposphere_lapse_rate)
		ptrop = p0 * (1.0 - gamma_t * ztrop / t0)^power_t
	else
		ptrop = p0 * exp(-ztrop * sig / gamma / t0)
		pttrop = t0 * exp(kappa * sig / t0 * ztrop)
	end
	if gamma_s != 0.0
		power_s = g / (rsp * stratosphere_lapse_rate)
	end

	ttrop = t0 - gamma_t * ztrop

	@ivy for k in 1:nzz, j in 1:nyy, i in 1:nxx
		if zc[i, j, k] <= ztrop
			tbar = t0 - gamma_t * zc[i, j, k]

			if gamma_t != 0.0
				pbar[i, j, k] = p0 * (1.0 - gamma_t * zc[i, j, k] / t0)^power_t
				thetabar[i, j, k] = tbar * (p0 / pbar[i, j, k])^(1 / power_t)
			else
				pbar[i, j, k] = p0 * exp(-zc[i, j, k] * sig / gamma / t0)
				thetabar[i, j, k] = t0 * exp(kappa * sig / t0 * zc[i, j, k])
			end

		else
			tbar = ttrop - gamma_s * (zc[i, j, k] - ztrop)

			if gamma_s != 0.0
				pbar[i, j, k] =
					ptrop *
					(1.0 - gamma_s * (zc[i, j, k] - ztrop) / ttrop)^power_s
				thetabar[i, j, k] = tbar * (ptrop / pbar[i, j, k])^(1 / power_s)
			else
				pbar[i, j, k] =
					ptrop * exp(-(zc[i, j, k] - ztrop) * sig / gamma / ttrop)
				thetabar[i, j, k] =
					pttrop * exp(kappa * sig / ttrop * (zc[i, j, k] - ztrop))
			end
		end
	end

	rhobar .= pbar ./ thetabar

	compute_n2!(namelists, constants, domain, grid, thetabar, n2)

	return Atmosphere(pbar, thetabar, rhobar, n2)
=======
    (;
        ground_pressure,
        troposphere_lapse_rate,
        stratosphere_lapse_rate,
        tropopause_height,
        temperature,
    ) = namelists.atmosphere
    (; thetaref, lref, pref, kappa, sig, rsp, g, gamma) = constants
    (; nxx, nyy, nzz) = domain
    (; zc) = grid

    (pbar, thetabar, rhobar, n2) = (zeros(nxx, nyy, nzz) for i in 1:4)

    gamma_t = troposphere_lapse_rate / thetaref * lref
    gamma_s = stratosphere_lapse_rate / thetaref * lref

    p0 = ground_pressure / pref
    t0 = temperature / thetaref
    ztrop = tropopause_height / lref

    if gamma_t != 0.0
        power_t = g / (rsp * troposphere_lapse_rate)
        ptrop = p0 * (1.0 - gamma_t * ztrop / t0)^power_t
    else
        ptrop = p0 * exp(-ztrop * sig / gamma / t0)
        pttrop = t0 * exp(kappa * sig / t0 * ztrop)
    end
    if gamma_s != 0.0
        power_s = g / (rsp * stratosphere_lapse_rate)
    end

    ttrop = t0 - gamma_t * ztrop

    @ivy for k in 1:nzz, j in 1:nyy, i in 1:nxx
        if zc[i, j, k] <= ztrop
            tbar = t0 - gamma_t * zc[i, j, k]

            if gamma_t != 0.0
                pbar[i, j, k] = p0 * (1.0 - gamma_t * zc[i, j, k] / t0)^power_t
                thetabar[i, j, k] = tbar * (p0 / pbar[i, j, k])^(1 / power_t)
            else
                pbar[i, j, k] = p0 * exp(-zc[i, j, k] * sig / gamma / t0)
                thetabar[i, j, k] = t0 * exp(kappa * sig / t0 * zc[i, j, k])
            end

        else
            tbar = ttrop - gamma_s * (zc[i, j, k] - ztrop)

            if gamma_s != 0.0
                pbar[i, j, k] =
                    ptrop *
                    (1.0 - gamma_s * (zc[i, j, k] - ztrop) / ttrop)^power_s
                thetabar[i, j, k] = tbar * (ptrop / pbar[i, j, k])^(1 / power_s)
            else
                pbar[i, j, k] =
                    ptrop * exp(-(zc[i, j, k] - ztrop) * sig / gamma / ttrop)
                thetabar[i, j, k] =
                    pttrop * exp(kappa * sig / ttrop * (zc[i, j, k] - ztrop))
            end
        end
    end

    rhobar .= pbar ./ thetabar

    compute_n2!(namelists, constants, domain, grid, thetabar, n2)

    return Atmosphere(pbar, thetabar, rhobar, n2)
>>>>>>> fb6246b9
end<|MERGE_RESOLUTION|>--- conflicted
+++ resolved
@@ -268,18 +268,10 @@
 	(; thetaref) = constants
 	(; nxx, nyy, nzz) = domain
 
-<<<<<<< HEAD
-	# Set the background fields.
-	rhobar = ones(nxx, nyy, nzz)
-	thetabar = potential_temperature ./ thetaref .* ones(nxx, nyy, nzz)
-	pbar = rhobar .* thetabar
-	n2 = zeros(nxx, nyy, nzz)
-=======
     rhobar = ones(nxx, nyy, nzz)
     thetabar = potential_temperature ./ thetaref .* ones(nxx, nyy, nzz)
     pbar = rhobar .* thetabar
     n2 = zeros(nxx, nyy, nzz)
->>>>>>> fb6246b9
 
 	return Atmosphere(pbar, thetabar, rhobar, n2)
 end
@@ -296,18 +288,10 @@
 	(; tref, thetaref) = constants
 	(; nxx, nyy, nzz) = domain
 
-<<<<<<< HEAD
-	# Set the background fields.
-	rhobar = ones(nxx, nyy, nzz)
-	thetabar = potential_temperature ./ thetaref .* ones(nxx, nyy, nzz)
-	pbar = rhobar .* thetabar
-	n2 = (buoyancy_frequency .* tref) .^ 2 .* ones(nxx, nyy, nzz)
-=======
     rhobar = ones(nxx, nyy, nzz)
     thetabar = potential_temperature ./ thetaref .* ones(nxx, nyy, nzz)
     pbar = rhobar .* thetabar
     n2 = (buoyancy_frequency .* tref) .^ 2 .* ones(nxx, nyy, nzz)
->>>>>>> fb6246b9
 
 	return Atmosphere(pbar, thetabar, rhobar, n2)
 end
@@ -320,37 +304,19 @@
 	model::Union{PseudoIncompressible, Compressible},
 	background::Isothermal,
 )::Atmosphere
-<<<<<<< HEAD
-	(; nbz) = namelists.domain
-	(; temperature, ground_pressure) = namelists.atmosphere
-	(; thetaref, pref, kappa, sig, gamma, g_ndim) = constants
-	(; zz_size, nxx, nyy, nzz, ko, k0, k1) = domain
-	(; zc, jac, dz) = grid
-
-	# Initialize the background fields.
-	(pbar, thetabar, rhobar, n2) = (zeros(nxx, nyy, nzz) for i in 1:4)
-=======
     (; temperature, ground_pressure) = namelists.atmosphere
     (; thetaref, pref, kappa, sig, gamma) = constants
     (; nxx, nyy, nzz) = domain
     (; zc) = grid
 
     (pbar, thetabar, rhobar, n2) = (zeros(nxx, nyy, nzz) for i in 1:4)
->>>>>>> fb6246b9
 
 	t0 = temperature / thetaref
 	p0 = ground_pressure / pref
 
-<<<<<<< HEAD
-	# Compute the background fields.
-	pbar .= p0 .* exp.(.-sig .* zc ./ gamma ./ t0)
-	thetabar .= t0 .* exp.(kappa .* sig ./ t0 .* zc)
-	rhobar .= pbar ./ thetabar
-=======
     pbar .= p0 .* exp.(.-sig .* zc ./ gamma ./ t0)
     thetabar .= t0 .* exp.(kappa .* sig ./ t0 .* zc)
     rhobar .= pbar ./ thetabar
->>>>>>> fb6246b9
 
 	compute_n2!(namelists, constants, domain, grid, thetabar, n2)
 
@@ -365,15 +331,13 @@
 	model::Union{PseudoIncompressible, Compressible},
 	background::Isentropic,
 )::Atmosphere
-<<<<<<< HEAD
 	(; lz) = namelists.domain
 	(; potential_temperature, ground_pressure) = namelists.atmosphere
 	(; thetaref, pref, kappa, sig, rsp, gamma, g) = constants
 	(; nxx, nyy, nzz) = domain
 	(; zc) = grid
 
-	# Initialize the background fields.
-	(pbar, thetabar, rhobar, n2) = (zeros(nxx, nyy, nzz) for i in 1:4)
+    (pbar, thetabar, rhobar, n2) = (zeros(nxx, nyy, nzz) for i in 1:4)
 
 	min_potential_temperature = kappa * g / rsp * lz
 	if potential_temperature < min_potential_temperature
@@ -390,45 +354,13 @@
 	theta0 = potential_temperature / thetaref
 	p0 = ground_pressure / pref
 
-	# Compute the background fields.
-	n2 .= 0.0
-	thetabar .= theta0
-	pbar .= p0 .* (1.0 .- kappa .* sig ./ theta0 .* zc) .^ (1.0 ./ (gamma .- 1.0))
-	rhobar .= pbar ./ thetabar
-
-	return Atmosphere(pbar, thetabar, rhobar, n2)
-=======
-    (; lz) = namelists.domain
-    (; potential_temperature, ground_pressure) = namelists.atmosphere
-    (; thetaref, pref, kappa, sig, rsp, gamma, g) = constants
-    (; nxx, nyy, nzz) = domain
-    (; zc) = grid
-
-    (pbar, thetabar, rhobar, n2) = (zeros(nxx, nyy, nzz) for i in 1:4)
-
-    min_potential_temperature = kappa * g / rsp * lz
-    if potential_temperature < min_potential_temperature
-        error(
-            "Potential temperature too low for given configuration: potential_temperature = ",
-            potential_temperature,
-            "K",
-            " < minimum potential_temperature = ",
-            min_potential_temperature,
-            "K",
-        )
-    end
-
-    theta0 = potential_temperature / thetaref
-    p0 = ground_pressure / pref
-
     n2 .= 0.0
     thetabar .= theta0
     pbar .=
         p0 .* (1.0 .- kappa .* sig ./ theta0 .* zc) .^ (1.0 ./ (gamma .- 1.0))
     rhobar .= pbar ./ thetabar
 
-    return Atmosphere(pbar, thetabar, rhobar, n2)
->>>>>>> fb6246b9
+	return Atmosphere(pbar, thetabar, rhobar, n2)
 end
 
 function Atmosphere(
@@ -439,16 +371,13 @@
 	model::Union{PseudoIncompressible, Compressible},
 	background::Realistic,
 )::Atmosphere
-<<<<<<< HEAD
-	(; nbx, nby, nbz) = namelists.domain
-	(; potential_temperature, ground_pressure, tropopause_height) =
-		namelists.atmosphere
-	(; thetaref, lref, pref, kappa, sig, rsp, gamma, g, g_ndim) = constants
-	(; zz_size, nxx, nyy, nzz, ko, k0, k1, j0, j1, i0, i1) = domain
-	(; zc, jac, dz) = grid
-
-	# Initialize the background fields.
-	(pbar, thetabar, rhobar, n2) = (zeros(nxx, nyy, nzz) for i in 1:4)
+    (; potential_temperature, ground_pressure, tropopause_height) =
+        namelists.atmosphere
+    (; thetaref, lref, pref, kappa, sig, rsp, gamma, g) = constants
+    (; nxx, nyy, nzz) = domain
+    (; zc) = grid
+
+    (pbar, thetabar, rhobar, n2) = (zeros(nxx, nyy, nzz) for i in 1:4)
 
 	p0 = ground_pressure / pref
 	ztrop = tropopause_height / lref
@@ -488,79 +417,28 @@
 	compute_n2!(namelists, constants, domain, grid, thetabar, n2)
 
 	return Atmosphere(pbar, thetabar, rhobar, n2)
-=======
-    (; potential_temperature, ground_pressure, tropopause_height) =
-        namelists.atmosphere
-    (; thetaref, lref, pref, kappa, sig, rsp, gamma, g) = constants
+end
+
+function Atmosphere(
+	namelists::Namelists,
+	constants::Constants,
+	domain::Domain,
+	grid::Grid,
+	model::Union{PseudoIncompressible, Compressible},
+	background::LapseRates,
+)::Atmosphere
+    (;
+        ground_pressure,
+        troposphere_lapse_rate,
+        stratosphere_lapse_rate,
+        tropopause_height,
+        temperature,
+    ) = namelists.atmosphere
+    (; thetaref, lref, pref, kappa, sig, rsp, g, gamma) = constants
     (; nxx, nyy, nzz) = domain
     (; zc) = grid
 
     (pbar, thetabar, rhobar, n2) = (zeros(nxx, nyy, nzz) for i in 1:4)
-
-    p0 = ground_pressure / pref
-    ztrop = tropopause_height / lref
-    theta0 = potential_temperature / thetaref
-    ptrop = p0 * (1.0 - kappa * sig / theta0 * ztrop)^(1.0 / (gamma - 1.0))
-    ttrop = theta0 * (ptrop / p0)^kappa
-
-    min_potential_temperature = kappa * g / rsp * tropopause_height
-    if potential_temperature < min_potential_temperature
-        error(
-            "Potential temperature in isentropic troposphere too low for given configuration: potential_temperature = ",
-            potenential_temperature,
-            "K",
-            " < minimum potenential_temperature = ",
-            min_potential_temperature,
-            "K",
-        )
-    end
-
-    @ivy for k in 1:nzz, j in 1:nyy, i in 1:nxx
-        if zc[i, j, k] <= ztrop
-            thetabar[i, j, k] = theta0
-            pbar[i, j, k] =
-                p0 *
-                (1.0 - kappa * sig / theta0 * zc[i, j, k])^(1.0 / (gamma - 1.0))
-        else
-            thetabar[i, j, k] =
-                theta0 * exp(kappa * sig / ttrop * (zc[i, j, k] - ztrop))
-            pbar[i, j, k] =
-                p0^kappa *
-                ptrop^gammainv *
-                exp(-sig * gammainv / ttrop * (zc[i, j, k] - ztrop))
-        end
-    end
-    rhobar .= pbar ./ thetabar
-
-    compute_n2!(namelists, constants, domain, grid, thetabar, n2)
-
-    return Atmosphere(pbar, thetabar, rhobar, n2)
->>>>>>> fb6246b9
-end
-
-function Atmosphere(
-	namelists::Namelists,
-	constants::Constants,
-	domain::Domain,
-	grid::Grid,
-	model::Union{PseudoIncompressible, Compressible},
-	background::LapseRates,
-)::Atmosphere
-<<<<<<< HEAD
-	(; nbx, nby, nbz) = namelists.domain
-	(;
-		ground_pressure,
-		troposphere_lapse_rate,
-		stratosphere_lapse_rate,
-		tropopause_height,
-		temperature,
-	) = namelists.atmosphere
-	(; thetaref, lref, pref, kappa, sig, rsp, g, g_ndim, gamma) = constants
-	(; zz_size, nxx, nyy, nzz, ko, k0, k1, j0, j1, i0, i1) = domain
-	(; zc, jac, dz) = grid
-
-	# Initialize the background fields.
-	(pbar, thetabar, rhobar, n2) = (zeros(nxx, nyy, nzz) for i in 1:4)
 
 	gamma_t = troposphere_lapse_rate / thetaref * lref
 	gamma_s = stratosphere_lapse_rate / thetaref * lref
@@ -616,73 +494,4 @@
 	compute_n2!(namelists, constants, domain, grid, thetabar, n2)
 
 	return Atmosphere(pbar, thetabar, rhobar, n2)
-=======
-    (;
-        ground_pressure,
-        troposphere_lapse_rate,
-        stratosphere_lapse_rate,
-        tropopause_height,
-        temperature,
-    ) = namelists.atmosphere
-    (; thetaref, lref, pref, kappa, sig, rsp, g, gamma) = constants
-    (; nxx, nyy, nzz) = domain
-    (; zc) = grid
-
-    (pbar, thetabar, rhobar, n2) = (zeros(nxx, nyy, nzz) for i in 1:4)
-
-    gamma_t = troposphere_lapse_rate / thetaref * lref
-    gamma_s = stratosphere_lapse_rate / thetaref * lref
-
-    p0 = ground_pressure / pref
-    t0 = temperature / thetaref
-    ztrop = tropopause_height / lref
-
-    if gamma_t != 0.0
-        power_t = g / (rsp * troposphere_lapse_rate)
-        ptrop = p0 * (1.0 - gamma_t * ztrop / t0)^power_t
-    else
-        ptrop = p0 * exp(-ztrop * sig / gamma / t0)
-        pttrop = t0 * exp(kappa * sig / t0 * ztrop)
-    end
-    if gamma_s != 0.0
-        power_s = g / (rsp * stratosphere_lapse_rate)
-    end
-
-    ttrop = t0 - gamma_t * ztrop
-
-    @ivy for k in 1:nzz, j in 1:nyy, i in 1:nxx
-        if zc[i, j, k] <= ztrop
-            tbar = t0 - gamma_t * zc[i, j, k]
-
-            if gamma_t != 0.0
-                pbar[i, j, k] = p0 * (1.0 - gamma_t * zc[i, j, k] / t0)^power_t
-                thetabar[i, j, k] = tbar * (p0 / pbar[i, j, k])^(1 / power_t)
-            else
-                pbar[i, j, k] = p0 * exp(-zc[i, j, k] * sig / gamma / t0)
-                thetabar[i, j, k] = t0 * exp(kappa * sig / t0 * zc[i, j, k])
-            end
-
-        else
-            tbar = ttrop - gamma_s * (zc[i, j, k] - ztrop)
-
-            if gamma_s != 0.0
-                pbar[i, j, k] =
-                    ptrop *
-                    (1.0 - gamma_s * (zc[i, j, k] - ztrop) / ttrop)^power_s
-                thetabar[i, j, k] = tbar * (ptrop / pbar[i, j, k])^(1 / power_s)
-            else
-                pbar[i, j, k] =
-                    ptrop * exp(-(zc[i, j, k] - ztrop) * sig / gamma / ttrop)
-                thetabar[i, j, k] =
-                    pttrop * exp(kappa * sig / ttrop * (zc[i, j, k] - ztrop))
-            end
-        end
-    end
-
-    rhobar .= pbar ./ thetabar
-
-    compute_n2!(namelists, constants, domain, grid, thetabar, n2)
-
-    return Atmosphere(pbar, thetabar, rhobar, n2)
->>>>>>> fb6246b9
 end