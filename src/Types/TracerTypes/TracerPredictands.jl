"""
```julia
TracerPredictands{A <: AbstractArray{<:AbstractFloat, 3}}
```

Arrays for tracers.

```julia
TracerPredictands(
    namelists::Namelists,
    constants::Constants,
    domain::Domain,
    atmosphere::Atmosphere,
    grid::Grid,
    variables::Variables,
)::TracerPredictands
```

Construct a `TracerPredictands` instance with dimensions and initial values depending on the general configuration of tracer transport, by dispatching to the appropriate method.

```julia
TracerPredictands(
    namelists::Namelists,
    constants::Constants,
    domain::Domain,
    atmosphere::Atmosphere,
    grid::Grid,
    tracersetup::AbstractTracer,
    variables::Variables,
)::TracerPredictands
```

Construct a `TracerPredictands` instance with zero-size arrays for configurations without tracer transport.

```julia
TracerPredictands(
    namelists::Namelists,
    constants::Constants,
    domain::Domain,
    atmosphere::Atmosphere,
    grid::Grid,
    tracersetup::LinearTracer,
    variables::Variables,
)::TracerPredictands
```

Construct a `TracerPredictands` instance with an initialized non-dimensional tracer linearly increasing with altitude. The tracer field is multiplied by the density.

# Fields

  - `chi::A`: Non-dimensional tracer.

# Arguments

  - `namelists`: Namelists with all model parameters.

  - `constants`: Physical constants and reference values.

  - `domain`: Collection of domain-decomposition and MPI-communication parameters.

  - `atmosphere`: Atmospheric-background fields.

  - `grid`: Collection of parameters and fields describing the grid.

  - `tracersetup`: General tracer-transport configuration.

  - `variables`: Container for arrays needed for the prediction of the prognostic variables.

"""
struct TracerPredictands{A <: AbstractArray{<:AbstractFloat, 3}}
    chi::A
end

function TracerPredictands(
    namelists::Namelists,
    constants::Constants,
    domain::Domain,
    atmosphere::Atmosphere,
    grid::Grid,
    variables::Variables,
)::TracerPredictands
    (; tracersetup) = namelists.tracer

    return TracerPredictands(
        namelists,
        constants,
        domain,
        atmosphere,
        grid,
        tracersetup,
        variables,
    )
end

function TracerPredictands(
    namelists::Namelists,
    constants::Constants,
    domain::Domain,
    atmosphere::Atmosphere,
    grid::Grid,
    tracersetup::AbstractTracer,
    variables::Variables,
)::TracerPredictands
    chi = zeros(0, 0, 0)

    return TracerPredictands(chi)
end

function TracerPredictands(
    namelists::Namelists,
    constants::Constants,
    domain::Domain,
    atmosphere::Atmosphere,
    grid::Grid,
    tracersetup::LinearTracer,
    variables::Variables,
)::TracerPredictands
    (; nxx, nyy, nzz) = domain
    (; ztfc) = grid
    (; lref) = constants
    (; rhostrattfc) = atmosphere
    (; rho) = variables.predictands
    (; testcase) = namelists.setting
    (; lref) = constants

<<<<<<< HEAD
    alphatracer = 1.0 * lref
    chi = zeros(nxx, nyy, nzz)
    chi .= alphatracer .* ztfc
=======
    alphatracer = lref
    chi = zeros(nxx, nyy, nzz)
    chi .= alphatracer .* ztfc

    initialize_tracer_wave_packet!(
        namelists,
        constants,
        domain,
        atmosphere,
        grid,
        variables,
        alphatracer,
        chi,
        testcase,
    )
>>>>>>> 6e6200b3

    chi .= chi .* (rho .+ rhostrattfc)

    return TracerPredictands(chi)
end

function TracerPredictands(
    namelists::Namelists,
    constants::Constants,
    domain::Domain,
    atmosphere::Atmosphere,
    grid::Grid,
    tracersetup::LikeDensity,
    variables::Variables,
)
    (; nxx, nyy, nzz) = domain
    (; ztfc) = grid
    (; rhostrattfc) = atmosphere
    (; rho) = variables.predictands
    (; testcase) = namelists.setting
    (; lref) = constants

    chi = zeros(nxx, nyy, nzz)

    chi .= rho .+ rhostrattfc

    return TracerPredictands(chi)
end<|MERGE_RESOLUTION|>--- conflicted
+++ resolved
@@ -123,27 +123,9 @@
     (; testcase) = namelists.setting
     (; lref) = constants
 
-<<<<<<< HEAD
     alphatracer = 1.0 * lref
     chi = zeros(nxx, nyy, nzz)
     chi .= alphatracer .* ztfc
-=======
-    alphatracer = lref
-    chi = zeros(nxx, nyy, nzz)
-    chi .= alphatracer .* ztfc
-
-    initialize_tracer_wave_packet!(
-        namelists,
-        constants,
-        domain,
-        atmosphere,
-        grid,
-        variables,
-        alphatracer,
-        chi,
-        testcase,
-    )
->>>>>>> 6e6200b3
 
     chi .= chi .* (rho .+ rhostrattfc)
 
