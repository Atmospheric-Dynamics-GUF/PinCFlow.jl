"""
```julia
NamelistTypes
```

Module that contains all namelist types.

Provides constructors that allow setting only specific parameters and using default values for the rest.
"""
module NamelistTypes

"""
```julia
AbstractBackground
```

Abstract type for atmospheric background configurations.
"""
abstract type AbstractBackground end

"""
```julia
AbstractLimiter
```

Abstract type for flux limiters used in the reconstruction.
"""
abstract type AbstractLimiter end

"""
```julia
AbstractModel
```

Abstract type for levels of compressibility.
"""
abstract type AbstractModel end

"""
```julia
AbstractMergeMode
```

Abstract type for ray-volume merge algorithms.
"""
abstract type AbstractMergeMode end

"""
```julia
AbstractWKBMode
```

Abstract type for approximations in WKB theory.
"""
abstract type AbstractWKBMode end

"""
```julia
AbstractWKBFilter
```

Abstract type for filtering methods applied to mean-flow tendencies.
"""
abstract type AbstractWKBFilter end

"""
```julia
AbstractTracer
```

Abstract type for the inclusion of a tracer.
"""
abstract type AbstractTracer end

"""
```julia
AbstractIce
```

Abstract type for the inclusion of ice.
"""
abstract type AbstractIce end

"""
```julia
UniformBoussinesq <: AbstractBackground
```

Singleton for a Boussinesq atmosphere without stratification.
"""
struct UniformBoussinesq <: AbstractBackground end

"""
```julia
StratifiedBoussinesq <: AbstractBackground
```

Singleton for a Boussinesq atmosphere with stratification.
"""
struct StratifiedBoussinesq <: AbstractBackground end

"""
```julia
Isothermal <: AbstractBackground
```

Singleton for an isothermal atmosphere in pseudo-incompressible or compressible mode.
"""
struct Isothermal <: AbstractBackground end

"""
```julia
Isentropic <: AbstractBackground
```

Singleton for an isentropic atmosphere in pseudo-incompressible or compressible mode.
"""
struct Isentropic <: AbstractBackground end

"""
```julia
Realistic <: AbstractBackground
```

Singleton for a realistic atmosphere in pseudo-incompressible or compressible mode (isentropic troposphere and isothermal stratosphere).
"""
struct Realistic <: AbstractBackground end

"""
```julia
LapseRates <: AbstractBackground
```

Singleton for an atmosphere with different lapse rates in the troposphere and stratosphere in pseudo-incompressible or compressible mode.
"""
struct LapseRates <: AbstractBackground end

"""
```julia
MCVariant <: AbstractLimiter
```

Singleton for the MC-Variant limiter function (used in reconstruction).
"""
struct MCVariant <: AbstractLimiter end

"""
```julia
Boussinesq <: AbstractModel
```

Singleton for Boussinesq dynamics.
"""
struct Boussinesq <: AbstractModel end

"""
```julia
PseudoIncompressible <: AbstractModel
```

Singleton for pseudo-incompressible dynamics.
"""
struct PseudoIncompressible <: AbstractModel end

"""
```julia
Compressible <: AbstractModel
```

Singleton for compressible dynamics.
"""
struct Compressible <: AbstractModel end

"""
```julia
ConstantWaveAction <: AbstractMergeMode
```

Singleton for the constant-wave-action ray-volume merging algorithm.
"""
struct ConstantWaveAction <: AbstractMergeMode end

"""
```julia
ConstantWaveEnergy <: AbstractMergeMode
```

Singleton for the constant-wave-energy ray-volume merging algorithm.
"""
struct ConstantWaveEnergy <: AbstractMergeMode end

"""
```julia
NoWKB <: AbstractWKBMode
```

Singleton for switching off MSGWaM.
"""
struct NoWKB <: AbstractWKBMode end

"""
```julia
SteadyState <: AbstractWKBMode
```

Singleton for the steady-state approximation in MSGWaM.
"""
struct SteadyState <: AbstractWKBMode end

"""
```julia
SingleColumn <: AbstractWKBMode
```

Singleton for the single-column approximation in MSGWaM.
"""
struct SingleColumn <: AbstractWKBMode end

"""
```julia
MultiColumn <: AbstractWKBMode
```

Singleton for the multi-column approximation in MSGWaM.
"""
struct MultiColumn <: AbstractWKBMode end

"""
```julia
Box <: AbstractWKBFilter
```

Singleton for a box filter as smoothing method applied to mean-flow tendencies.
"""
struct Box <: AbstractWKBFilter end

"""
```julia
Shapiro <: AbstractWKBFilter
```

Singleton for a Shapiro filter as smoothing method applied to mean-flow tendencies.
"""
struct Shapiro <: AbstractWKBFilter end

"""
```julia
NoTracer <: AbstractTracer
```

Singleton for model configurations without a tracer.
"""
struct NoTracer <: AbstractTracer end

"""
```julia
TracerOn <: AbstractTracer
```

Singleton for model configurations with an initially linear tracer.
"""
struct TracerOn <: AbstractTracer end

"""
```julia
NoIce <: AbstractIce
```

Singleton for model configurations without ice physics.
"""
struct NoIce <: AbstractIce end

"""
```julia
IceOn <: AbstractIce
```

Singleton for model configurations with ice physics.
"""
struct IceOn <: AbstractIce end


struct WavePacket <: AbstractTestCase end

struct WKBMultipleWavePackets <: AbstractWKBTestCase end

struct MultipleWavePackets <: AbstractTestCase end

abstract type AbstractCloudCover end

struct CloudCoverOn <: AbstractCloudCover end

struct CloudCoverOff <: AbstractCloudCover end

abstract type AbstractRandomWavePackets end

struct RandomWavePackets <: AbstractRandomWavePackets end

using MPI
using ...PinCFlow

include("DomainNamelist.jl")
include("OutputNamelist.jl")
include("DiscretizationNamelist.jl")
include("PoissonNamelist.jl")
include("AtmosphereNamelist.jl")
include("WavePacketNamelist.jl")
include("MultiWavePacketNamelist.jl")
include("GridNamelist.jl")
include("SpongeNamelist.jl")
include("WKBNamelist.jl")
include("TracerNamelist.jl")
include("IceNamelist.jl")
include("Namelists.jl")

export AbstractBackground,
    AbstractLimiter,
    AbstractModel,
    AbstractMergeMode,
    AbstractWKBMode,
    AbstractWKBFilter,
    AbstractTracer,
    AbstractIce,
    AbstractCloudCover,
    AbstractRandomWavePackets,
    AbstractTurbulence

export UniformBoussinesq,
    StratifiedBoussinesq,
    Isothermal,
    Isentropic,
    Realistic,
    LapseRates,
    MCVariant,
    Boussinesq,
    PseudoIncompressible,
    Compressible,
<<<<<<< HEAD
    MountainWave,
    WKBMountainWave,
    WavePacket,
    ExponentialSponge,
    COSMOSponge,
    PolynomialSponge,
    SinusoidalSponge,
=======
>>>>>>> cf395edb
    ConstantWaveAction,
    ConstantWaveEnergy,
    NoWKB,
    SteadyState,
    SingleColumn,
    MultiColumn,
    Box,
    Shapiro,
    NoTracer,
    NoIce,
    IceOn,
    CloudCoverOff,
    CloudCoverOn,  
    RandomWavePackets,
    MultipleWavePackets,
    WKBMultipleWavePackets,
    TracerOn

export DomainNamelist,
    OutputNamelist,
    DiscretizationNamelist,
    PoissonNamelist,
    AtmosphereNamelist,
    GridNamelist,
    SpongeNamelist,
    WKBNamelist,
    TracerNamelist,
    IceNamelist,
    MultiWavePacketNamelist, 
    Namelists

end<|MERGE_RESOLUTION|>--- conflicted
+++ resolved
@@ -335,16 +335,7 @@
     Boussinesq,
     PseudoIncompressible,
     Compressible,
-<<<<<<< HEAD
-    MountainWave,
-    WKBMountainWave,
     WavePacket,
-    ExponentialSponge,
-    COSMOSponge,
-    PolynomialSponge,
-    SinusoidalSponge,
-=======
->>>>>>> cf395edb
     ConstantWaveAction,
     ConstantWaveEnergy,
     NoWKB,
