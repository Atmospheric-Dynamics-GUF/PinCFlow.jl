--- conflicted
+++ resolved
@@ -426,20 +426,14 @@
     Box,
     Shapiro,
     NoTracer,
-<<<<<<< HEAD
-    LinearTracer,
     NoIce,
     IceOn,
     CloudCoverOff,
     CloudCoverOn,  
     RandomWavePackets,
-    NoTurbulence,
-    TurbulenceOn, 
     MultipleWavePackets,
-    WKBMultipleWavePackets
-=======
+    WKBMultipleWavePackets,
     TracerOn
->>>>>>> fb6246b9
 
 export DomainNamelist,
     OutputNamelist,
