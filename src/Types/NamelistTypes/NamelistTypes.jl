"""
```julia
NamelistTypes
```

Module that contains all namelist types.

Provides constructors that allow setting only specific parameters and using default values for the rest.
"""
module NamelistTypes

"""
```julia
AbstractBackground
```

Abstract type for atmospheric background configurations.
"""
abstract type AbstractBackground end

"""
```julia
AbstractCoriolisMode
```

Abstract type for approximations of the Coriolis parameter.
"""
abstract type AbstractCoriolisMode end

"""
```julia
AbstractLimiter
```

Abstract type for flux limiters used in the reconstruction.
"""
abstract type AbstractLimiter end

"""
```julia
AbstractModel
```

Abstract type for levels of compressibility.
"""
abstract type AbstractModel end

"""
```julia
AbstractTestCase
```

Abstract type for model test cases.
"""
abstract type AbstractTestCase end

"""
```julia
AbstractBoundaries
```

Abstract type for vertical boundary conditions.
"""
abstract type AbstractBoundaries end

"""
```julia
AbstractSponge
```

Abstract type for sponge configurations.
"""
abstract type AbstractSponge end

"""
```julia
AbstractMergeMode
```

Abstract type for ray-volume merge algorithms.
"""
abstract type AbstractMergeMode end

"""
```julia
AbstractWKBMode
```

Abstract type for approximations in WKB theory.
"""
abstract type AbstractWKBMode end

"""
```julia
AbstractWKBTestCase <: AbstractTestCase
```

Abstract type for WKB test cases.
"""
abstract type AbstractWKBTestCase <: AbstractTestCase end

"""
```julia
AbstractWKBFilter
```

Abstract type for filtering methods applied to mean-flow tendencies.
"""
abstract type AbstractWKBFilter end

"""
```julia
AbstractTracer
```

Abstract type for the inclusion of a tracer.
"""
abstract type AbstractTracer end

"""
```julia
UniformBoussinesq <: AbstractBackground
```

Singleton for a Boussinesq atmosphere without stratification.
"""
struct UniformBoussinesq <: AbstractBackground end

"""
```julia
StratifiedBoussinesq <: AbstractBackground
```

Singleton for a Boussinesq atmosphere with stratification.
"""
struct StratifiedBoussinesq <: AbstractBackground end

"""
```julia
Isothermal <: AbstractBackground
```

Singleton for an isothermal atmosphere in pseudo-incompressible or compressible mode.
"""
struct Isothermal <: AbstractBackground end

"""
```julia
FPlane <: AbstractCoriolisMode
```

Singleton for the ``f``-plane approximation of the Coriolis parameter.
"""
struct FPlane <: AbstractCoriolisMode end

"""
```julia
MCVariant <: AbstractLimiter
```

Singleton for the MC-Variant limiter function (used in reconstruction).
"""
struct MCVariant <: AbstractLimiter end

"""
```julia
Boussinesq <: AbstractModel
```

Singleton for Boussinesq dynamics.
"""
struct Boussinesq <: AbstractModel end

"""
```julia
PseudoIncompressible <: AbstractModel
```

Singleton for pseudo-incompressible dynamics.
"""
struct PseudoIncompressible <: AbstractModel end

"""
```julia
Compressible <: AbstractModel
```

Singleton for compressible dynamics.
"""
struct Compressible <: AbstractModel end

"""
```julia
MountainWave <: AbstractTestCase
```

Singleton for mountain-wave test cases.
"""
struct MountainWave <: AbstractTestCase end

"""
```julia
WKBMountainWave <: AbstractWKBTestCase
```

Singleton for WKB-mountain-wave test cases.
"""
struct WKBMountainWave <: AbstractWKBTestCase end

"""
```julia
PeriodicBoundaries <: AbstractBoundaries
```

Singleton for periodic boundary conditions in the vertical.
"""
struct PeriodicBoundaries <: AbstractBoundaries end

"""
```julia
SolidWallBoundaries <: AbstractBoundaries
```

Singleton for solid-wall boundary conditions in the vertical.
"""
struct SolidWallBoundaries <: AbstractBoundaries end

"""
```julia
ExponentialSponge <: AbstractSponge
```

Singleton for an exponentially increasing Rayleigh damping in the entire Domain.
"""
struct ExponentialSponge <: AbstractSponge end

"""
```julia
COSMOSponge <: AbstractSponge
```

Singleton for a sponge configuration similar to that used in the COSMO model (squared cosine with time-step-dependent maximum).
"""
struct COSMOSponge <: AbstractSponge end

"""
```julia
PolynomialSponge <: AbstractSponge
```

Singleton for a sponge configuration with polynomial profiles.
"""
struct PolynomialSponge <: AbstractSponge end

"""
```julia
SinusoidalSponge <: AbstractSponge
```

Singleton for a sponge configuration with sinusoidal profiles.
"""
struct SinusoidalSponge <: AbstractSponge end

"""
```julia
ConstantWaveAction <: AbstractMergeMode
```

Singleton for the constant-wave-action ray-volume merging algorithm.
"""
struct ConstantWaveAction <: AbstractMergeMode end

"""
```julia
ConstantWaveEnergy <: AbstractMergeMode
```

Singleton for the constant-wave-energy ray-volume merging algorithm.
"""
struct ConstantWaveEnergy <: AbstractMergeMode end

"""
```julia
SteadyState <: AbstractWKBMode
```

Singleton for the steady-state approximation in MSGWaM.
"""
struct SteadyState <: AbstractWKBMode end

"""
```julia
SingleColumn <: AbstractWKBMode
```

Singleton for the single-column approximation in MSGWaM.
"""
struct SingleColumn <: AbstractWKBMode end

"""
```julia
MultiColumn <: AbstractWKBMode
```

Singleton for the multi-column approximation in MSGWaM.
"""
struct MultiColumn <: AbstractWKBMode end

"""
```julia
Box <: AbstractWKBFilter
```

Singleton for a box filter as smoothing method applied to mean-flow tendencies.
"""
struct Box <: AbstractWKBFilter end

"""
```julia
Shapiro <: AbstractWKBFilter
```

Singleton for a Shapiro filter as smoothing method applied to mean-flow tendencies.
"""
struct Shapiro <: AbstractWKBFilter end

"""
```julia
NoTracer <: AbstractTracer
```

Singleton for model configurations without a tracer.
"""
struct NoTracer <: AbstractTracer end
<<<<<<< HEAD
=======
struct LinearTracer <: AbstractTracer end
struct LikeDensity <: AbstractTracer end
>>>>>>> 6e6200b3

"""
```julia
LinearTracer <: AbstractTracer
```

Singleton for model configurations with an initially linear tracer.
"""
struct LinearTracer <: AbstractTracer end

using MPI

include("DomainNamelist.jl")
include("OutputNamelist.jl")
include("SettingNamelist.jl")
include("DiscretizationNamelist.jl")
include("PoissonNamelist.jl")
include("AtmosphereNamelist.jl")
include("GridNamelist.jl")
include("SpongeNamelist.jl")
include("WKBNamelist.jl")
include("TracerNamelist.jl")
include("Namelists.jl")

export AbstractBackground,
    AbstractCoriolisMode,
    AbstractLimiter,
    AbstractModel,
    AbstractTestCase,
    AbstractBoundaries,
    AbstractSponge,
    AbstractMergeMode,
    AbstractWKBMode,
    AbstractWKBTestCase,
    AbstractWKBFilter,
    AbstractTracer

export UniformBoussinesq,
    StratifiedBoussinesq,
    Isothermal,
    FPlane,
    MCVariant,
    Boussinesq,
    PseudoIncompressible,
    Compressible,
    MountainWave,
    WKBMountainWave,
<<<<<<< HEAD
=======
    WavePacket,
    WKBWavePacket,
>>>>>>> 6e6200b3
    PeriodicBoundaries,
    SolidWallBoundaries,
    ExponentialSponge,
    COSMOSponge,
    PolynomialSponge,
    SinusoidalSponge,
    ConstantWaveAction,
    ConstantWaveEnergy,
    SteadyState,
    SingleColumn,
    MultiColumn,
    Box,
    Shapiro,
    NoTracer,
<<<<<<< HEAD
    LinearTracer
=======
    LinearTracer,
    LikeDensity,
    NoIce,
    IceOn,
    NoTurbulence,
    TurbulenceOn
>>>>>>> 6e6200b3

export DomainNamelist,
    OutputNamelist,
    SettingNamelist,
    DiscretizationNamelist,
    PoissonNamelist,
    AtmosphereNamelist,
    GridNamelist,
    SpongeNamelist,
    WKBNamelist,
    TracerNamelist,
    Namelists

end<|MERGE_RESOLUTION|>--- conflicted
+++ resolved
@@ -332,21 +332,16 @@
 Singleton for model configurations without a tracer.
 """
 struct NoTracer <: AbstractTracer end
-<<<<<<< HEAD
-=======
+
+"""
+```julia
+LinearTracer <: AbstractTracer
+```
+
+Singleton for model configurations with an initially linear tracer.
+"""
 struct LinearTracer <: AbstractTracer end
-struct LikeDensity <: AbstractTracer end
->>>>>>> 6e6200b3
-
-"""
-```julia
-LinearTracer <: AbstractTracer
-```
-
-Singleton for model configurations with an initially linear tracer.
-"""
-struct LinearTracer <: AbstractTracer end
-
+ 
 using MPI
 
 include("DomainNamelist.jl")
@@ -384,11 +379,6 @@
     Compressible,
     MountainWave,
     WKBMountainWave,
-<<<<<<< HEAD
-=======
-    WavePacket,
-    WKBWavePacket,
->>>>>>> 6e6200b3
     PeriodicBoundaries,
     SolidWallBoundaries,
     ExponentialSponge,
@@ -403,16 +393,7 @@
     Box,
     Shapiro,
     NoTracer,
-<<<<<<< HEAD
     LinearTracer
-=======
-    LinearTracer,
-    LikeDensity,
-    NoIce,
-    IceOn,
-    NoTurbulence,
-    TurbulenceOn
->>>>>>> 6e6200b3
 
 export DomainNamelist,
     OutputNamelist,
