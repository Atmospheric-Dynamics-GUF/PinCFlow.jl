"""
```julia
NamelistTypes
```

Module that contains all namelist types.

Provides constructors that allow setting only specific parameters and using default values for the rest.
"""
module NamelistTypes

"""
```julia
AbstractBackground
```

Abstract type for atmospheric background configurations.
"""
abstract type AbstractBackground end

"""
```julia
AbstractLimiter
```

Abstract type for flux limiters used in the reconstruction.
"""
abstract type AbstractLimiter end

"""
```julia
AbstractModel
```

Abstract type for levels of compressibility.
"""
abstract type AbstractModel end

"""
```julia
AbstractTestCase
```

Abstract type for model test cases.
"""
abstract type AbstractTestCase end

"""
```julia
AbstractSponge
```

Abstract type for sponge configurations.
"""
abstract type AbstractSponge end

"""
```julia
AbstractMergeMode
```

Abstract type for ray-volume merge algorithms.
"""
abstract type AbstractMergeMode end

"""
```julia
AbstractWKBMode
```

Abstract type for approximations in WKB theory.
"""
abstract type AbstractWKBMode end

"""
```julia
AbstractWKBTestCase <: AbstractTestCase
```

Abstract type for WKB test cases.
"""
abstract type AbstractWKBTestCase <: AbstractTestCase end

"""
```julia
AbstractWKBFilter
```

Abstract type for filtering methods applied to mean-flow tendencies.
"""
abstract type AbstractWKBFilter end

"""
```julia
AbstractTracer
```

Abstract type for the inclusion of a tracer.
"""
abstract type AbstractTracer end

"""
```julia
AbstractTurbulence
```

Abstract type for the inclusion of a turbulence parameterization.
"""
abstract type AbstractTurbulence end

"""
```julia
UniformBoussinesq <: AbstractBackground
```

Singleton for a Boussinesq atmosphere without stratification.
"""
struct UniformBoussinesq <: AbstractBackground end

"""
```julia
StratifiedBoussinesq <: AbstractBackground
```

Singleton for a Boussinesq atmosphere with stratification.
"""
struct StratifiedBoussinesq <: AbstractBackground end

"""
```julia
Isothermal <: AbstractBackground
```

Singleton for an isothermal atmosphere in pseudo-incompressible or compressible mode.
"""
struct Isothermal <: AbstractBackground end

"""
```julia
Isentropic <: AbstractBackground
```

Singleton for an isentropic atmosphere in pseudo-incompressible or compressible mode.
"""
struct Isentropic <: AbstractBackground end

"""
```julia
Realistic <: AbstractBackground
```

Singleton for a realistic atmosphere in pseudo-incompressible or compressible mode (isentropic troposphere and isothermal stratosphere).
"""
struct Realistic <: AbstractBackground end

"""
```julia
LapseRates <: AbstractBackground
```

Singleton for an atmosphere with different lapse rates in the troposphere and stratosphere in pseudo-incompressible or compressible mode.
"""
struct LapseRates <: AbstractBackground end

"""
```julia
MCVariant <: AbstractLimiter
```

Singleton for the MC-Variant limiter function (used in reconstruction).
"""
struct MCVariant <: AbstractLimiter end

"""
```julia
Boussinesq <: AbstractModel
```

Singleton for Boussinesq dynamics.
"""
struct Boussinesq <: AbstractModel end

"""
```julia
PseudoIncompressible <: AbstractModel
```

Singleton for pseudo-incompressible dynamics.
"""
struct PseudoIncompressible <: AbstractModel end

"""
```julia
Compressible <: AbstractModel
```

Singleton for compressible dynamics.
"""
struct Compressible <: AbstractModel end

"""
```julia
MountainWave <: AbstractTestCase
```

Singleton for mountain-wave test cases.
"""
struct MountainWave <: AbstractTestCase end

"""
```julia
WKBMountainWave <: AbstractWKBTestCase
```

Singleton for WKB-mountain-wave test cases.
"""
struct WKBMountainWave <: AbstractWKBTestCase end

"""
```julia
ExponentialSponge <: AbstractSponge
```

Singleton for an exponentially increasing Rayleigh damping in the entire Domain.
"""
struct ExponentialSponge <: AbstractSponge end

"""
```julia
COSMOSponge <: AbstractSponge
```

Singleton for a sponge configuration similar to that used in the COSMO model (squared cosine with time-step-dependent maximum).
"""
struct COSMOSponge <: AbstractSponge end

"""
```julia
PolynomialSponge <: AbstractSponge
```

Singleton for a sponge configuration with polynomial profiles.
"""
struct PolynomialSponge <: AbstractSponge end

"""
```julia
SinusoidalSponge <: AbstractSponge
```

Singleton for a sponge configuration with sinusoidal profiles.
"""
struct SinusoidalSponge <: AbstractSponge end

"""
```julia
ConstantWaveAction <: AbstractMergeMode
```

Singleton for the constant-wave-action ray-volume merging algorithm.
"""
struct ConstantWaveAction <: AbstractMergeMode end

"""
```julia
ConstantWaveEnergy <: AbstractMergeMode
```

Singleton for the constant-wave-energy ray-volume merging algorithm.
"""
struct ConstantWaveEnergy <: AbstractMergeMode end

"""
```julia
SteadyState <: AbstractWKBMode
```

Singleton for the steady-state approximation in MSGWaM.
"""
struct SteadyState <: AbstractWKBMode end

"""
```julia
SingleColumn <: AbstractWKBMode
```

Singleton for the single-column approximation in MSGWaM.
"""
struct SingleColumn <: AbstractWKBMode end

"""
```julia
MultiColumn <: AbstractWKBMode
```

Singleton for the multi-column approximation in MSGWaM.
"""
struct MultiColumn <: AbstractWKBMode end

"""
```julia
Box <: AbstractWKBFilter
```

Singleton for a box filter as smoothing method applied to mean-flow tendencies.
"""
struct Box <: AbstractWKBFilter end

"""
```julia
Shapiro <: AbstractWKBFilter
```

Singleton for a Shapiro filter as smoothing method applied to mean-flow tendencies.
"""
struct Shapiro <: AbstractWKBFilter end

"""
```julia
NoTracer <: AbstractTracer
```

Singleton for model configurations without a tracer.
"""
struct NoTracer <: AbstractTracer end

"""
```julia
TracerOn <: AbstractTracer
```

Singleton for model configurations with an initially linear tracer.
"""
struct TracerOn <: AbstractTracer end

"""
```julia 
NoTurbulence <: AbstractTurbulence
```

Singleton for model configurations without turbulence parameterization.
"""
struct NoTurbulence <: AbstractTurbulence end 

"""
```julia 
TKEScheme <: AbstractTurbulence
```

Singleton for model configurations with turbulence parameterization using a TKE-Scheme.
"""
struct TKEScheme <: AbstractTurbulence end 

"""
```julia 
TTEScheme <: AbstractTurbulence
```

Singleton for model configurations with turbulence parameterization using a (2TE) TTE-Scheme.
"""
struct TTEScheme <: AbstractTurbulence end 

using MPI
using ...PinCFlow

include("DomainNamelist.jl")
include("OutputNamelist.jl")
include("SettingNamelist.jl")
include("DiscretizationNamelist.jl")
include("PoissonNamelist.jl")
include("AtmosphereNamelist.jl")
include("GridNamelist.jl")
include("SpongeNamelist.jl")
include("WKBNamelist.jl")
include("TracerNamelist.jl")
include("TurbulenceNamelist.jl")
include("Namelists.jl")

export AbstractBackground,
    AbstractLimiter,
    AbstractModel,
    AbstractTestCase,
    AbstractSponge,
    AbstractMergeMode,
    AbstractWKBMode,
    AbstractWKBTestCase,
    AbstractWKBFilter,
    AbstractTracer,
    AbstractTurbulence

export UniformBoussinesq,
    StratifiedBoussinesq,
    Isothermal,
    Isentropic,
    Realistic,
    LapseRates,
    MCVariant,
    Boussinesq,
    PseudoIncompressible,
    Compressible,
    MountainWave,
    WKBMountainWave,
    ExponentialSponge,
    COSMOSponge,
    PolynomialSponge,
    SinusoidalSponge,
    ConstantWaveAction,
    ConstantWaveEnergy,
    SteadyState,
    SingleColumn,
    MultiColumn,
    Box,
    Shapiro,
    NoTracer,
<<<<<<< HEAD
    LinearTracer,
    NoTurbulence,
    TKEScheme,
    TTEScheme
=======
    TracerOn
>>>>>>> fb6246b9

export DomainNamelist,
    OutputNamelist,
    SettingNamelist,
    DiscretizationNamelist,
    PoissonNamelist,
    AtmosphereNamelist,
    GridNamelist,
    SpongeNamelist,
    WKBNamelist,
    TracerNamelist,
    TurbulenceNamelist,
    Namelists

end<|MERGE_RESOLUTION|>--- conflicted
+++ resolved
@@ -412,14 +412,10 @@
     Box,
     Shapiro,
     NoTracer,
-<<<<<<< HEAD
-    LinearTracer,
+    TracerOn,
     NoTurbulence,
     TKEScheme,
     TTEScheme
-=======
-    TracerOn
->>>>>>> fb6246b9
 
 export DomainNamelist,
     OutputNamelist,
