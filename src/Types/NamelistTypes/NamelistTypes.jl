--- conflicted
+++ resolved
@@ -297,7 +297,6 @@
 """
 struct LinearTracer <: AbstractTracer end
 
-<<<<<<< HEAD
 """
 ```julia
 NoIce <: AbstractIce
@@ -348,8 +347,6 @@
 
 struct RandomWavePackets <: AbstractRandomWavePackets end
 
-=======
->>>>>>> 2aee3f76
 using MPI
 using ...PinCFlow
 
@@ -359,11 +356,8 @@
 include("DiscretizationNamelist.jl")
 include("PoissonNamelist.jl")
 include("AtmosphereNamelist.jl")
-<<<<<<< HEAD
 include("WavePacketNamelist.jl")
 include("MultiWavePacketNamelist.jl")
-=======
->>>>>>> 2aee3f76
 include("GridNamelist.jl")
 include("SpongeNamelist.jl")
 include("WKBNamelist.jl")
@@ -379,15 +373,11 @@
     AbstractWKBMode,
     AbstractWKBTestCase,
     AbstractWKBFilter,
-<<<<<<< HEAD
     AbstractTracer,
     AbstractIce,
     AbstractCloudCover,
     AbstractRandomWavePackets,
     AbstractTurbulence
-=======
-    AbstractTracer
->>>>>>> 2aee3f76
 
 export UniformBoussinesq,
     StratifiedBoussinesq,
@@ -410,7 +400,6 @@
     Box,
     Shapiro,
     NoTracer,
-<<<<<<< HEAD
     LinearTracer,
     NoIce,
     IceOn,
@@ -421,9 +410,6 @@
     TurbulenceOn, 
     MultipleWavePackets,
     WKBMultipleWavePackets
-=======
-    LinearTracer
->>>>>>> 2aee3f76
 
 export DomainNamelist,
     OutputNamelist,
@@ -435,12 +421,9 @@
     SpongeNamelist,
     WKBNamelist,
     TracerNamelist,
-<<<<<<< HEAD
     IceNamelist,
     TurbulenceNamelist,
     MultiWavePacketNamelist, 
-=======
->>>>>>> 2aee3f76
     Namelists
 
 end