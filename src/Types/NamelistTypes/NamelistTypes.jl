--- conflicted
+++ resolved
@@ -38,24 +38,6 @@
 
 """
 ```julia
-<<<<<<< HEAD
-AbstractTestCase
-```
-
-Abstract type for model test cases.
-"""
-abstract type AbstractTestCase end
-=======
-AbstractSponge
-```
-
-Abstract type for sponge configurations.
-"""
-abstract type AbstractSponge end
->>>>>>> 6ce3b615
-
-"""
-```julia
 AbstractMergeMode
 ```
 
@@ -179,60 +161,6 @@
 Singleton for compressible dynamics.
 """
 struct Compressible <: AbstractModel end
-
-"""
-```julia
-<<<<<<< HEAD
-MountainWave <: AbstractTestCase
-```
-
-Singleton for mountain-wave test cases.
-"""
-struct MountainWave <: AbstractTestCase end
-
-"""
-```julia
-WKBMountainWave <: AbstractWKBTestCase
-```
-
-Singleton for WKB-mountain-wave test cases.
-"""
-struct WKBMountainWave <: AbstractWKBTestCase end
-=======
-ExponentialSponge <: AbstractSponge
-```
-
-Singleton for an exponentially increasing Rayleigh damping in the entire Domain.
-"""
-struct ExponentialSponge <: AbstractSponge end
-
-"""
-```julia
-COSMOSponge <: AbstractSponge
-```
-
-Singleton for a sponge configuration similar to that used in the COSMO model (squared cosine with time-step-dependent maximum).
-"""
-struct COSMOSponge <: AbstractSponge end
-
-"""
-```julia
-PolynomialSponge <: AbstractSponge
-```
-
-Singleton for a sponge configuration with polynomial profiles.
-"""
-struct PolynomialSponge <: AbstractSponge end
-
-"""
-```julia
-SinusoidalSponge <: AbstractSponge
-```
-
-Singleton for a sponge configuration with sinusoidal profiles.
-"""
-struct SinusoidalSponge <: AbstractSponge end
->>>>>>> 6ce3b615
 
 """
 ```julia
@@ -341,11 +269,6 @@
 export AbstractBackground,
     AbstractLimiter,
     AbstractModel,
-<<<<<<< HEAD
-    AbstractTestCase,
-=======
-    AbstractSponge,
->>>>>>> 6ce3b615
     AbstractMergeMode,
     AbstractWKBMode,
     AbstractWKBFilter,
@@ -361,15 +284,6 @@
     Boussinesq,
     PseudoIncompressible,
     Compressible,
-<<<<<<< HEAD
-    MountainWave,
-    WKBMountainWave,
-=======
-    ExponentialSponge,
-    COSMOSponge,
-    PolynomialSponge,
-    SinusoidalSponge,
->>>>>>> 6ce3b615
     ConstantWaveAction,
     ConstantWaveEnergy,
     NoWKB,
