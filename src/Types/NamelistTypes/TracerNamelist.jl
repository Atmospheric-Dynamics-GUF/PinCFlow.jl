<<<<<<< HEAD
"""
```julia
TracerNamelist{A <: AbstractTracer}
```

Namelist for the inclusion of a tracer.

```julia
TracerNamelist(;
    tracersetup::AbstractTracer = NoTracer(),
)::TracerNamelist
```

Construct a `TracerNamelist` instance with the given keyword arguments as properties.

# Fields/Keywords

  - `tracersetup::A`: General tracer configuration.
"""
struct TracerNamelist{A <: AbstractTracer}
=======
struct TracerNamelist{A <: AbstractTracer, B <: Bool}
>>>>>>> 6e6200b3
    tracersetup::A
    leading_order_impact::B
end

function TracerNamelist(;
<<<<<<< HEAD
    tracersetup::AbstractTracer = NoTracer(),
)::TracerNamelist
    return TracerNamelist(tracersetup)
=======
    tracersetup = NoTracer(),
    leading_order_impact = true,
)
    return TracerNamelist(tracersetup, leading_order_impact)
>>>>>>> 6e6200b3
end<|MERGE_RESOLUTION|>--- conflicted
+++ resolved
@@ -1,4 +1,3 @@
-<<<<<<< HEAD
 """
 ```julia
 TracerNamelist{A <: AbstractTracer}
@@ -19,22 +18,14 @@
   - `tracersetup::A`: General tracer configuration.
 """
 struct TracerNamelist{A <: AbstractTracer}
-=======
-struct TracerNamelist{A <: AbstractTracer, B <: Bool}
->>>>>>> 6e6200b3
     tracersetup::A
     leading_order_impact::B
 end
 
 function TracerNamelist(;
-<<<<<<< HEAD
+   
     tracersetup::AbstractTracer = NoTracer(),
+    leading_order_impact = true,
 )::TracerNamelist
-    return TracerNamelist(tracersetup)
-=======
-    tracersetup = NoTracer(),
-    leading_order_impact = true,
-)
     return TracerNamelist(tracersetup, leading_order_impact)
->>>>>>> 6e6200b3
 end