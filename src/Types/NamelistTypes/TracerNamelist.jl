--- conflicted
+++ resolved
@@ -6,15 +6,11 @@
 Namelist for the inclusion of a tracer and the calculation of the leading-order gravity-wave impact.
 
 ```julia
-<<<<<<< HEAD
-TracerNamelist(; tracersetup::AbstractTracer = NoTracer())::TracerNamelist
-=======
 TracerNamelist(;
     tracersetup::AbstractTracer = NoTracer(),
     leading_order_impact::Bool = false,
-    alphatracer::AbstractFloat = 1.0E+0
+    alphatracer::AbstractFloat = 1.0E+0,
 )::TracerNamelist
->>>>>>> 660fb975
 ```
 
 Construct a `TracerNamelist` instance with the given keyword arguments as properties.
