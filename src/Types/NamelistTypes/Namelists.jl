"""
```julia
Namelists{
    A <: DomainNamelist,
    B <: OutputNamelist,
    C <: SettingNamelist,
    D <: DiscretizationNamelist,
    E <: PoissonNamelist,
    F <: AtmosphereNamelist,
    G <: GridNamelist,
    H <: SpongeNamelist,
    I <: WKBNamelist,
    J <: TracerNamelist,
}
```

Collection of all configurable model parameters.

```julia
Namelists(;
    domain::DomainNamelist = DomainNamelist(),
    output::OutputNamelist = OutputNamelist(),
    setting::SettingNamelist = SettingNamelist(),
    discretization::DiscretizationNamelist = DiscretizationNamelist(),
    poisson::PoissonNamelist = PoissonNamelist(),
    atmosphere::AtmosphereNamelist = AtmosphereNamelist(),
    grid::GridNamelist = GridNamelist(),
    sponge::SpongeNamelist = SpongeNamelist(),
    wkb::WKBNamelist = WKBNamelist(),
    tracer::TracerNamelist = TracerNamelist(),
)::Namelists
```

Construct a `Namelists` instance with the given keyword arguments as properties.

# Fields/Keywords

  - `domain::A`: Namelist for parameters describing the model domain.

  - `output::B`: Namelist for I/O parameters.

  - `setting::C`: Namelist for parameters describing the general model setting.

  - `discretization::D`: Namelist for parameters describing discretization.

  - `poisson::E`: Namelist for parameters used by the Poisson solver.

  - `atmosphere::F`: Namelist for parameters describing the atmospheric background.

  - `grid::G`: Namelist for parameters describing the grid.

  - `sponge::H`: Namelist for parameters describing the sponge.

  - `wkb::I`: Namelist for parameters used by MSGWaM.

  - `tracer::J`: Namelist for parameters configuring tracer transport.

# See also

  - [`PinCFlow.Types.NamelistTypes.DomainNamelist`](@ref)

  - [`PinCFlow.Types.NamelistTypes.OutputNamelist`](@ref)

  - [`PinCFlow.Types.NamelistTypes.SettingNamelist`](@ref)

  - [`PinCFlow.Types.NamelistTypes.DiscretizationNamelist`](@ref)

  - [`PinCFlow.Types.NamelistTypes.PoissonNamelist`](@ref)

  - [`PinCFlow.Types.NamelistTypes.AtmosphereNamelist`](@ref)

  - [`PinCFlow.Types.NamelistTypes.GridNamelist`](@ref)

  - [`PinCFlow.Types.NamelistTypes.SpongeNamelist`](@ref)

  - [`PinCFlow.Types.NamelistTypes.WKBNamelist`](@ref)

  - [`PinCFlow.Types.NamelistTypes.TracerNamelist`](@ref)
"""
struct Namelists{
    A <: DomainNamelist,
    B <: OutputNamelist,
    C <: SettingNamelist,
    D <: DiscretizationNamelist,
    E <: PoissonNamelist,
    F <: AtmosphereNamelist,
    G <: GridNamelist,
    H <: SpongeNamelist,
    I <: WKBNamelist,
    J <: TracerNamelist,
<<<<<<< HEAD
    K <: IceNamelist,
    L <: TurbulenceNamelist,
    M <: WavePacketNamelist,
    N <: MultiWavePacketNamelist,
=======
>>>>>>> 2aee3f76
}
    domain::A
    output::B
    setting::C
    discretization::D
    poisson::E
    atmosphere::F
    grid::G
    sponge::H
    wkb::I
    tracer::J
<<<<<<< HEAD
    ice::K
    turbulence::L
    wavepacket::M
    multiwavepackets::N
=======
>>>>>>> 2aee3f76
end

function Namelists(;
    domain::DomainNamelist = DomainNamelist(),
    output::OutputNamelist = OutputNamelist(),
    setting::SettingNamelist = SettingNamelist(),
    discretization::DiscretizationNamelist = DiscretizationNamelist(),
    poisson::PoissonNamelist = PoissonNamelist(),
    atmosphere::AtmosphereNamelist = AtmosphereNamelist(),
    grid::GridNamelist = GridNamelist(),
    sponge::SpongeNamelist = SpongeNamelist(),
    wkb::WKBNamelist = WKBNamelist(),
    tracer::TracerNamelist = TracerNamelist(),
<<<<<<< HEAD
    ice::IceNamelist = IceNamelist(),
    turbulence::TurbulenceNamelist = TurbulenceNamelist(),
    wavepacket::WavePacketNamelist = WavePacketNamelist(),
    multiwavepackets::MultiWavePacketNamelist = MultiWavePacketNamelist(),
=======
>>>>>>> 2aee3f76
)::Namelists
    return Namelists(
        domain,
        output,
        setting,
        discretization,
        poisson,
        atmosphere,
        grid,
        sponge,
        wkb,
        tracer,
<<<<<<< HEAD
        ice,
        turbulence,
        wavepacket,
        multiwavepackets,
=======
>>>>>>> 2aee3f76
    )
end<|MERGE_RESOLUTION|>--- conflicted
+++ resolved
@@ -88,13 +88,10 @@
     H <: SpongeNamelist,
     I <: WKBNamelist,
     J <: TracerNamelist,
-<<<<<<< HEAD
     K <: IceNamelist,
     L <: TurbulenceNamelist,
     M <: WavePacketNamelist,
     N <: MultiWavePacketNamelist,
-=======
->>>>>>> 2aee3f76
 }
     domain::A
     output::B
@@ -106,13 +103,10 @@
     sponge::H
     wkb::I
     tracer::J
-<<<<<<< HEAD
     ice::K
     turbulence::L
     wavepacket::M
     multiwavepackets::N
-=======
->>>>>>> 2aee3f76
 end
 
 function Namelists(;
@@ -126,13 +120,10 @@
     sponge::SpongeNamelist = SpongeNamelist(),
     wkb::WKBNamelist = WKBNamelist(),
     tracer::TracerNamelist = TracerNamelist(),
-<<<<<<< HEAD
     ice::IceNamelist = IceNamelist(),
     turbulence::TurbulenceNamelist = TurbulenceNamelist(),
     wavepacket::WavePacketNamelist = WavePacketNamelist(),
     multiwavepackets::MultiWavePacketNamelist = MultiWavePacketNamelist(),
-=======
->>>>>>> 2aee3f76
 )::Namelists
     return Namelists(
         domain,
@@ -145,12 +136,9 @@
         sponge,
         wkb,
         tracer,
-<<<<<<< HEAD
         ice,
         turbulence,
         wavepacket,
         multiwavepackets,
-=======
->>>>>>> 2aee3f76
     )
 end