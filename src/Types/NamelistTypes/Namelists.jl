--- conflicted
+++ resolved
@@ -3,17 +3,6 @@
 Namelists{
     A <: DomainNamelist,
     B <: OutputNamelist,
-<<<<<<< HEAD
-    C <: SettingNamelist,
-    D <: DiscretizationNamelist,
-    E <: PoissonNamelist,
-    F <: AtmosphereNamelist,
-    G <: GridNamelist,
-    H <: SpongeNamelist,
-    I <: WKBNamelist,
-    J <: TracerNamelist,
-    K <: TurbulenceNamelist,
-=======
     C <: DiscretizationNamelist,
     D <: PoissonNamelist,
     E <: AtmosphereNamelist,
@@ -21,7 +10,7 @@
     G <: SpongeNamelist,
     H <: WKBNamelist,
     I <: TracerNamelist,
->>>>>>> 2192c9fb
+    K <: TurbulenceNamelist,
 }
 ```
 
@@ -91,29 +80,6 @@
 struct Namelists{
     A <: DomainNamelist,
     B <: OutputNamelist,
-<<<<<<< HEAD
-    C <: SettingNamelist,
-    D <: DiscretizationNamelist,
-    E <: PoissonNamelist,
-    F <: AtmosphereNamelist,
-    G <: GridNamelist,
-    H <: SpongeNamelist,
-    I <: WKBNamelist,
-    J <: TracerNamelist,
-    K <: TurbulenceNamelist,
-}
-    domain::A
-    output::B
-    setting::C
-    discretization::D
-    poisson::E
-    atmosphere::F
-    grid::G
-    sponge::H
-    wkb::I
-    tracer::J
-    turbulence::K
-=======
     C <: DiscretizationNamelist,
     D <: PoissonNamelist,
     E <: AtmosphereNamelist,
@@ -121,6 +87,7 @@
     G <: SpongeNamelist,
     H <: WKBNamelist,
     I <: TracerNamelist,
+    K <: TurbulenceNamelist,
 }
     domain::A
     output::B
@@ -131,7 +98,7 @@
     sponge::G
     wkb::H
     tracer::I
->>>>>>> 2192c9fb
+    turbulence::K
 end
 
 function Namelists(;
