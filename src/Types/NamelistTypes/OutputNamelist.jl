--- conflicted
+++ resolved
@@ -54,20 +54,6 @@
 
 # Arguments
 
-<<<<<<< HEAD
-  - `output_variables::A`: A tuple of symbols representing the output variables which should be written to the output file.
-  - `save_ray_volumes::B`: A boolean indicating whether to write out ray volumes.
-  - `prepare_restart::B`: A boolean indicating whether to prepare an output file for restart.
-  - `restart::B`: A boolean indicating whether to restart from a previous state. If true, restart from a previous state saved in `input_file`.
-  - `iin::C`: An integer representing the time index used for restart.
-  - `output_steps::B`: If true, write output every `noutput` steps.
-  - `noutput::C`: If `output_steps` is true, an integer representing the number of steps between outputs.
-  - `maxiter::C`: An integer representing the maximum number of iterations. Only used if `output_steps` is true.
-  - `outputtimediff::D`: a floating-point number determining the time difference between outputs in seconds. Only used if `output_steps` is false.
-  - `maxtime::D`: A floating-point number representing the maximum simulaton time. Only used if `output_steps` is false.
-  - `input_file::E`: A string holding the input HDF5 file path used for restart.
-  - `output_file::E`: A string holding the output HDF5 file path.
-=======
   - `output_variables`: A tuple of symbols representing the output variables which should be written to the output file.
   - `save_ray_volumes`: A boolean indicating whether to write out ray volumes.
   - `prepare_restart`: A boolean indicating whether to prepare an output file for restart.
@@ -85,7 +71,6 @@
 # Returns
 
   - `OutputNamelist`: A new instance of `OutputNamelist` with the specified parameters.
->>>>>>> f67c3b18
 """
 function OutputNamelist(;
     output_variables = (),
