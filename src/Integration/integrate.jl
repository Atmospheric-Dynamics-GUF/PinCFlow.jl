"""
```julia
integrate(namelists::Namelists)
```

Initialize the model state and integrate it in time.

This method performs the complete time integration of the governing equations,
using a semi-implicit time stepping scheme. It handles initialization,
time stepping and output of the simulation data.

The initialization begins with the construction of the model state (an instance of the composite type `State`), which involves the setup of the MPI parallelization and the definition of all arrays that are needed repeatedly during the simulation. This is followed by an (optional) initial cleaning, in which the Poisson solver is called to ensure that the initial dynamic fields satisfy the divergence constraint imposed by the thermodynamic energy equation. Afterwards, the initialization of MS-GWaM is completed by adding ray volumes to the previously defined arrays. If the simulation is supposed to start from a previous model state, the fields are then overwritten with the data in the corresponding input file. Finally, the output file is created and the initial state is written into it.

At the beginning of each time-loop iteration, the time step is determined from several stability criteria, using `compute_time_step`. In case the updated simulation time is later than the next output time, the time step is corrected accordingly. Subsequently, the damping coefficients of the sponges (which may depend on the time step) are calculated. Following this, MS-GWaM updates the unresolved gravity-wave field and computes the corresponding mean-flow impact. Afterwards, the resolved flow is updated in a semi-implicit time step, comprised of the following stages.

 1. Explicit RK3 integration of LHS over ``\\Delta t / 2``.

 1. Implicit Euler integration of RHS over ``\\Delta t / 2``.

 1. Explicit Euler integration of RHS over ``\\Delta t / 2``.

 1. Explicit RK3 integration of LHS over ``\\Delta t``.

 1. Implicit Euler integration of RHS over ``\\Delta t / 2``.

Therein, the left-hand sides of the equations include advective fluxes, diffusion terms, rotation and heating, whereas the pressure gradient, buoyancy term and momentum-flux divergence due to unresolved gravity waves are on the right-hand sides. Boundary conditions are enforced continuously. At the end of the time step, the updated fields are written into the output file if the next output time has been reached.

# Arguments

  - `namelists`: Namelists with all model parameters.

# See also

  - [`PinCFlow.Types.State`](@ref)

  - [`PinCFlow.Integration.modify_compressible_wind!`](@ref)

  - [`PinCFlow.Boundaries.set_boundaries!`](@ref)

  - [`PinCFlow.PoissonSolver.apply_corrector!`](@ref)

  - [`PinCFlow.Output.create_output`](@ref)

  - [`PinCFlow.Output.write_output`](@ref)

  - [`PinCFlow.MSGWaM.RayUpdate.initialize_rays!`](@ref)

  - [`PinCFlow.Output.read_input!`](@ref)

  - [`PinCFlow.Integration.synchronize_compressible_atmosphere!`](@ref)

  - [`PinCFlow.Integration.compute_time_step`](@ref)

  - [`PinCFlow.Update.compute_sponges!`](@ref)

  - [`PinCFlow.Integration.wkb_integration!`](@ref)

  - [`PinCFlow.Integration.synchronize_density_fluctuations!`](@ref)

  - [`PinCFlow.Integration.explicit_integration!`](@ref)

  - [`PinCFlow.Integration.implicit_integration!`](@ref)

  - [`PinCFlow.Integration.reset_predictands!`](@ref)
"""
function integrate end

function integrate(namelists::Namelists)

    #-------------------------------------------------
    #                     Setup
    #-------------------------------------------------

    # Initialize time variables.
    itime = 0
    rkstage = 0
    time = 0.0
    dt = 0.0

    # Initialize I/O variables.
    iout = 0
    output = false
    nextoutputtime = 0.0

    # Initialize Poisson variables.
    errflagbicg = false
    niterbicg = 0
    ntotalbicg = 0
    naveragebicg = 0.0

    # Initialize the model state.
    state = State(namelists)

    # Save machine start time.
    machine_start_time = now()

    (; npx, npy, npz) = state.namelists.domain
    (; initial_cleaning) = state.namelists.poisson
    (; dtmin) = state.namelists.discretization
    (; restart, tmax, output_interval, output_steps, iterations, nout) =
        state.namelists.output
    (; tref) = state.constants
    (; master) = state.domain

    # Print information.
    if master
        println(repeat("-", 80))
        println(repeat(" ", 34), "PinCFlow.jl")
        println("")
        println(repeat(" ", 34), "developed by")
        println(repeat(" ", 30), "Rieper et al. (2013)")
        println(repeat(" ", 28), "Muraschko et al. (2014)")
        println(repeat(" ", 29), "Boeloeni et al. (2016)")
        println(repeat(" ", 29), "Wilhelm et al. (2018)")
        println(repeat(" ", 31), "Wei et al. (2019)")
        println(repeat(" ", 30), "Schmid et al. (2021)")
        println(repeat(" ", 30), "Jochum et al. (2025)")
        println("")
        println(repeat(" ", 28), "modified by many others")
        println(repeat("-", 80))
        println("")
        println("Date: ", Dates.Date(machine_start_time))
        println("Time: ", Dates.Time(machine_start_time))
        println("")
        println("Virtual topology: (npx, npy, npz) = ", (npx, npy, npz))
        println("")
    end

    #---------------------------------------------
    #        Initial divergence cleaning
    #---------------------------------------------

    if initial_cleaning
        modify_compressible_wind!(state, *)

        set_boundaries!(state, BoundaryPredictands())

        (errflagbicg, niterbicg) = apply_corrector!(state, 1.0, 1.0)

        if errflagbicg
            create_output(state, machine_start_time)
            iout = write_output(state, time, iout, machine_start_time)
            error("BicGStab errored! Output last state into record ", iout, ".")
        end

        modify_compressible_wind!(state, /)

        set_boundaries!(state, BoundaryPredictands())
    end

    #---------------------------------------------
    #              Initialize MS-GWaM
    #---------------------------------------------

    initialize_rays!(state)

    #-------------------------------------------------
    #              Read initial data
    #-------------------------------------------------

    if restart
        if master
            println("Reading restart file...")
            println("")
        end

        time = read_input!(state)

        if tmax < time * tref
            error("Restart error: tmax < time!")
        end

        set_boundaries!(state, BoundaryPredictands())

        synchronize_compressible_atmosphere!(state, state.variables.predictands)
    end

    #------------------------------------------
    #              Initial output
    #------------------------------------------

    # Create the output file.
    create_output(state, machine_start_time)

    # Write the initial state.
    iout = write_output(state, time, iout, machine_start_time)

    # Prepare the next output.
    output = false
    nextoutputtime = time * tref + output_interval

    #-----------------------------------------------------
    #                        Time loop
    #-----------------------------------------------------

    if master
        println("Starting the time loop...")
        println("")
    end

    if output_steps
        maxiterations = iterations
    else
        maxiterations = 2^30
    end

    for itime in 1:maxiterations
        if master
            println(repeat("-", 80))
            println("Time step = ", itime)
            println("Time = ", time * tref, " seconds")
            println(repeat("-", 80))
            println("")
        end

        #----------------------------------
        #         Calc time step
        #----------------------------------

        dt = compute_time_step(state)

        # Correct dt to hit desired output time.
        if !output_steps
            if (time + dt) * tref + dtmin > nextoutputtime
                dt = nextoutputtime / tref - time
                output = true
                if master
                    println(
                        "Time step for output: dt = ",
                        dt * tref,
                        " seconds",
                    )
                    println("")
                end
            end
        end

        time += dt

        #-----------------------------------------------------------------
        #                           Sponges
        #-----------------------------------------------------------------

        compute_sponges!(state, dt, time)

        #-----------------------------------------------------------------
        #                           MS-GWaM
        #-----------------------------------------------------------------

        wkb_integration!(state, dt)

        #-----------------------------------------------------------------
        #                         Turbulence 
        #-----------------------------------------------------------------

        compute_turbulence_diffusion!(state)

<<<<<<< HEAD
        save_backups!(state, :u, :v)

=======
>>>>>>> 1b29ec57
        turbulent_diffusion!(state, dt)

        set_boundaries!(state, BoundaryPredictands())

        #---------------------------------------------------------------
        #                   Semi-implicit time scheme
        #---------------------------------------------------------------

        if master
            println("Beginning a semi-implicit time step...")
            println("")
        end

        synchronize_density_fluctuations!(state)

        set_boundaries!(state, BoundaryPredictands())

        (p0, chi0) = backup_predictands(state)

        compute_fluxes!(state, p0, Theta())

        if master
            println("(1) Explicit integration of LHS over dt/2...")
            println("")
        end

        explicit_integration!(state, p0, 0.5 * dt, time, LHS())

        if master
            println("(2) Implicit integration of RHS over dt/2...")
            println("")
        end

        ntotalbicg = implicit_integration!(
            state,
            0.5 * dt,
            time,
            ntotalbicg,
            RHS(),
            1.0,
            iout,
            machine_start_time,
        )

        p1 = deepcopy(state.variables.predictands)

        if master
            println("(3) Explicit integration of RHS over dt/2...")
            println("")
        end

        reset_predictands!(state, p0, chi0)

        explicit_integration!(state, p0, 0.5 * dt, time, RHS())

        if master
            println("(4) Explicit integration of LHS over dt...")
            println("")
        end

        p0 = deepcopy(p1)

        synchronize_compressible_atmosphere!(state, p0)

        turbulence_integration!(state, p0, dt)

        explicit_integration!(state, p0, dt, time, LHS())

        if master
            println("(5) Implicit integration of RHS over dt/2...")
            println("")
        end

        ntotalbicg = implicit_integration!(
            state,
            0.5 * dt,
            time,
            ntotalbicg,
            RHS(),
            2.0,
            iout,
            machine_start_time,
        )

        if master
            println("...the semi-implicit time step is done.")
            println("")
        end

        #--------------------------------------------------------------
        #                           Output
        #--------------------------------------------------------------

        if output_steps
            if itime % nout == 0
                iout = write_output(state, time, iout, machine_start_time)
            end
        else
            if output
                iout = write_output(state, time, iout, machine_start_time)
                output = false
                nextoutputtime = nextoutputtime + output_interval
                if nextoutputtime >= tmax
                    nextoutputtime = tmax
                end
            end
        end

        #-------------------------------------------
        #              Abort criteria
        #-------------------------------------------

        if !output_steps && time * tref >= tmax
            if master
                naveragebicg = ntotalbicg / itime / 2

                println(repeat("-", 80))
                println("Average Poisson iterations: ", naveragebicg)
                println(repeat("-", 80))
                println("")
            end

            break
        end
    end

    #-------------------------------------------
    #      Final output for output_steps
    #-------------------------------------------

    if output_steps
        if master
            naveragebicg = ntotalbicg / iterations / 2

            println(repeat("-", 80))
            println("Average Poisson iterations: ", naveragebicg)
            println(repeat("-", 80))
            println("")
        end
    end

    if master
        println(repeat("-", 80))
        println(repeat(" ", 30), "PinCFlow.jl finished")
        println(repeat("-", 80))
    end

    return
end<|MERGE_RESOLUTION|>--- conflicted
+++ resolved
@@ -255,11 +255,6 @@
 
         compute_turbulence_diffusion!(state)
 
-<<<<<<< HEAD
-        save_backups!(state, :u, :v)
-
-=======
->>>>>>> 1b29ec57
         turbulent_diffusion!(state, dt)
 
         set_boundaries!(state, BoundaryPredictands())
