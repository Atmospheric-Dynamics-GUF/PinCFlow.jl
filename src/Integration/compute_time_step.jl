"""
```julia
compute_time_step(state::State)::AbstractFloat
```

Compute and return an adaptive time step based on several stability criteria.

If `state.namelists.discretization.adaptive_time_step` is set to `true`, the returned time step is given by

```math
\\Delta t = \\min \\left(\\Delta t_\\mathrm{CFL}, \\Delta t_\\mathrm{WKB}, \\Delta t_\\mathrm{viscous}, \\Delta t_{\\max}\\right),
```

where ``\\Delta t_\\mathrm{CFL}`` and ``\\Delta t_\\mathrm{WKB}`` are computed from CFL conditions with respect to the resolved flow and unresolved gravity waves, respectively, ``\\Delta t_\\mathrm{viscous}`` is determined from a von Neumann condition that takes the viscosity into account and ``\\Delta t_{\\max}`` is an upper limit specified in `state.namelists.discretization`. Otherwise, the returned time step is equal to ``\\Delta t_{\\max}``. If ``\\Delta t`` is smaller than ``\\Delta t_{\\min}`` (also specified in `state.namelists.discretization`), an error is thrown.

The individual stability criteria are as follows.

  - CFL condition with respect to the resolved flow (where ``w`` is computed with `compute_vertical_wind`):

    ```math
    \\Delta t_\\mathrm{CFL} = \\mu_\\mathrm{CFL} \\min\\limits_\\mathrm{global} \\left[\\frac{\\Delta \\widehat{x}}{u_{\\max}}, \\frac{\\Delta \\widehat{y}}{v_{\\max}}, \\min \\left(\\frac{J \\Delta \\widehat{z}}{w}\\right)\\right]
    ```

  - CFL condition with respect to the group velocities of unresolved gravity waves (where ``J_{\\min}`` is the minimum Jacobian in a one-grid-cell radius and ``c_{\\mathrm{g} z}`` is the maximum vertical group velocity within a grid cell):

    ```math
    \\Delta t_\\mathrm{WKB} = \\mu_\\mathrm{WKB} \\min\\limits_\\mathrm{global} \\left[\\frac{\\Delta \\widehat{x}}{c_{\\mathrm{g} x, \\max}}, \\frac{\\Delta \\widehat{y}}{c_{\\mathrm{g} y, \\max}}, \\min \\left(\\frac{J_{\\min} \\Delta \\widehat{z}}{c_{\\mathrm{g} z}}\\right)\\right]
    ```

  - Von Neumann condition (with ``\\mathrm{Re}`` being the Reynolds number):

    ```math
    \\Delta t_\\mathrm{viscous} = \\frac{\\mathrm{Re}}{2} \\min\\limits_\\mathrm{global} \\left[\\left(\\Delta \\widehat{x}\\right)^2, \\left(\\Delta \\widehat{y}\\right)^2, \\left(J \\Delta \\widehat{z}\\right)^2\\right]
    ```

# Arguments

  - `state`: Model state.

# See also

  - [`PinCFlow.Update.compute_vertical_wind`](@ref)
"""
function compute_time_step end

function compute_time_step(state::State)::AbstractFloat
    (; grid) = state
    (; cfl_number, wkb_cfl_number, dtmin, dtmax, adaptive_time_step) =
        state.namelists.discretization
    (; tref, re) = state.constants
    (; master, comm, ko, i0, i1, j0, j1, k0, k1) = state.domain
    (; dx, dy, dz, jac) = grid
    (; predictands) = state.variables
<<<<<<< HEAD
    (; u, v, w, rho) = predictands
    (; test_case) = state.namelists.setting
=======
    (; u, v, w) = predictands
>>>>>>> 2192c9fb
    (; x_size, y_size) = state.namelists.domain
    (; wkb_mode) = state.namelists.wkb
    (; cgx_max, cgy_max, cgz_max) = state.wkb
    (; tke) = state.turbulence.turbulencepredictands
    (; rhobar) = state.atmosphere
    (; turbulence_scheme) = state.namelists.turbulence

    @ivy if !adaptive_time_step
        dt = dtmax / tref

        if master
            println("dt = dtfix = ", dt * tref, " seconds")
            println("")
        end
    else
        #----------------------
        #     CFL condition
        #----------------------

        umax = maximum(abs, u[i0:i1, j0:j1, k0:k1]) + eps()
        vmax = maximum(abs, v[i0:i1, j0:j1, k0:k1]) + eps()
        wmax = maximum(abs, w[i0:i1, j0:j1, k0:k1]) + eps()

        dtconv = cfl_number * min(dx / umax, dy / vmax, dz / wmax)

        for k in k0:k1, j in j0:j1, i in i0:i1
            dtconv = min(
                dtconv,
                cfl_number * jac[i, j, k] * dz / (
                    abs(
                        0.5 * (
                            compute_vertical_wind(i, j, k, state) +
                            compute_vertical_wind(i, j, k - 1, state)
                        ),
                    ) + eps()
                ),
            )
        end
        dtconv = MPI.Allreduce(dtconv, min, comm)

        #---------------------------
        #   von Neumann condition
        #----------------------------

        dtvisc = 0.5 * min(dx^2, dy^2, dz^2) * re

        for k in k0:k1, j in j0:j1, i in i0:i1
            dtvisc = min(dtvisc, 0.5 * (jac[i, j, k] * dz)^2.0 * re)
        end
        dtvisc = MPI.Allreduce(dtvisc, min, comm)

        #----------------------------------
        #         WKB-CFL criterion
        #----------------------------------

        if wkb_mode != NoWKB()
            dtwkb = jac[i0, j0, k0] * dz / (cgz_max[i0, j0, k0] + eps())

            kmin = ko == 0 ? k0 - 1 : k0
            kmax = k1

            for k in kmin:kmax, j in j0:j1, i in i0:i1
                dtwkb = min(
                    dtwkb,
                    minimum(
                        jac[(i - 1):(i + 1), (j - 1):(j + 1), (k - 1):(k + 1)],
                    ) * dz / (cgz_max[i, j, k] + eps()),
                )
            end

            if x_size > 1
                dtwkb = min(dtwkb, dx / (cgx_max[] + eps()))
            end
            if y_size > 1
                dtwkb = min(dtwkb, dy / (cgy_max[] + eps()))
            end

            dtwkb *= wkb_cfl_number

            # find global minimum

            dtwkb = MPI.Allreduce(dtwkb, min, comm)
        end

        #-------------------------------
        #     Turbulence criterion 
        #---------------------

        if turbulence_scheme != NoTurbulence()
            uturb =
                maximum(
                    abs,
                    sqrt.(
                        tke[i0:i1, j0:j1, k0:k1] ./ (
                            rho[i0:i1, j0:j1, k0:k1] .+
                            rhobar[i0:i1, j0:j1, k0:k1]
                        )
                    ),
                ) + eps()

            dtturb = cfl_number * min(dx / uturb, dy / uturb, dz / uturb)

            dtturb = MPI.Allreduce(dtturb, min, comm)
        end
        #-------------------------------
        #        Make your choice
        #-------------------------------

        if wkb_mode != NoWKB()
            dt = min(dtvisc, dtconv, dtmax / tref, dtwkb)
        else
            dt = min(dtvisc, dtconv, dtmax / tref)
        end

        if turbulence_scheme != NoTurbulence()
            dt = min(dt, dtturb)
        end

        #-----------------------------------------
        #     Inform on time step restrictions
        #-----------------------------------------

        if master
            println("dtvisc = ", dtvisc * tref, " seconds")
            println("dtconv = ", dtconv * tref, " seconds")
            println("dtmax = ", dtmax, " seconds")
            if wkb_mode != NoWKB()
                println("dtwkb = ", dtwkb * tref, " seconds")
            end
            if turbulence_scheme != NoTurbulence()
                println("dtturb = ", dtturb * tref, " seconds")
            end
            println("")

            if dt == dtmax / tref
                println("=> dt = dtmax = ", dt * tref, " seconds")
            elseif dt == dtconv
                println("=> dt = dtconv = ", dt * tref, " seconds")
            elseif dt == dtvisc
                println("=> dt = dtvisc = ", dt * tref, " seconds")
            elseif dt == dtwkb
                println("=> dt = dtwkb = ", dt * tref, " seconds")
            elseif dt == dtturb
                println("=> dt = dtturb = ", dt * tref, " seconds")
            else
                println("=> dt = ??? = ", dt * tref, " seconds")
            end
            println("")
        end
    end

    if dt * tref < dtmin
        error(
            "Error in compute_time_step: dt = ",
            dt * tref,
            " < ",
            dtmin,
            " = dtmin",
        )
    end

    return dt
end<|MERGE_RESOLUTION|>--- conflicted
+++ resolved
@@ -51,12 +51,7 @@
     (; master, comm, ko, i0, i1, j0, j1, k0, k1) = state.domain
     (; dx, dy, dz, jac) = grid
     (; predictands) = state.variables
-<<<<<<< HEAD
     (; u, v, w, rho) = predictands
-    (; test_case) = state.namelists.setting
-=======
-    (; u, v, w) = predictands
->>>>>>> 2192c9fb
     (; x_size, y_size) = state.namelists.domain
     (; wkb_mode) = state.namelists.wkb
     (; cgx_max, cgy_max, cgz_max) = state.wkb
