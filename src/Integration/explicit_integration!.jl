--- conflicted
+++ resolved
@@ -47,12 +47,8 @@
     side::LHS,
 )
     (; nstages, stepfrac) = state.time
-<<<<<<< HEAD
-    (; tracersetup) = state.namelists.tracer
+    (; tracer_setup) = state.namelists.tracer
     (; icesetup) = state.namelists.ice
-=======
-    (; tracer_setup) = state.namelists.tracer
->>>>>>> f0d2b4ec
 
     @ivy for rkstage in 1:nstages
         reconstruct!(state)
