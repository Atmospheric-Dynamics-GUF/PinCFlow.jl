"""
```julia
explicit_integration!(
    state::State,
    p0::Predictands,
    dtstage::AbstractFloat,
    time::AbstractFloat,
    side::LHS,
)
```

Integrate the left-hand sides of the prognostic equations with a Runge-Kutta time step.

At each Runge-Kutta stage, the prognostic variables are first reconstructed and their advective and diffusive fluxes are calculated. Subsequently, each variable is updated with its integrated left-hand side, followed immediately by an implicit Euler step (the size of which is the fractional time step at the current Runge-Kutta stage) that accounts for the Rayleigh-damping imposed by the LHS sponge. After the Runge-Kutta loop, if the atmosphere is compressible, the Exner-pressure is updated with a full implicit Euler step to account for it being impacted by the Rayleigh damping of the mass-weighted potential temperature.

```julia
explicit_integration!(
    state::State,
    p0::Predictands,
    dtstage::AbstractFloat,
    time::AbstractFloat,
    side::RHS,
)
```

Perform an explicit Euler step on the right-hand sides of the prognostic equations and, if the atmosphere is compressible, update the Exner-pressure such that it is synchronized with the mass-weighted potential temperature.

# Arguments

  - `state`: Model state.

  - `p0`: The predictands that are used to compute the transporting velocities in the computation of the fluxes.

  - `dtstage`: Fractional time step.

  - `time`: Simulation time.

  - `side`: Side of the equations.
"""
function explicit_integration! end

function explicit_integration!(
    state::State,
    p0::Predictands,
    dtstage::AbstractFloat,
    time::AbstractFloat,
    side::LHS,
)
    (; nstages, stepfrac) = state.time
    (; tracersetup) = state.namelists.tracer

    @ivy for rkstage in 1:nstages
        reconstruct!(state)
        set_boundaries!(state, BoundaryReconstructions())

        compute_fluxes!(state, p0)

        set_boundaries!(state, BoundaryFluxes())

        save_backups!(state, :rho)

        update!(state, dtstage, rkstage, Rho())
        apply_lhs_sponge!(state, stepfrac[rkstage] * dtstage, time, Rho())

        update!(state, dtstage, rkstage, RhoP(), side)
        apply_lhs_sponge!(state, stepfrac[rkstage] * dtstage, time, RhoP())

        update!(state, dtstage, rkstage, P())
        apply_lhs_sponge!(state, stepfrac[rkstage] * dtstage, time, P())

        update!(state, dtstage, rkstage, tracersetup)
<<<<<<< HEAD
        apply_unified_sponge!(
            state,
            stepfrac[rkstage] * dtstage,
            time,
            tracersetup,
        )

        #CHANGES no ice advection
        #update!(state, dtstage, rkstage, icesetup)
        apply_unified_sponge!(
            state,
            stepfrac[rkstage] * dtstage,
            time,
            icesetup,
        )

        update!(state, dtstage, rkstage, turbulencesetup)
        apply_unified_sponge!(
            state,
            stepfrac[rkstage] * dtstage,
            time,
            turbulencesetup,
        )
=======
        apply_lhs_sponge!(state, stepfrac[rkstage] * dtstage, time, tracersetup)
>>>>>>> 2aee3f76

        set_boundaries!(state, BoundaryPredictands())

        update!(state, dtstage, rkstage, U(), side)
        update!(state, dtstage, rkstage, V(), side)
        update!(state, dtstage, rkstage, W(), side)
        apply_lhs_sponge!(state, stepfrac[rkstage] * dtstage, time, U())
        apply_lhs_sponge!(state, stepfrac[rkstage] * dtstage, time, V())
        apply_lhs_sponge!(state, stepfrac[rkstage] * dtstage, time, W())

        set_boundaries!(state, BoundaryPredictands())
    end

    synchronize_compressible_atmosphere!(state, state.variables.predictands)

    apply_lhs_sponge!(state, dtstage, time, PiP())

    return
end

function explicit_integration!(
    state::State,
    p0::Predictands,
    dtstage::AbstractFloat,
    time::AbstractFloat,
    side::RHS,
)
    synchronize_compressible_atmosphere!(state, state.variables.predictands)

    modify_compressible_wind!(state, *)

    set_boundaries!(state, BoundaryPredictands())

    save_backups!(state, :rhop, :u, :v, :w)

    update!(state, dtstage, RhoP(), RHS(), Explicit())

    update!(state, dtstage, U(), RHS(), Explicit())
    update!(state, dtstage, V(), RHS(), Explicit())
    update!(state, dtstage, W(), RHS(), Explicit())

    update!(state, dtstage, PiP())

    modify_compressible_wind!(state, /)

    set_boundaries!(state, BoundaryPredictands())

    return
end<|MERGE_RESOLUTION|>--- conflicted
+++ resolved
@@ -69,33 +69,17 @@
         apply_lhs_sponge!(state, stepfrac[rkstage] * dtstage, time, P())
 
         update!(state, dtstage, rkstage, tracersetup)
-<<<<<<< HEAD
-        apply_unified_sponge!(
-            state,
-            stepfrac[rkstage] * dtstage,
-            time,
-            tracersetup,
-        )
+        apply_lhs_sponge!(state, stepfrac[rkstage] * dtstage, time, tracersetup)
 
         #CHANGES no ice advection
         #update!(state, dtstage, rkstage, icesetup)
+        #CHANGES unified_sponge --> lhs sponge?
         apply_unified_sponge!(
             state,
             stepfrac[rkstage] * dtstage,
             time,
             icesetup,
         )
-
-        update!(state, dtstage, rkstage, turbulencesetup)
-        apply_unified_sponge!(
-            state,
-            stepfrac[rkstage] * dtstage,
-            time,
-            turbulencesetup,
-        )
-=======
-        apply_lhs_sponge!(state, stepfrac[rkstage] * dtstage, time, tracersetup)
->>>>>>> 2aee3f76
 
         set_boundaries!(state, BoundaryPredictands())
 
