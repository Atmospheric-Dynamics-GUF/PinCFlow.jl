--- conflicted
+++ resolved
@@ -76,8 +76,6 @@
             tracersetup,
         )
 
-<<<<<<< HEAD
-=======
         #CHANGES no ice advection
         #update!(state, dtstage, rkstage, icesetup)
         apply_unified_sponge!(
@@ -87,15 +85,6 @@
             icesetup,
         )
 
-        update!(state, dtstage, rkstage, turbulencesetup)
-        apply_unified_sponge!(
-            state,
-            stepfrac[rkstage] * dtstage,
-            time,
-            turbulencesetup,
-        )
-
->>>>>>> 34842713
         set_boundaries!(state, BoundaryPredictands())
 
         update!(state, dtstage, rkstage, U(), side)
