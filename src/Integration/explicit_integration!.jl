--- conflicted
+++ resolved
@@ -48,12 +48,7 @@
 )
     (; nstages, stepfrac) = state.time
     (; tracersetup) = state.namelists.tracer
-<<<<<<< HEAD
-=======
-    (; icesetup) = state.namelists.ice
-    (; turbulencesetup) = state.namelists.turbulence
     (; testcase) = state.namelists.setting
->>>>>>> 6e6200b3
 
     for rkstage in 1:nstages
         reconstruct!(state)
