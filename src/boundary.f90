module boundary_module

  use type_module
  use flux_module ! BC for rhoTilde, uTilde,...
  use atmosphere_module
  use mpi_module

  implicit none

  private

  !-------------------
  !  public routines
  !-------------------
  public :: setBoundary
  public :: setBoundary_x_periodic
  public :: setBoundary_y_periodic

  !--------------------
  !  private routines
  !--------------------
  private :: setBoundary_z_periodic
  private :: setBoundary_z_solidWall

  contains

  subroutine setBoundary(var, flux, option)
    !-------------------------------------------
    ! 1) set values in ghost cells according to
    !    boundary conditions
    ! 2) set fluxes explicitly to zero at walls
    !-------------------------------------------

    ! in/out variables
    real, dimension(- nbx:nx + nbx, - nby:ny + nby, - nbz:nz + nbz, nVar), &
        intent(inout) :: var
    real, dimension(- 1:nx, - 1:ny, - 1:nz, 3, nVar), intent(inout) :: flux
    character(len = *), intent(in) :: option

    !------------------------------
    !          x-direction
    !------------------------------
    select case(xBoundary)

    case("periodic")

      if(idim > 1) then
        ! boundary conditions taken care of by setHalos
      else
        call setBoundary_x_periodic(var, flux, option)
      endif

    case default
      stop "setBoundary: unknown case xBoundary"
    end select

    !------------------------------
    !          y-direction
    !------------------------------
    select case(yBoundary)

    case("periodic")

      if(jdim > 1) then
        ! boundary conditions taken care of by setHalos
      else
        call setBoundary_y_periodic(var, flux, option)
      endif

    case default
      stop "setBoundary: unknown case yBoundary"
    end select

    !------------------------------
    !          z-direction
    !------------------------------
    select case(zBoundary)

    case("periodic")
      call setBoundary_z_periodic(var, flux, option)

    case("solid_wall")
      call setBoundary_z_solidWall(var, flux, option)

    case default
      stop "setBoundary: unknown case zBoundary"
    end select

  end subroutine setBoundary

  !-----------------------------------------------------------------------

  subroutine setBoundary_x_periodic(var, flux, option)
    !-------------------------------------------
    ! 1) set values in ghost cells according to
    !    boundary conditions
    ! 2) set fluxes explicitly to zero at walls
    !-------------------------------------------

    ! in/out variables
    real, dimension(- nbx:nx + nbx, - nby:ny + nby, - nbz:nz + nbz, nVar), &
        intent(inout) :: var
    real, dimension(- 1:nx, - 1:ny, - 1:nz, 3, nVar), intent(inout) :: flux
    character(len = *), intent(in) :: option

    ! local variables
    integer :: i, j, k, iVar, ii

    real, dimension(- nby:ny + nby, - nbz:nz + nbz) :: uBound

    select case(option)

    case("var")
      !-----------------------------------
      !                var
      !-----------------------------------

      if(updateMass) then
        ! density -> iVar = 1
        do i = 1, nbx
          var(nx + i, :, :, 1) = var(i, :, :, 1)
          var(- i + 1, :, :, 1) = var(nx - i + 1, :, :, 1)
        end do

        if(verbose .and. master) then
          print *, "horizontalBoundary: x-horizontal BC for rho set."
        end if
      end if

      if(timeScheme == "semiimplicit" .or. auxil_equ) then
        ! density fluctuations -> iVar = 6
        do i = 1, nbx
          var(nx + i, :, :, 6) = var(i, :, :, 6)
          var(- i + 1, :, :, 6) = var(nx - i + 1, :, :, 6)
        end do

        if(verbose .and. master) then
          print *, "horizontalBoundary: x-horizontal BC for rhop set."
        end if
      end if

      if(updateIce) then
        ! ice variables -> iVar = nVar-3, nVar
        do iVar = nVar - 3, nVar
          do i = 1, nbx
            var(nx + i, :, :, iVar) = var(i, :, :, iVar)
            var(- i + 1, :, :, iVar) = var(nx - i + 1, :, :, iVar)
          end do
        end do

        if(verbose .and. master) print *, "horizontalBoundary:  x-horizontal &
            BC for ice variables set."

      end if

<<<<<<< HEAD
      ! set boundaries if including tracer
      if (updateTracer) then
=======
      if(updateTracer) then
>>>>>>> d57618c5
        do i = 1, nbx
          var(nx + i, :, :, iVart) = var(i, :, :, iVart)
          var(- i + 1, :, :, iVart) = var(nx - i + 1, :, :, iVart)
        end do

        if(verbose .and. master) then
          print *, "horizontalBoundary: x-horizontal BC for tracer set."
        end if
      end if

      if(updateTheta) then
        ! pot. temp.  -> iVar = 6

        if(timeScheme == "semiimplicit") then
          print *, 'ERROR: updateTheta = .true. not allowed for  timeScheme &
              == "semiimplicit"'
          stop
        end if

        do i = 1, nbx
          var(nx + i, :, :, 6) = var(i, :, :, 6)
          var(- i + 1, :, :, 6) = var(nx - i + 1, :, :, 6)
        end do

        if(verbose .and. master) print *, "horizontalBoundary:  x-horizontal &
            BC for theta set."
      end if

      if(predictMomentum) then
        ! velocity u (staggered along x) -> iVar = 2

        var(0, :, :, 2) = var(nx, :, :, 2)

        do i = 1, nbx
          ! velocity u (staggered along x) -> iVar = 2
          var(nx + i, :, :, 2) = var(i, :, :, 2)
          var(- i, :, :, 2) = var(nx - i, :, :, 2)
          ! velocity v -> iVar = 3                    ! ghost cells
          var(nx + i, :, :, 3) = var(i, :, :, 3) ! right
          var(- i + 1, :, :, 3) = var(nx - i + 1, :, :, 3) ! left
          ! velocity w -> iVar = 4
          var(nx + i, :, :, 4) = var(i, :, :, 4)
          var(- i + 1, :, :, 4) = var(nx - i + 1, :, :, 4)
        end do

        if(verbose .and. master) then
          print *, "boundary.f90/horizontalBoundary:  x-horizontal BC for u, &
              v, w set."
        end if
      end if

      if(correctMomentum) then
        ! pressure Variable -> iVar = 5
        var(nx + 1, :, :, 5) = var(1, :, :, 5) ! right ghost cell
        var(0, :, :, 5) = var(nx, :, :, 5) ! left ghost cells

        if(verbose .and. master) then
          print *, "boundary.f90/horizontalBoundary:  x-horizontal BC for p &
              set."
        end if
      end if

    case("ice")
      ! ice variables -> iVar = nVar-3, nVar
      do iVar = nVar - 3, nVar
        do i = 1, nbx
          var(nx + i, :, :, iVar) = var(i, :, :, iVar)
          var(- i + 1, :, :, iVar) = var(nx - i + 1, :, :, iVar)
        end do
      end do

      if(verbose .and. master) print *, "horizontalBoundary:  x-horizontal BC &
          for ice variables set."

    case("ice2")
      ! ice2 variables
      do ii = 1, nVarIce
        iVar = iVarIce(ii)
        do i = 1, nbx
          var(nx + i, :, :, iVar) = var(i, :, :, iVar)
          var(- i + 1, :, :, iVar) = var(nx - i + 1, :, :, iVar)
        end do
      end do

      if(verbose .and. master) print *, "horizontalBoundary:  x-horizontal BC &
          for ice2 variables set."

    case("iceTilde")
      ! reconstructed density needed in ghost cell i = nx+2
      nAerTilde(nx + 2, :, :, 1, 0) = nAerTilde(2, :, :, 1, 0)
      nIceTilde(nx + 2, :, :, 1, 0) = nIceTilde(2, :, :, 1, 0)
      qIceTilde(nx + 2, :, :, 1, 0) = qIceTilde(2, :, :, 1, 0)
      qvTilde(nx + 2, :, :, 1, 0) = qvTilde(2, :, :, 1, 0)

      ! ...in ghost cell i = -1
      nAerTilde(- 1, :, :, 1, 1) = nAerTilde(nx - 1, :, :, 1, 1)
      nIceTilde(- 1, :, :, 1, 1) = nIceTilde(nx - 1, :, :, 1, 1)
      qIceTilde(- 1, :, :, 1, 1) = qIceTilde(nx - 1, :, :, 1, 1)
      qvTilde(- 1, :, :, 1, 1) = qvTilde(nx - 1, :, :, 1, 1)

      if(verbose .and. master) print *, "horizontalBoundary:  x-horizontal BC &
          for iceTilde variables set."

    case("iceFlux")
      ! nothing

    case("varTilde")
      !-----------------------------------
      !             varTilde
      !-----------------------------------

      ! the following three boundary-condition calls can probably be
      ! removed
      ! probably only necessary for ALDM (that is not used any more
      ! anyway)

      if(updateMass) then
        ! reconstructed density needed in ghost cell i = nx+2
        rhoTilde(nx + 2, :, :, 1, 0) = rhoTilde(2, :, :, 1, 0)

        ! ...in ghost cell i = -1
        rhoTilde(- 1, :, :, 1, 1) = rhoTilde(nx - 1, :, :, 1, 1)

        if(verbose .and. master) then
          print *, "horizontalBoundary: x-horizontal BC for rhoTilde set."
        end if
      end if

      if(timeScheme == "semiimplicit" .or. auxil_equ) then
        ! reconstructed density fluctuation needed in ghost cell i = nx+2
        rhopTilde(nx + 2, :, :, 1, 0) = rhopTilde(2, :, :, 1, 0)

        ! ...in ghost cell i = -1
        rhopTilde(- 1, :, :, 1, 1) = rhopTilde(nx - 1, :, :, 1, 1)

        if(verbose .and. master) then
          print *, "horizontalBoundary: x-horizontal BC for rhoTilde set."
        end if
      end if

      if(updateIce) then
        ! reconstructed density needed in ghost cell i = nx+2
        nAerTilde(nx + 2, :, :, 1, 0) = nAerTilde(2, :, :, 1, 0)
        nIceTilde(nx + 2, :, :, 1, 0) = nIceTilde(2, :, :, 1, 0)
        qIceTilde(nx + 2, :, :, 1, 0) = qIceTilde(2, :, :, 1, 0)
        qvTilde(nx + 2, :, :, 1, 0) = qvTilde(2, :, :, 1, 0)

        ! ...in ghost cell i = -1
        nAerTilde(- 1, :, :, 1, 1) = nAerTilde(nx - 1, :, :, 1, 1)
        nIceTilde(- 1, :, :, 1, 1) = nIceTilde(nx - 1, :, :, 1, 1)
        qIceTilde(- 1, :, :, 1, 1) = qIceTilde(nx - 1, :, :, 1, 1)
        qvTilde(- 1, :, :, 1, 1) = qvTilde(nx - 1, :, :, 1, 1)

        if(verbose .and. master) print *, "horizontalBoundary:  x-horizontal &
            BC for iceTilde variables set."

      end if

<<<<<<< HEAD
      ! set boundaries if including tracer
      if (updateTracer) then
=======
      if(updateTracer) then
>>>>>>> d57618c5
        tracerTilde(nx + 2, :, :, 1, 0) = tracerTilde(2, :, :, 1, 0)
        tracerTilde(- 1, :, :, 1, 1) = tracerTilde(nx - 1, :, :, 1, 1)

        if(verbose .and. master) then
          print *, "horizontalBoundary: x-horizontal BC for tracerTilde set."
        end if
      end if

      if(updateTheta) then
        ! reconstructed density needed in ghost cell i = nx+2
        thetaTilde(nx + 2, :, :, 1, 0) = thetaTilde(2, :, :, 1, 0)

        ! ...in ghost cell i = -1
        thetaTilde(- 1, :, :, 1, 1) = thetaTilde(nx - 1, :, :, 1, 1)

        if(verbose .and. master) then
          print *, "horizontalBoundary:  x-horizontal BC for thetaTilde set."
        end if
      end if

    case("flux")
      !-----------------------------------
      !              flux
      !-----------------------------------

      return

    case default
      stop "setBoundary_x: unknown option."
    end select

  end subroutine setBoundary_x_periodic

  !--------------------------------------------------------------------

  subroutine setBoundary_y_periodic(var, flux, option)
    !-------------------------------------------
    ! 1) set values in ghost cells according to
    !    boundary conditions
    ! 2) set fluxes explicitly to zero at walls
    !-------------------------------------------

    ! in/out variables
    real, dimension(- nbx:nx + nbx, - nby:ny + nby, - nbz:nz + nbz, nVar), &
        intent(inout) :: var
    real, dimension(- 1:nx, - 1:ny, - 1:nz, 3, nVar), intent(inout) :: flux
    character(len = *), intent(in) :: option

    ! local variables
    integer :: i, j, k, iVar, ii

    real, dimension(- nbx:nx + nbx, - nbz:nz + nbz) :: vBound

    select case(option)

    case("var")
      !-----------------------------------
      !                var
      !-----------------------------------

      if(updateMass) then
        ! density -> iVar = 1
        do j = 1, nby
          var(:, ny + j, :, 1) = var(:, j, :, 1)
          var(:, - j + 1, :, 1) = var(:, ny - j + 1, :, 1)
        end do

        if(verbose .and. master) then
          print *, "horizontalBoundary: y-horizontal BC for rho set."
        end if
      end if

      if(timeScheme == "semiimplicit" .or. auxil_equ) then
        ! density fluctuations -> iVar = 6
        do j = 1, nby
          var(:, ny + j, :, 6) = var(:, j, :, 6)
          var(:, - j + 1, :, 6) = var(:, ny - j + 1, :, 6)
        end do

        if(verbose .and. master) then
          print *, "horizontalBoundary: y-horizontal BC for rho set."
        end if
      end if

      if(updateIce) then
        ! ice variables -> iVar = nVar-3, nVar
        do iVar = nVar - 3, nVar
          do j = 1, nby
            var(:, ny + j, :, iVar) = var(:, j, :, iVar)
            var(:, - j + 1, :, iVar) = var(:, ny - j + 1, :, iVar)
          end do
        end do

        if(verbose .and. master) print *, "horizontalBoundary:  y-horizontal &
            BC for ice variables set."

      end if

<<<<<<< HEAD
      ! set boundaries if including tracer
      if (updateTracer) then
=======
      if(updateTracer) then
>>>>>>> d57618c5
        do j = 1, nby
          var(:, ny + j, :, iVart) = var(:, j, :, iVart)
          var(:, - j + 1, :, iVart) = var(:, ny - j + 1, :, iVart)
        end do

        if(verbose .and. master) then
          print *, "horizontalBoundary: y-horizontal BC for tracer set."
        end if
      end if

      if(updateTheta) then
        ! potential temperature -> iVar = 6

        if(timeScheme == "semiimplicit") then
          print *, 'ERROR: updateTheta = .true. not allowed for  timeScheme &
              == "semiimplicit"'
          stop
        end if

        do j = 1, nby
          var(:, ny + j, :, 6) = var(:, j, :, 6)
          var(:, - j + 1, :, 6) = var(:, ny - j + 1, :, 6)
        end do

        if(verbose .and. master) then
          print *, "horizontalBoundary: y-horizontal BC for theta set."
        end if
      end if

      if(predictMomentum) then
        ! velocity v (staggared along y) -> iVar = 3

        var(:, 0, :, 3) = var(:, ny, :, 3)

        do j = 1, nby
          ! velocity u -> iVar = 2
          var(:, ny + j, :, 2) = var(:, j, :, 2)
          var(:, - j + 1, :, 2) = var(:, ny - j + 1, :, 2)
          ! velocity v (staggared along y) -> iVar = 3
          var(:, ny + j, :, 3) = var(:, j, :, 3)
          var(:, - j, :, 3) = var(:, ny - j, :, 3)
          ! velocity w -> iVar = 4
          var(:, ny + j, :, 4) = var(:, j, :, 4)
          var(:, - j + 1, :, 4) = var(:, ny - j + 1, :, 4)
        end do

        if(verbose .and. master) then
          print *, "boundary.f90/horizontalBoundary:  y-horizontal BC for u, &
              v, w set."
        end if
      end if

      if(correctMomentum) then
        ! pressure variable -> iVar = 5
        var(:, ny + 1, :, 5) = var(:, 1, :, 5) ! forward ghost cell
        var(:, 0, :, 5) = var(:, ny, :, 5) ! backward

        if(verbose .and. master) then
          print *, "boundary.f90/horizontalBoundary:  y-horizontal BC for p &
              set."
        end if
      end if

    case("ice")
      ! ice variables -> iVar = nVar-3, nVar
      do iVar = nVar - 3, nVar
        do j = 1, nby
          var(:, ny + j, :, iVar) = var(:, j, :, iVar)
          var(:, - j + 1, :, iVar) = var(:, ny - j + 1, :, iVar)
        end do
      end do

      if(verbose .and. master) print *, "horizontalBoundary:  y-horizontal BC &
          for ice variables set."

    case("ice2")
      ! ice variables
      do ii = 1, nVarIce
        iVar = iVarIce(ii)
        do j = 1, nby
          var(:, ny + j, :, iVar) = var(:, j, :, iVar)
          var(:, - j + 1, :, iVar) = var(:, ny - j + 1, :, iVar)
        end do
      end do

      if(verbose .and. master) print *, "horizontalBoundary:  y-horizontal BC &
          for ice variables set."

    case("iceTilde")
      ! see above, similar to rho
      nAerTilde(:, ny + 2, :, 2, 0) = nAerTilde(:, 2, :, 2, 0)
      nIceTilde(:, ny + 2, :, 2, 0) = nIceTilde(:, 2, :, 2, 0)
      qIceTilde(:, ny + 2, :, 2, 0) = qIceTilde(:, 2, :, 2, 0)
      qvTilde(:, ny + 2, :, 2, 0) = qvTilde(:, 2, :, 2, 0)

      ! see above, similar to rho
      nAerTilde(:, - 1, :, 2, 1) = nAerTilde(:, ny - 1, :, 2, 1)
      nIceTilde(:, - 1, :, 2, 1) = nIceTilde(:, ny - 1, :, 2, 1)
      qIceTilde(:, - 1, :, 2, 1) = qIceTilde(:, ny - 1, :, 2, 1)
      qvTilde(:, - 1, :, 2, 1) = qvTilde(:, ny - 1, :, 2, 1)

      if(verbose .and. master) print *, "horizontalBoundary:  y-horizontal BC &
          for iceTilde variables set."

    case("iceFlux")
      ! nothing

    case("varTilde")
      !-----------------------------------
      !              varTilde
      !-----------------------------------

      ! the following three boundary-condition calls can probably be
      ! removed
      ! probably only necessary for ALDM (that is not used any more
      ! anyway)

      if(updateMass) then
        ! reconstructed density needed in ghost cell j = ny+2
        rhoTilde(:, ny + 2, :, 2, 0) = rhoTilde(:, 2, :, 2, 0)

        ! ...in ghost cell j = -1
        rhoTilde(:, - 1, :, 2, 1) = rhoTilde(:, ny - 1, :, 2, 1)

        if(verbose .and. master) then
          print *, "horizontalBoundary: y-horizontal BC for rhoTilde set."
        end if
      end if

      if(timeScheme == "semiimplicit" .or. auxil_equ) then
        ! reconstructed density fluctuations needed in ghost cell
        ! j = ny+2
        rhopTilde(:, ny + 2, :, 2, 0) = rhopTilde(:, 2, :, 2, 0)

        ! ...in ghost cell j = -1
        rhopTilde(:, - 1, :, 2, 1) = rhopTilde(:, ny - 1, :, 2, 1)

        if(verbose .and. master) then
          print *, "horizontalBoundary: y-horizontal BC for rhoTilde set."
        end if
      end if

      if(updateIce) then
        ! see above, similar to rho
        nAerTilde(:, ny + 2, :, 2, 0) = nAerTilde(:, 2, :, 2, 0)
        nIceTilde(:, ny + 2, :, 2, 0) = nIceTilde(:, 2, :, 2, 0)
        qIceTilde(:, ny + 2, :, 2, 0) = qIceTilde(:, 2, :, 2, 0)
        qvTilde(:, ny + 2, :, 2, 0) = qvTilde(:, 2, :, 2, 0)

        ! see above, similar to rho
        nAerTilde(:, - 1, :, 2, 1) = nAerTilde(:, ny - 1, :, 2, 1)
        nIceTilde(:, - 1, :, 2, 1) = nIceTilde(:, ny - 1, :, 2, 1)
        qIceTilde(:, - 1, :, 2, 1) = qIceTilde(:, ny - 1, :, 2, 1)
        qvTilde(:, - 1, :, 2, 1) = qvTilde(:, ny - 1, :, 2, 1)

        if(verbose .and. master) print *, "horizontalBoundary:  y-horizontal &
            BC for iceTilde variables set."

      end if

<<<<<<< HEAD
      ! set boundaries if including tracer
      if (updateTracer) then
=======
      if(updateTracer) then
>>>>>>> d57618c5
        tracerTilde(:, ny + 2, :, 2, 0) = tracerTilde(:, 2, :, 2, 0)
        tracerTilde(:, - 1, :, 2, 1) = tracerTilde(:, ny - 1, :, 2, 1)

        if(verbose .and. master) then
          print *, "horizontalBoundary: y-horizontal BC for tracerTilde set."
        end if
      end if

      if(updateTheta) then
        ! reconstructed density needed in ghost cell j = ny+2
        thetaTilde(:, ny + 2, :, 2, 0) = thetaTilde(:, 2, :, 2, 0)

        ! ...in ghost cell j = -1
        thetaTilde(:, - 1, :, 2, 1) = thetaTilde(:, ny - 1, :, 2, 1)

        if(verbose .and. master) then
          print *, "horizontalBoundary:  y-horizontal BC for thetaTilde set."
        end if
      end if

    case("flux")
      !-----------------------------------
      !              flux
      !-----------------------------------
      return

    case default
      stop "setBoundary_y: unknown option."
    end select

  end subroutine setBoundary_y_periodic

  !-------------------------------------------------------------------------

  subroutine setBoundary_z_periodic(var, flux, option)
    !-------------------------------------------
    ! 1) set values in ghost cells according to
    !    boundary conditions
    ! 2) set fluxes explicitly to zero at walls
    !-------------------------------------------

    ! in/out variables
    real, dimension(- nbx:nx + nbx, - nby:ny + nby, - nbz:nz + nbz, nVar), &
        intent(inout) :: var
    real, dimension(- 1:nx, - 1:ny, - 1:nz, 3, nVar), intent(inout) :: flux
    character(len = *), intent(in) :: option

    ! local variables
    integer :: i, j, k, iVar, ii

    real, dimension(- nbx:nx + nbx, - nby:ny + nby) :: wBound

    select case(option)

    case("var")
      !-----------------------------------
      !                var
      !-----------------------------------

      if(updateMass) then
        ! density -> iVar = 1
        do k = 1, nbz
          var(:, :, nz + k, 1) = var(:, :, k, 1)
          var(:, :, - k + 1, 1) = var(:, :, nz - k + 1, 1)
        end do

        if(verbose .and. master) then
          print *, "setBoundary_z_periodic: z-periodic BC for rho set."
        end if
      end if

      if(timeScheme == "semiimplicit" .or. auxil_equ) then
        ! density fluctuations -> iVar = 6
        do k = 1, nbz
          var(:, :, nz + k, 6) = var(:, :, k, 6)
          var(:, :, - k + 1, 6) = var(:, :, nz - k + 1, 6)
        end do

        if(verbose .and. master) then
          print *, "setBoundary_z_periodic: z-periodic BC for rhop set."
        end if
      end if

      if(updateIce) then
        ! ice variables -> iVar = nVar-3, nVar
        do iVar = nVar - 3, nVar
          do k = 1, nbz
            var(:, :, nz + k, iVar) = var(:, :, k, iVar)
            var(:, :, - k + 1, iVar) = var(:, :, nz - k + 1, iVar)
          end do
        end do

        if(verbose .and. master) print *, "setBoundary_z_periodic:  z-periodic &
            BC for ice variables set."

      end if

<<<<<<< HEAD
      ! set boundaries if including tracer
      if (updateTracer) then
=======
      if(updateTracer) then
>>>>>>> d57618c5
        do k = 1, nbz
          var(:, :, nz + k, iVart) = - var(:, :, k, iVart)
          var(:, :, - k + 1, iVart) = - var(:, :, nz - k + 1, iVart)
        end do

        if(verbose .and. master) then
          print *, "setBoundary_z_periodic: z-periodic BC for tracer set."
        end if
      end if

      if(updateTheta) then
        ! density -> iVar = 6

        if(timeScheme == "semiimplicit") then
          print *, 'ERROR: updateTheta = .true. not allowed for  timeScheme &
              == "semiimplicit"'
          stop
        end if

        do k = 1, nbz
          var(:, :, nz + k, 6) = var(:, :, k, 6)
          var(:, :, - k + 1, 6) = var(:, :, nz - k + 1, 6)
        end do

        if(verbose .and. master) then
          print *, "setBoundary_z_periodic:  z-perdiodic BC for theta set."
        end if
      end if

      if(predictMomentum) then
        ! velocity w (staggared along z) -> iVar = 4

        var(:, :, 0, 4) = var(:, :, nz, 4)

        do k = 1, nbz
          ! velocity u -> iVar = 2
          var(:, :, nz + k, 2) = var(:, :, k, 2)
          var(:, :, - k + 1, 2) = var(:, :, nz - k + 1, 2)
          ! velocity v -> iVar = 3
          var(:, :, nz + k, 3) = var(:, :, k, 3)
          var(:, :, - k + 1, 3) = var(:, :, nz - k + 1, 3)
          ! velocity w (staggared along z) -> iVar = 4
          var(:, :, nz + k, 4) = var(:, :, k, 4)
          var(:, :, - k, 4) = var(:, :, nz - k, 4)
        end do

        if(verbose .and. master) then
          print *, "setBoundary_z_periodic:  z-periodic BC for u, v, w set."
        end if
      end if

      if(correctMomentum) then
        ! pressure variable -> iVar = 5
        var(:, :, nz + 1, 5) = var(:, :, 1, 5) ! forward ghost cell
        var(:, :, 0, 5) = var(:, :, nz, 5) ! backward

        if(verbose .and. master) then
          print *, "setBoundary_z_periodic:  z-periodic BC for p set."
        end if
      end if

    case("ice")
      ! ice variables -> iVar = nVar-3, nVar
      do iVar = nVar - 3, nVar
        do k = 1, nbz
          var(:, :, nz + k, iVar) = var(:, :, k, iVar)
          var(:, :, - k + 1, iVar) = var(:, :, nz - k + 1, iVar)
        end do
      end do

      if(verbose .and. master) print *, "setBoundary_z_periodic:  z-periodic &
          BC for ice variables set."

    case("ice2")
      ! ice variables
      do ii = 1, nVarIce
        iVar = iVarIce(ii)
        do k = 1, nbz
          var(:, :, nz + k, iVar) = var(:, :, k, iVar)
          var(:, :, - k + 1, iVar) = var(:, :, nz - k + 1, iVar)
        end do
      end do

      if(verbose .and. master) print *, "setBoundary_z_periodic:  z-periodic &
          BC for ice variables set."

    case("iceTilde")
      ! see above, similar to rho
      nAerTilde(:, :, nz + 2, 3, 0) = nAerTilde(:, :, 2, 3, 0)
      nIceTilde(:, :, nz + 2, 3, 0) = nIceTilde(:, :, 2, 3, 0)
      qIceTilde(:, :, nz + 2, 3, 0) = qIceTilde(:, :, 2, 3, 0)
      qvTilde(:, :, nz + 2, 3, 0) = qvTilde(:, :, 2, 3, 0)

      ! see above, similar to rho
      nAerTilde(:, :, - 1, 3, 1) = nAerTilde(:, :, nz - 1, 3, 1)
      nIceTilde(:, :, - 1, 3, 1) = nIceTilde(:, :, nz - 1, 3, 1)
      qIceTilde(:, :, - 1, 3, 1) = qIceTilde(:, :, nz - 1, 3, 1)
      qvTilde(:, :, - 1, 3, 1) = qvTilde(:, :, nz - 1, 3, 1)

      if(verbose .and. master) print *, "setBoundary_z_periodic:   z-periodic &
          BC for iceTilde variables set."

    case("iceFlux")
      ! nothing

    case("varTilde")
      !-----------------------------------
      !              varTilde
      !-----------------------------------

      ! the following three boundary-condition calls can probably be
      ! removed
      ! probably only necessary for ALDM (that is not used any more
      ! anyway)

      if(updateMass) then
        ! reconstructed density needed in ghost cell k = nz+2
        rhoTilde(:, :, nz + 2, 3, 0) = rhoTilde(:, :, 2, 3, 0)

        ! ...in ghost cell j = -1
        rhoTilde(:, :, - 1, 3, 1) = rhoTilde(:, :, nz - 1, 3, 1)

        if(verbose .and. master) then
          print *, "setBoundary_z_periodic:  z-periodic BC for rhoTilde set."
        end if
      end if

      if(timeScheme == "semiimplicit" .or. auxil_equ) then
        ! reconstructed density needed in ghost cell k = nz+2
        rhopTilde(:, :, nz + 2, 3, 0) = rhopTilde(:, :, 2, 3, 0)

        ! ...in ghost cell j = -1
        rhopTilde(:, :, - 1, 3, 1) = rhopTilde(:, :, nz - 1, 3, 1)

        if(verbose .and. master) then
          print *, "setBoundary_z_periodic:  z-periodic BC for rhoTilde set."
        end if
      end if

      if(updateIce) then
        ! see above, similar to rho
        nAerTilde(:, :, nz + 2, 3, 0) = nAerTilde(:, :, 2, 3, 0)
        nIceTilde(:, :, nz + 2, 3, 0) = nIceTilde(:, :, 2, 3, 0)
        qIceTilde(:, :, nz + 2, 3, 0) = qIceTilde(:, :, 2, 3, 0)
        qvTilde(:, :, nz + 2, 3, 0) = qvTilde(:, :, 2, 3, 0)

        ! see above, similar to rho
        nAerTilde(:, :, - 1, 3, 1) = nAerTilde(:, :, nz - 1, 3, 1)
        nIceTilde(:, :, - 1, 3, 1) = nIceTilde(:, :, nz - 1, 3, 1)
        qIceTilde(:, :, - 1, 3, 1) = qIceTilde(:, :, nz - 1, 3, 1)
        qvTilde(:, :, - 1, 3, 1) = qvTilde(:, :, nz - 1, 3, 1)

        if(verbose .and. master) print *, "setBoundary_z_periodic:   &
            z-periodic BC for iceTilde variables set."

      end if

      if(updateTheta) then
        ! reconstructed density needed in ghost cell k = nz+2
        thetaTilde(:, :, nz + 2, 3, 0) = thetaTilde(:, :, 2, 3, 0)

        ! ...in ghost cell k = -1
        thetaTilde(:, :, - 1, 3, 1) = thetaTilde(:, :, nz - 1, 3, 1)

        if(verbose .and. master) then
          print *, "setBoundary_z_periodic:  z-periodic BC for thetaTilde set."
        end if
      end if

    case("flux")
      !-----------------------------------
      !              flux
      !-----------------------------------
      return

    case default
      stop "setBoundary_y: unknown option."
    end select

  end subroutine setBoundary_z_periodic

  !-------------------------------------------------------------------------

  subroutine setBoundary_z_solidWall(var, flux, option)
    !-------------------------------------------
    ! 1) set values in ghost cells according to
    !    boundary conditions
    ! 2) set fluxes explicitly to zero at walls
    !-------------------------------------------

    ! in/out variables
    real, dimension(- nbx:nx + nbx, - nby:ny + nby, - nbz:nz + nbz, nVar), &
        intent(inout) :: var
    real, dimension(- 1:nx, - 1:ny, - 1:nz, 3, nVar), intent(inout) :: flux
    character(len = *), intent(in) :: option

    ! local variables
    integer :: i, j, k, iVar, ii
    real, dimension(- nby:ny + nby, - nbz:nz + nbz) :: uBound
    real, dimension(- nbx:nx + nbx, - nbz:nz + nbz) :: vBound

    ! rho flux correction
    real :: rhoU, rhoD, hRho, wSurf

    ! uvw flux correction
    real :: rhoEdge
    real :: hRhoU, hRhoV, hRhoW
    real :: uD, uU, wL, wR
    real :: vD, vU, wB, wF, wD, wU

    ! theta flux correction
    real :: thetaU, thetaD, hTheta

    ! uvw flux correction
    real :: thetaEdge
    real :: hThetaU, hThetaV, hThetaW

    ! TFC FJ
    real :: met13EdgeRU, met23EdgeRU, met33EdgeRU, chris11EdgeRU, &
        chris13EdgeRU, chris12EdgeRU, chris23EdgeRU, uEdgeRUU, uEdgeRU, &
        uEdgeLU, uEdgeRU1, uEdgeRU2, wEdgeRU, wEdgeRD, vEdgeRU
    real :: met13EdgeFU, met23EdgeFU, met33EdgeFU, chris12EdgeFU, &
        chris13EdgeFU, chris22EdgeFU, chris23EdgeFU, vEdgeFUU, vEdgeFU, &
        vEdgeBU, vEdgeFU1, vEdgeFU2, wEdgeFU, wEdgeFD, uEdgeFU

    select case(option)

    case("var")
      !-----------------------------------
      !                var
      !-----------------------------------

      if(updateMass) then
        ! reflect at boundary with change of sign
        ! rho -> iVar = 1

        ! in case of baroclinic life-cycle simulation only the
        ! deviations from the environmental state are reflected

        if(testCase == "baroclinic_LC") then
          if(fluctuationMode) then
            if(topography) then
              ! TFC FJ
              var(1:nx, 1:ny, 0, 1) = - var(1:nx, 1:ny, 1, 1) + dens_env_pp(:, &
                  :, 1) - rhoStratTFC(1:nx, 1:ny, 1) + dens_env_pp(:, :, 0) &
                  - rhoStratTFC(1:nx, 1:ny, 0)

              var(1:nx, 1:ny, nz + 1, 1) = - var(1:nx, 1:ny, nz, 1) &
                  + dens_env_pp(:, :, nz) - rhoStratTFC(1:nx, 1:ny, nz) &
                  + dens_env_pp(:, :, nz + 1) - rhoStratTFC(1:nx, 1:ny, nz + 1)
            else
              var(1:nx, 1:ny, 0, 1) = - var(1:nx, 1:ny, 1, 1) + dens_env_pp(:, &
                  :, 1) - rhoStrat(1) + dens_env_pp(:, :, 0) - rhoStrat(0)

              var(1:nx, 1:ny, nz + 1, 1) = - var(1:nx, 1:ny, nz, 1) &
                  + dens_env_pp(:, :, nz) - rhoStrat(nz) + dens_env_pp(:, :, &
                  nz + 1) - rhoStrat(nz + 1)
            end if
          else
            var(1:nx, 1:ny, 0, 1) = - var(1:nx, 1:ny, 1, 1) + dens_env_pp(:, &
                :, 1) + dens_env_pp(:, :, 0)

            var(1:nx, 1:ny, nz + 1, 1) = - var(1:nx, 1:ny, nz, 1) &
                + dens_env_pp(:, :, nz) + dens_env_pp(:, :, nz + 1)
          end if
        else if(testCase == "smoothVortex") then
          var(1:nx, 1:ny, 0, 1) = var(1:nx, 1:ny, 1, 1)
          var(1:nx, 1:ny, nz + 1, 1) = var(1:nx, 1:ny, nz, 1)
        else
          do k = 1, nbz

            var(:, :, - k + 1, 1) = - var(:, :, k, 1)
            var(:, :, nz + k, 1) = - var(:, :, nz - k + 1, 1)

          end do
        end if

        if(timeScheme == "semiimplicit" .or. auxil_equ) then
          ! vertical boundary condition for density fluctuations

          if(testCase == "baroclinic_LC") then
            if(topography) then
              ! TFC FJ
              var(1:nx, 1:ny, 0, 6) = - var(1:nx, 1:ny, 1, 6) + dens_env_pp(:, &
                  :, 1) - rhoStratTFC(1:nx, 1:ny, 1) + dens_env_pp(:, :, 0) &
                  - rhoStratTFC(1:nx, 1:ny, 0)

              var(1:nx, 1:ny, nz + 1, 6) = - var(1:nx, 1:ny, nz, 6) &
                  + dens_env_pp(:, :, nz) - rhoStratTFC(1:nx, 1:ny, nz) &
                  + dens_env_pp(:, :, nz + 1) - rhoStratTFC(1:nx, 1:ny, nz + 1)
            else
              var(1:nx, 1:ny, 0, 6) = - var(1:nx, 1:ny, 1, 6) + dens_env_pp(:, &
                  :, 1) - rhoStrat(1) + dens_env_pp(:, :, 0) - rhoStrat(0)

              var(1:nx, 1:ny, nz + 1, 6) = - var(1:nx, 1:ny, nz, 6) &
                  + dens_env_pp(:, :, nz) - rhoStrat(nz) + dens_env_pp(:, :, &
                  nz + 1) - rhoStrat(nz + 1)
            end if
          else if(testCase == "smoothVortex") then
            var(1:nx, 1:ny, 0, 6) = var(1:nx, 1:ny, 1, 6)
            var(1:nx, 1:ny, nz + 1, 6) = var(1:nx, 1:ny, nz, 6)
          else
            do k = 1, nbz
              var(:, :, - k + 1, 6) = - var(:, :, k, 6)
              var(:, :, nz + k, 6) = - var(:, :, nz - k + 1, 6)
            end do
          end if
        end if
      end if

      if(updateIce) then
        ! reflect at boundary without change of sign
        ! ice variables -> iVar = nVar-3, nVar
        do iVar = nVar - 3, nVar
          do k = 1, nbz
            var(:, :, - k + 1, iVar) = var(:, :, k, iVar)
            var(:, :, nz + k, iVar) = var(:, :, nz - k + 1, iVar)
          end do
        end do
      end if

      if(updateTracer) then
        do k = 1, nbz
          var(:, :, - k + 1, iVart) = - var(:, :, k, iVart)
          var(:, :, nz + k, iVart) = - var(:, :, nz - k + 1, iVart)
        end do
      end if

      if(updateTheta) then
        ! reflect at boundary withOUT change of sign
        ! theta -> iVar = 6

        if(timeScheme == "semiimplicit") then
          print *, 'ERROR: updateTheta = .true. not allowed for  timeScheme &
              == "semiimplicit"'
          stop
        end if

        if(testCase == 'baroclinic_LC') then
          print *, 'ERROR: updateTheta = .true. not allowed for  testCase &
              == "baroclinic_LC"'
          stop
        end if

        do k = 1, nbz
          var(:, :, - k + 1, 6) = var(:, :, k, 6)
          var(:, :, nz + k, 6) = var(:, :, nz - k + 1, 6)
        end do
      end if

      if(predictMomentum) then
        ! w -> set to zero at bound,
        !      reflect at bound with change of sign

        var(:, :, 0, 4) = 0.0
        var(:, :, nz, 4) = 0.0

        do k = 1, nbz
          var(:, :, - k, 4) = - var(:, :, k, 4)
          var(:, :, nz + k, 4) = - var(:, :, nz - k, 4)
        end do

        ! transverse velocities u,v:
        ! -> general case: reflect at bound. and change sign (no slip)
        !    life-cycle simulation: only deviations from environmental
        !                           state reflected,
        !                           sign not changed (free slip)
        ! FS changed sign back to no slip

        ! if (testCase == "baroclinic_LC") then
        !    ! u
        !    var(1:nx,1:ny,0,2) &
        !    = var(1:nx,1:ny,1,2) - u_env_pp (:,:,1) + u_env_pp (:,:,0)
        !    var(1:nx,1:ny,nz+1,2) &
        !    = var(1:nx,1:ny,nz,2) - u_env_pp (:,:,nz) + u_env_pp (:,:,nz+1)

        !    ! v
        !    var(1:nx,1:ny,0,3) &
        !    = var(1:nx,1:ny,1,3) - v_env_pp (:,:,1) + v_env_pp (:,:,0)
        !    var(1:nx,1:ny,nz+1,3) &
        !    = var(1:nx,1:ny,nz,3) - v_env_pp (:,:,nz) + v_env_pp (:,:,nz+1)
        !   else
        if(testCase == "baroclinic_LC") then
          do k = 1, nbz
            ! u
            var(:, :, - k + 1, 2) = - var(:, :, k, 2) + var_env(:, :, k, 2) &
                + var_env(:, :, - k + 1, 2)
            var(:, :, nz + k, 2) = - var(:, :, nz - k + 1, 2) + var_env(:, :, &
                nz - k + 1, 2) + var_env(:, :, nz + k, 2)

            ! v
            var(:, :, - k + 1, 3) = - var(:, :, k, 3)
            var(:, :, nz + k, 3) = - var(:, :, nz - k + 1, 3)
          end do
        else if(testCase == "smoothVortex") then
          var(1:nx, 1:ny, 0, 2) = var(1:nx, 1:ny, 1, 2)
          var(1:nx, 1:ny, nz + 1, 2) = var(1:nx, 1:ny, nz, 2)
          var(1:nx, 1:ny, 0, 3) = var(1:nx, 1:ny, 1, 3)
          var(1:nx, 1:ny, nz + 1, 3) = var(1:nx, 1:ny, nz, 3)
        else
          if(topography .and. freeSlipTFC) then
            ! TFC FJ
            ! Free-slip boundary condition for TFC.
            do i = 1, nx
              do j = 1, ny
                ! BC for u at z = 0.
                met13EdgeRU = 0.25 * (met(i, j, 0, 1, 3) + met(i + 1, j, 0, 1, &
                    3) + met(i, j, 1, 1, 3) + met(i + 1, j, 1, 1, 3))
                met23EdgeRU = 0.25 * (met(i, j, 0, 2, 3) + met(i + 1, j, 0, 2, &
                    3) + met(i, j, 1, 2, 3) + met(i + 1, j, 1, 2, 3))
                met33EdgeRU = 0.25 * (met(i, j, 0, 3, 3) + met(i + 1, j, 0, 3, &
                    3) + met(i, j, 1, 3, 3) + met(i + 1, j, 1, 3, 3))
                chris11EdgeRU = 0.25 * (chris(i, j, 0, 1, 1) + chris(i + 1, j, &
                    0, 1, 1) + chris(i, j, 1, 1, 1) + chris(i + 1, j, 1, 1, 1))
                chris13EdgeRU = 0.25 * (met(i, j, 0, 1, 3) * chris(i, j, 0, 1, &
                    3) + met(i + 1, j, 0, 1, 3) * chris(i + 1, j, 0, 1, 3) &
                    + met(i, j, 1, 1, 3) * chris(i, j, 1, 1, 3) + met(i + 1, &
                    j, 1, 1, 3) * chris(i + 1, j, 1, 1, 3))
                chris12EdgeRU = 0.25 * (chris(i, j, 0, 1, 2) + chris(i + 1, j, &
                    0, 1, 2) + chris(i, j, 1, 1, 2) + chris(i + 1, j, 1, 1, 2))
                chris23EdgeRU = 0.25 * (met(i, j, 0, 1, 3) * chris(i, j, 0, 2, &
                    3) + met(i + 1, j, 0, 1, 3) * chris(i + 1, j, 0, 2, 3) &
                    + met(i, j, 1, 1, 3) * chris(i, j, 1, 2, 3) + met(i + 1, &
                    j, 1, 1, 3) * chris(i + 1, j, 1, 2, 3))
                uEdgeRUU = 1.5 * var(i + 1, j, 1, 2) - 0.5 * var(i + 1, j, 2, 2)
                uEdgeRU = 1.5 * var(i, j, 1, 2) - 0.5 * var(i, j, 2, 2)
                uEdgeLU = 1.5 * var(i - 1, j, 1, 2) - 0.5 * var(i - 1, j, 2, 2)
                uEdgeRU1 = 1.5 * var(i, j + 1, 1, 2) - 0.5 * var(i, j + 1, 2, 2)
                uEdgeRU2 = 1.5 * var(i, j - 1, 1, 2) - 0.5 * var(i, j - 1, 2, 2)
                vEdgeRU = 1.5 * 0.25 * (var(i, j, 1, 3) + var(i, j - 1, 1, 3) &
                    + var(i + 1, j, 1, 3) + var(i + 1, j - 1, 1, 3)) - 0.5 &
                    * 0.25 * (var(i, j, 2, 3) + var(i, j - 1, 2, 3) + var(i &
                    + 1, j, 2, 3) + var(i + 1, j - 1, 2, 3))
                do k = 1, nbz
                  wEdgeRU = 0.5 * (var(i, j, k, 4) + var(i + 1, j, k, 4))
                  wEdgeRD = 0.5 * (var(i, j, - k, 4) + var(i + 1, j, - k, 4))
                  var(i, j, - k + 1, 2) = (2.0 * k - 1.0) * dz / met33EdgeRU &
                      * (met13EdgeRU * 0.5 * (uEdgeRUU - uEdgeLU) / dx &
                      + met23EdgeRU * 0.5 * (uEdgeRU1 - uEdgeRU2) / dy &
                      + met33EdgeRU * var(i, j, k, 2) / ((2.0 * k - 1.0) * dz) &
                      - met13EdgeRU * (wEdgeRU - wEdgeRD) / (2.0 * k * dz) &
                      - (chris11EdgeRU + chris13EdgeRU) * uEdgeRU &
                      - (chris12EdgeRU + chris23EdgeRU) * vEdgeRU)
                end do
                ! BC for u at z = H.
                met13EdgeRU = 0.25 * (met(i, j, nz, 1, 3) + met(i + 1, j, nz, &
                    1, 3) + met(i, j, nz + 1, 1, 3) + met(i + 1, j, nz + 1, 1, &
                    3))
                met23EdgeRU = 0.25 * (met(i, j, nz, 2, 3) + met(i + 1, j, nz, &
                    2, 3) + met(i, j, nz + 1, 2, 3) + met(i + 1, j, nz + 1, 2, &
                    3))
                met33EdgeRU = 0.25 * (met(i, j, nz, 3, 3) + met(i + 1, j, nz, &
                    3, 3) + met(i, j, nz + 1, 3, 3) + met(i + 1, j, nz + 1, 3, &
                    3))
                chris11EdgeRU = 0.25 * (chris(i, j, nz, 1, 1) + chris(i + 1, &
                    j, nz, 1, 1) + chris(i, j, nz + 1, 1, 1) + chris(i + 1, j, &
                    nz + 1, 1, 1))
                chris13EdgeRU = 0.25 * (met(i, j, nz, 1, 3) * chris(i, j, nz, &
                    1, 3) + met(i + 1, j, nz, 1, 3) * chris(i + 1, j, nz, 1, &
                    3) + met(i, j, nz + 1, 1, 3) * chris(i, j, nz + 1, 1, 3) &
                    + met(i + 1, j, nz + 1, 1, 3) * chris(i + 1, j, nz + 1, 1, &
                    3))
                chris12EdgeRU = 0.25 * (chris(i, j, nz, 1, 2) + chris(i + 1, &
                    j, nz, 1, 2) + chris(i, j, nz + 1, 1, 2) + chris(i + 1, j, &
                    nz + 1, 1, 2))
                chris23EdgeRU = 0.25 * (met(i, j, nz, 1, 3) * chris(i, j, nz, &
                    2, 3) + met(i + 1, j, nz, 1, 3) * chris(i + 1, j, nz, 2, &
                    3) + met(i, j, nz + 1, 1, 3) * chris(i, j, nz + 1, 2, 3) &
                    + met(i + 1, j, nz + 1, 1, 3) * chris(i + 1, j, nz + 1, 2, &
                    3))
                uEdgeRUU = 1.5 * var(i + 1, j, nz, 2) - 0.5 * var(i + 1, j, nz &
                    - 1, 2)
                uEdgeRU = 1.5 * var(i, j, nz, 2) - 0.5 * var(i, j, nz - 1, 2)
                uEdgeLU = 1.5 * var(i - 1, j, nz, 2) - 0.5 * var(i - 1, j, nz &
                    - 1, 2)
                uEdgeRU1 = 1.5 * var(i, j + 1, nz, 2) - 0.5 * var(i, j + 1, nz &
                    - 1, 2)
                uEdgeRU2 = 1.5 * var(i, j - 1, nz, 2) - 0.5 * var(i, j - 1, nz &
                    - 1, 2)
                vEdgeRU = 1.5 * 0.25 * (var(i, j, nz, 3) + var(i, j - 1, nz, &
                    3) + var(i + 1, j, nz, 3) + var(i + 1, j - 1, nz, 3)) &
                    - 0.5 * 0.25 * (var(i, j, nz - 1, 3) + var(i, j - 1, nz &
                    - 1, 3) + var(i + 1, j, nz - 1, 3) + var(i + 1, j - 1, nz &
                    - 1, 3))
                do k = 1, nbz
                  wEdgeRU = 0.5 * (var(i, j, nz + k, 4) + var(i + 1, j, nz &
                      + k, 4))
                  wEdgeRD = 0.5 * (var(i, j, nz - k, 4) + var(i + 1, j, nz &
                      - k, 4))
                  var(i, j, nz + k, 2) = - (2.0 * k - 1.0) * dz / met33EdgeRU &
                      * (met13EdgeRU * 0.5 * (uEdgeRUU - uEdgeLU) / dx &
                      + met23EdgeRU * 0.5 * (uEdgeRU1 - uEdgeRU2) / dy &
                      - met33EdgeRU * var(i, j, nz - k + 1, 2) / ((2.0 * k &
                      - 1.0) * dz) - met13EdgeRU * (wEdgeRU - wEdgeRD) / (2.0 &
                      * k * dz) - (chris11EdgeRU + chris13EdgeRU) * uEdgeRU &
                      - (chris12EdgeRU + chris23EdgeRU) * vEdgeRU)
                end do
                ! BC for v at z = 0.
                met13EdgeFU = 0.25 * (met(i, j, 0, 1, 3) + met(i, j + 1, 0, 1, &
                    3) + met(i, j, 1, 1, 3) + met(i, j + 1, 1, 1, 3))
                met23EdgeFU = 0.25 * (met(i, j, 0, 2, 3) + met(i, j + 1, 0, 2, &
                    3) + met(i, j, 1, 2, 3) + met(i, j + 1, 1, 2, 3))
                met33EdgeFU = 0.25 * (met(i, j, 0, 3, 3) + met(i, j + 1, 0, 3, &
                    3) + met(i, j, 1, 3, 3) + met(i, j + 1, 1, 3, 3))
                chris12EdgeFU = 0.25 * (chris(i, j, 0, 1, 2) + chris(i, j + 1, &
                    0, 1, 2) + chris(i, j, 1, 1, 2) + chris(i, j + 1, 1, 1, 2))
                chris13EdgeFU = 0.25 * (met(i, j, 0, 2, 3) * chris(i, j, 0, 1, &
                    3) + met(i, j + 1, 0, 2, 3) * chris(i, j + 1, 0, 1, 3) &
                    + met(i, j, 1, 2, 3) * chris(i, j, 1, 1, 3) + met(i, j &
                    + 1, 1, 2, 3) * chris(i, j + 1, 1, 1, 3))
                chris22EdgeFU = 0.25 * (chris(i, j, 0, 2, 2) + chris(i, j + 1, &
                    0, 2, 2) + chris(i, j, 1, 2, 2) + chris(i, j + 1, 1, 2, 2))
                chris23EdgeFU = 0.25 * (met(i, j, 0, 2, 3) * chris(i, j, 0, 2, &
                    3) + met(i, j + 1, 0, 2, 3) * chris(i, j + 1, 0, 2, 3) &
                    + met(i, j, 1, 2, 3) * chris(i, j, 1, 2, 3) + met(i, j &
                    + 1, 1, 2, 3) * chris(i, j + 1, 1, 2, 3))
                vEdgeFUU = 1.5 * var(i, j + 1, 1, 3) - 0.5 * var(i, j + 1, 2, 3)
                vEdgeFU = 1.5 * var(i, j, 1, 3) - 0.5 * var(i, j, 2, 3)
                vEdgeBU = 1.5 * var(i, j - 1, 1, 3) - 0.5 * var(i, j - 1, 2, 3)
                vEdgeFU1 = 1.5 * var(i + 1, j, 1, 3) - 0.5 * var(i + 1, j, 2, 3)
                vEdgeFU2 = 1.5 * var(i - 1, j, 1, 3) - 0.5 * var(i - 1, j, 2, 3)
                uEdgeFU = 1.5 * 0.25 * (var(i, j, 1, 2) + var(i - 1, j, 1, 2) &
                    + var(i, j + 1, 1, 2) + var(i - 1, j + 1, 1, 2)) - 0.5 &
                    * 0.25 * (var(i, j, 2, 2) + var(i - 1, j, 2, 2) + var(i, j &
                    + 1, 2, 2) + var(i - 1, j + 1, 2, 2))
                do k = 1, nbz
                  wEdgeFU = 0.5 * (var(i, j, k, 4) + var(i, j + 1, k, 4))
                  wEdgeFD = 0.5 * (var(i, j, - k, 4) + var(i, j + 1, - k, 4))
                  var(i, j, - k + 1, 3) = (2.0 * k - 1.0) * dz / met33EdgeFU &
                      * (met13EdgeFU * 0.5 * (vEdgeFU1 - vEdgeFU2) / dx &
                      + met23EdgeFU * 0.5 * (vEdgeFUU - vEdgeBU) / dy &
                      + met33EdgeFU * var(i, j, k, 3) / ((2.0 * k - 1.0) * dz) &
                      - met23EdgeFU * (wEdgeFU - wEdgeFD) / (2.0 * k * dz) &
                      - (chris12EdgeFU + chris13EdgeFU) * uEdgeFU &
                      - (chris22EdgeFU + chris23EdgeFU) * vEdgeFU)
                end do
                ! BC for u at z = H.
                met13EdgeFU = 0.25 * (met(i, j, nz, 1, 3) + met(i, j + 1, nz, &
                    1, 3) + met(i, j, nz + 1, 1, 3) + met(i, j + 1, nz + 1, 1, &
                    3))
                met23EdgeFU = 0.25 * (met(i, j, nz, 2, 3) + met(i, j + 1, nz, &
                    2, 3) + met(i, j, nz + 1, 2, 3) + met(i, j + 1, nz + 1, 2, &
                    3))
                met33EdgeFU = 0.25 * (met(i, j, nz, 3, 3) + met(i, j + 1, nz, &
                    3, 3) + met(i, j, nz + 1, 3, 3) + met(i, j + 1, nz + 1, 3, &
                    3))
                chris12EdgeFU = 0.25 * (chris(i, j, nz, 1, 2) + chris(i, j &
                    + 1, nz, 1, 2) + chris(i, j, nz + 1, 1, 2) + chris(i, j &
                    + 1, nz + 1, 1, 2))
                chris13EdgeFU = 0.25 * (met(i, j, nz, 2, 3) * chris(i, j, nz, &
                    1, 3) + met(i, j + 1, nz, 2, 3) * chris(i, j + 1, nz, 1, &
                    3) + met(i, j, nz + 1, 2, 3) * chris(i, j, nz + 1, 1, 3) &
                    + met(i, j + 1, nz + 1, 2, 3) * chris(i, j + 1, nz + 1, 1, &
                    3))
                chris22EdgeFU = 0.25 * (chris(i, j, nz, 2, 2) + chris(i, j &
                    + 1, nz, 2, 2) + chris(i, j, nz + 1, 2, 2) + chris(i, j &
                    + 1, nz + 1, 2, 2))
                chris23EdgeFU = 0.25 * (met(i, j, nz, 2, 3) * chris(i, j, nz, &
                    2, 3) + met(i, j + 1, nz, 2, 3) * chris(i, j + 1, nz, 2, &
                    3) + met(i, j, nz + 1, 2, 3) * chris(i, j, nz + 1, 2, 3) &
                    + met(i, j + 1, nz + 1, 2, 3) * chris(i, j + 1, nz + 1, 2, &
                    3))
                vEdgeFUU = 1.5 * var(i, j + 1, nz, 3) - 0.5 * var(i, j + 1, nz &
                    - 1, 3)
                vEdgeFU = 1.5 * var(i, j, nz, 3) - 0.5 * var(i, j, nz - 1, 3)
                vEdgeBU = 1.5 * var(i, j - 1, nz, 3) - 0.5 * var(i, j - 1, nz &
                    - 1, 3)
                vEdgeFU1 = 1.5 * var(i + 1, j, nz, 3) - 0.5 * var(i + 1, j, nz &
                    - 1, 3)
                vEdgeFU2 = 1.5 * var(i - 1, j, nz, 3) - 0.5 * var(i - 1, j, nz &
                    - 1, 3)
                uEdgeFU = 1.5 * 0.25 * (var(i, j, nz, 2) + var(i - 1, j, nz, &
                    2) + var(i, j + 1, nz, 2) + var(i - 1, j + 1, nz, 2)) &
                    - 0.5 * 0.25 * (var(i, j, nz - 1, 2) + var(i - 1, j, nz &
                    - 1, 2) + var(i, j + 1, nz - 1, 2) + var(i - 1, j + 1, nz &
                    - 1, 2))
                do k = 1, nbz
                  wEdgeFU = 0.5 * (var(i, j, nz + k, 4) + var(i, j + 1, nz &
                      + k, 4))
                  wEdgeFD = 0.5 * (var(i, j, nz - k, 4) + var(i, j + 1, nz &
                      - k, 4))
                  var(i, j, nz + k, 3) = - (2.0 * k - 1.0) * dz / met33EdgeFU &
                      * (met13EdgeFU * 0.5 * (vEdgeFU1 - vEdgeFU2) / dx &
                      + met23EdgeFU * 0.5 * (vEdgeFUU - vEdgeBU) / dy &
                      - met33EdgeFU * var(i, j, nz - k + 1, 3) / ((2.0 * k &
                      - 1.0) * dz) - met23EdgeFU * (wEdgeFU - wEdgeFD) / (2.0 &
                      * k * dz) - (chris12EdgeFU + chris13EdgeFU) * uEdgeFU &
                      - (chris22EdgeFU + chris23EdgeFU) * vEdgeFU)
                end do
              end do
            end do
          else
            ! TFC FJ
            ! No-slip has been changed to free-slip!
            ! Free-slip condition.
            do k = 1, nbz
              var(:, :, - k + 1, 2) = var(:, :, k, 2)
              var(:, :, nz + k, 2) = var(:, :, nz - k + 1, 2)
              var(:, :, - k + 1, 3) = var(:, :, k, 3)
              var(:, :, nz + k, 3) = var(:, :, nz - k + 1, 3)
            end do
            ! No-slip condition.
            ! do k = 1, nbz
            !     var(:, :, - k + 1, 2) = - var(:, :, k, 2)
            !     var(:, :, nz + k, 2) = - var(:, :, nz - k + 1, 2)
            !     var(:, :, - k + 1, 3) = - var(:, :, k, 3)
            !     var(:, :, nz + k, 3) = - var(:, :, nz - k + 1, 3)
            ! end do
          end if
        end if
      end if

      if(correctMomentum) then
        ! set gradient at vertical boundary to 0
        ! life-cycle simulation: only gradient of deviations from
        !                        environmental pressure are set to 0

        if(testCase == "baroclinic_LC") then
          ! z = 0
          var(1:nx, 1:ny, 0, 5) = var(1:nx, 1:ny, 1, 5) - p_env_pp(:, :, 1) &
              + p_env_pp(:, :, 0)

          ! z = zMax
          var(1:nx, 1:ny, nz + 1, 5) = var(1:nx, 1:ny, nz, 5) - p_env_pp(:, :, &
              nz) + p_env_pp(:, :, nz + 1)
        else if(testCase == "smoothVortex") then
          var(1:nx, 1:ny, 0, 5) = var(1:nx, 1:ny, 1, 5)
          var(1:nx, 1:ny, nz + 1, 5) = var(1:nx, 1:ny, nz, 5)
        else
          ! z = 0
          var(:, :, 0, 5) = var(:, :, 1, 5)

          ! z = zMax
          var(:, :, nz + 1, 5) = var(:, :, nz, 5)
        end if
      end if

      ! additional call to setHalos in case baroclinic_LC in order to set
      ! the overlap betwen vertical and horizontal halos right

      if(testCase == "baroclinic_LC") call setHalos(var, "var")

    case("ice")
      ! reflect at boundary without change of sign
      ! ice variables -> iVar = nVar-3, nVar
      do iVar = nVar - 3, nVar
        do k = 1, nbz
          var(:, :, - k + 1, iVar) = var(:, :, k, iVar)
          var(:, :, nz + k, iVar) = var(:, :, nz - k + 1, iVar)
        end do
      end do

    case("ice2")
      ! reflect at boundary with change of sign
      ! at boundary var = 0
      do ii = 1, nVarIce
        iVar = iVarIce(ii)
        do k = 1, nbz
          var(:, :, - k + 1, iVar) = - var(:, :, k, iVar)
          var(:, :, nz + k, iVar) = - var(:, :, nz - k + 1, iVar)
        end do
      end do

    case("iceTilde")
      !nothing

    case("iceFlux")
      ! set vertical fluxes at wall to 0
      ! analog to mass flux modification above

      ! ice variables iVar=nVar-3,nVar
      !       do iVar = nVar-3, nVar
      !         flux(:,:,0,3,iVar) = 0.0
      !         flux(:,:,nz,3,iVar) = 0.0
      !       end do

      !       if (verbose .and. master) print*,"boundary.f90/verticalBoundary: &
      !            &vertical BC for ice variables set"

      ! replace flux by CDS fluxes at upper / lower region
      !       if( iceFluxCorr ) then

      ! vertical ice fluxes in the bottom region
      !         do k = 1, nbCellCorr
      !           do j = 1,ny
      !             do i = 1,nx
      !               do iVar = nVar-3, nVar
      !                 if( fluctuationMode ) then
      !                   rhoU = var(i,j,k+1,1) + rhoStrat(k+1)
      !                   rhoD = var(i,j,k,1)   + rhoStrat(k)
      !                 else
      !                   rhoU = var(i,j,k+1,1)
      !                   rhoD = var(i,j,k,1)
      !                 end if
      !                 rhoU = rhoU*var(i,j,k+1,iVar) ! reuse of above variables
      !                 ! names do not necessarily refer to rho
      !                 rhoD = rhoD*var(i,j,k,iVar)
      !                 wSurf = var(i,j,k,4)
      !                 hRho = wSurf * 0.5*(rhoD + rhoU)
      !                 flux(i,j,k,3,iVar) = hRho
      !               end do
      !             end do
      !           end do
      !         end do

      ! vertical ice fluxes at the top region
      !         do k = nz-1,nz-nbCellCorr,-1
      !           do j = 1,ny
      !             do i = 1,nx
      !               do iVar = nVar-3, nVar
      !                 if( fluctuationMode ) then
      !                   rhoU = var(i,j,k+1,1) + rhoStrat(k+1)
      !                   rhoD = var(i,j,k,1)   + rhoStrat(k)
      !                 else
      !                   rhoU = var(i,j,k+1,1)
      !                   rhoD = var(i,j,k,1)
      !                 end if
      !                 rhoU = rhoU*var(i,j,k+1,iVar)
      !                 rhoD = rhoD*var(i,j,k,iVar)
      !                 wSurf = var(i,j,k,4)
      !                 hRho = wSurf * 0.5*(rhoD + rhoU)
      !                 flux(i,j,k,3,iVar) = hRho
      !               end do
      !             end do
      !           end do
      !         end do
      !      end if ! iceFluxCorr

      !---------------------------------------------------------------

    case("varTilde ")
      !-----------------------------------
      !             varTilde
      !-----------------------------------

      return

    case("flux")
      !-----------------------------------
      !                flux
      !-----------------------------------

      if(updateMass) then
        ! set vertical fluxes at wall to 0

        ! these settings correspond to solid-wall condition (w = 0) at
        ! the bottom and top, whence advective and turbulent mass
        ! fluxes must vanish there
        ! a different b.c. seems appropriate if molecular diffusion is
        ! taken into account!

        ! density
        flux(:, :, 0, 3, 1) = 0.0
        flux(:, :, nz, 3, 1) = 0.0

        ! diffusive potential-temperature fluxes
        flux(:, :, 0, 3, 5) = 0.0
        flux(:, :, nz, 3, 5) = 0.0

        if(verbose .and. master) then
          print *, "boundary.f90/verticalBoundary: vertical BC for rho set"
        end if

        ! replace flux by CDS fluxes at upper / lower region
        if(rhoFluxCorr) stop 'ERROR: rhoFluxCorr = .false. expected'
      end if ! updateMass

      !if( updateIce ) then
      ! set vertical fluxes at wall to 0
      ! analog to mass flux modification above

      if(timeScheme == "semiimplicit" .or. auxil_equ) then
        ! density fluctuations
        flux(:, :, 0, 3, 6) = 0.0
        flux(:, :, nz, 3, 6) = 0.0
      end if

<<<<<<< HEAD
      ! set vertical tracer fluxes at wall to 0 
      ! if including tracer
      if (updateTracer) then
=======
      if(updateTracer) then
>>>>>>> d57618c5
        flux(:, :, 0, 3, iVart) = 0.0
        flux(:, :, nz, 3, iVart) = 0.0
      end if

      ! ice variables iVar=nVar-3,nVar
      !   do iVar = nVar-3, nVar
      !     flux(:,:,0,3,iVar) = 0.0
      !     flux(:,:,nz,3,iVar) = 0.0
      !   end do

      !   if (verbose .and. master) print*,"boundary.f90/verticalBoundary: &
      !        &vertical BC for ice variables set"
      !
      ! replace flux by CDS fluxes at upper / lower region
      !   if( iceFluxCorr ) then

      ! vertical ice fluxes in the bottom region
      !      do k = 1, nbCellCorr
      !        do j = 1,ny
      !          do i = 1,nx
      !            do iVar = nVar-3, nVar
      !              if( fluctuationMode ) then
      !                rhoU = var(i,j,k+1,1) + rhoStrat(k+1)
      !                rhoD = var(i,j,k,1)   + rhoStrat(k)
      !              else
      !                rhoU = var(i,j,k+1,1)
      !                rhoD = var(i,j,k,1)
      !              end if
      !              rhoU = rhoU*var(i,j,k+1,iVar) ! reuse of above variables
      !              ! names do not necessarily refer to rho
      !              rhoD = rhoD*var(i,j,k,iVar)
      !              wSurf = var(i,j,k,4)
      !              hRho = wSurf * 0.5*(rhoD + rhoU)
      !              flux(i,j,k,3,iVar) = hRho
      !            end do
      !          end do
      !        end do
      !      end do

      ! vertical ice fluxes at the top region
      !      do k = nz-1,nz-nbCellCorr,-1
      !        do j = 1,ny
      !          do i = 1,nx
      !            do iVar = nVar-3, nVar
      !              if( fluctuationMode ) then
      !                rhoU = var(i,j,k+1,1) + rhoStrat(k+1)
      !                rhoD = var(i,j,k,1)   + rhoStrat(k)
      !              else
      !                rhoU = var(i,j,k+1,1)
      !                rhoD = var(i,j,k,1)
      !              end if
      !              rhoU = rhoU*var(i,j,k+1,iVar)
      !              rhoD = rhoD*var(i,j,k,iVar)
      !             wSurf = var(i,j,k,4)
      !              hRho = wSurf * 0.5*(rhoD + rhoU)
      !              flux(i,j,k,3,iVar) = hRho
      !            end do
      !          end do
      !        end do
      !      end do
      !   end if ! iceFluxCorr
      !end if ! updateIce

      if(updateTheta) then
        if(timeScheme == "semiimplicit") then
          print *, 'ERROR: updateTheta = .true. not allowed for  timeScheme &
              == "semiimplicit"'
          stop
        end if

        ! set fluxes accros solid wall boundary -> 0

        flux(:, :, 0, 3, 6) = 0.0
        flux(:, :, nz, 3, 6) = 0.0

        if(verbose .and. master) then
          print *, "verticalBoundary: vertical BC for theta set"
        end if

        if(thetaFluxCorr) stop 'ERROR: thetaFluxCorr = .false. expected'
      end if ! updateTheta

      if(predictMomentum) then
        ! momentum rho*u
        flux(:, :, 0, 3, 2) = 0.0
        flux(:, :, nz, 3, 2) = 0.0

        ! momentum rho*v
        flux(:, :, 0, 3, 3) = 0.0
        flux(:, :, nz, 3, 3) = 0.0

        ! momentum rho*w
        flux(:, :, - 1, 3, 4) = 0.0
        flux(:, :, nz, 3, 4) = 0.0

        if(verbose .and. master) then
          print *, "boundary.f90/verticalBoundary: vertical flux-BC for u,v,w &
              set"
        end if

        ! replace flux by CDS fluxes at upper / lower region

        if(uFluxCorr) stop 'ERROR: uFluxCorr = .false. expected'

        if(vFluxCorr) stop 'ERROR: vFluxCorr = .false. expected'

        if(wFluxCorr) stop 'ERROR: wFluxCorr = .false. expected'
      end if ! predictMomentum

    case default
      stop "setBoundary_z: unknown option."
    end select

  end subroutine setBoundary_z_solidWall

end module boundary_module<|MERGE_RESOLUTION|>--- conflicted
+++ resolved
@@ -153,12 +153,8 @@
 
       end if
 
-<<<<<<< HEAD
       ! set boundaries if including tracer
       if (updateTracer) then
-=======
-      if(updateTracer) then
->>>>>>> d57618c5
         do i = 1, nbx
           var(nx + i, :, :, iVart) = var(i, :, :, iVart)
           var(- i + 1, :, :, iVart) = var(nx - i + 1, :, :, iVart)
@@ -317,12 +313,8 @@
 
       end if
 
-<<<<<<< HEAD
       ! set boundaries if including tracer
       if (updateTracer) then
-=======
-      if(updateTracer) then
->>>>>>> d57618c5
         tracerTilde(nx + 2, :, :, 1, 0) = tracerTilde(2, :, :, 1, 0)
         tracerTilde(- 1, :, :, 1, 1) = tracerTilde(nx - 1, :, :, 1, 1)
 
@@ -421,12 +413,8 @@
 
       end if
 
-<<<<<<< HEAD
       ! set boundaries if including tracer
       if (updateTracer) then
-=======
-      if(updateTracer) then
->>>>>>> d57618c5
         do j = 1, nby
           var(:, ny + j, :, iVart) = var(:, j, :, iVart)
           var(:, - j + 1, :, iVart) = var(:, ny - j + 1, :, iVart)
@@ -587,12 +575,8 @@
 
       end if
 
-<<<<<<< HEAD
       ! set boundaries if including tracer
       if (updateTracer) then
-=======
-      if(updateTracer) then
->>>>>>> d57618c5
         tracerTilde(:, ny + 2, :, 2, 0) = tracerTilde(:, 2, :, 2, 0)
         tracerTilde(:, - 1, :, 2, 1) = tracerTilde(:, ny - 1, :, 2, 1)
 
@@ -690,12 +674,8 @@
 
       end if
 
-<<<<<<< HEAD
       ! set boundaries if including tracer
       if (updateTracer) then
-=======
-      if(updateTracer) then
->>>>>>> d57618c5
         do k = 1, nbz
           var(:, :, nz + k, iVart) = - var(:, :, k, iVart)
           var(:, :, - k + 1, iVart) = - var(:, :, nz - k + 1, iVart)
@@ -1473,13 +1453,9 @@
         flux(:, :, nz, 3, 6) = 0.0
       end if
 
-<<<<<<< HEAD
       ! set vertical tracer fluxes at wall to 0 
       ! if including tracer
       if (updateTracer) then
-=======
-      if(updateTracer) then
->>>>>>> d57618c5
         flux(:, :, 0, 3, iVart) = 0.0
         flux(:, :, nz, 3, iVart) = 0.0
       end if
