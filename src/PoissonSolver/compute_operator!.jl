"""
```julia
compute_operator!(
    state::State,
    dt::AbstractFloat,
    rayleigh_factor::AbstractFloat,
)
```

Compute the tensor elements of the linear operator on the right-hand side of the Poisson equation.

The operator is obtained by rewriting the scaled Poisson equation

```math
\\frac{\\sqrt{\\overline{\\rho}}}{P} \\mathrm{LHS} = \\frac{\\sqrt{\\overline{\\rho}}}{P} \\mathrm{RHS} \\left(\\frac{\\sqrt{\\overline{\\rho}}}{P} s\\right)
```

as

```math
\\frac{\\sqrt{\\overline{\\rho}}}{P} \\mathrm{LHS} = \\sum_{\\lambda, \\mu, \\nu} A_{i + \\lambda, j + \\mu, k + \\nu} s_{i + \\lambda, j + \\mu, k + \\nu},
```

where the Exner-pressure differences are given by ``\\Delta \\pi = \\left(\\sqrt{\\overline{\\rho}} / P\\right) \\left(s / \\Delta t\\right)``.

# Arguments

  - `state`: Model state.

  - `dt`: Time step.

  - `rayleigh_factor`: Factor by which the Rayleigh-damping coefficient is multiplied.

# See also

  - [`PinCFlow.Update.compute_buoyancy_factor`](@ref)
"""
function compute_operator! end

function compute_operator!(
    state::State,
    dt::AbstractFloat,
    rayleigh_factor::AbstractFloat,
)
    (; nbz) = state.namelists.domain
<<<<<<< HEAD
    (; spongelayer, sponge_uv) = state.namelists.sponge
=======
    (; preconditioner) = state.namelists.poisson
    (; use_sponge, damp_horizontal_wind_on_rhs) = state.namelists.sponge
>>>>>>> 01f16731
    (; model) = state.namelists.setting
    (; gamma, rsp, pref, kappa) = state.constants
    (; zz_size, ko, i0, i1, j0, j1, k0, k1) = state.domain
    (; dx, dy, dz, jac, met) = state.grid
    (; pbar, rhobar, n2) = state.atmosphere
    (; betar) = state.sponge
    (;
        ac_b,
        al_b,
        ar_b,
        ab_b,
        af_b,
        ad_b,
        au_b,
        aru_b,
        ard_b,
        alu_b,
        ald_b,
        afu_b,
        afd_b,
        abu_b,
        abd_b,
        auu_b,
        add_b,
        aruu_b,
        ardd_b,
        aluu_b,
        aldd_b,
        afuu_b,
        afdd_b,
        abuu_b,
        abdd_b,
    ) = state.poisson.tensor
    (; rho, p) = state.variables.predictands

    # Compute tensor elements for TFC.
    @ivy for k in k0:k1, j in j0:j1, i in i0:i1
        # Compute scaling factors.
        fcscal = sqrt(pbar[i, j, k]^2.0 / rhobar[i, j, k])
        fcscal_r = sqrt(pbar[i + 1, j, k]^2.0 / rhobar[i + 1, j, k])
        fcscal_l = sqrt(pbar[i - 1, j, k]^2.0 / rhobar[i - 1, j, k])
        fcscal_f = sqrt(pbar[i, j + 1, k]^2.0 / rhobar[i, j + 1, k])
        fcscal_b = sqrt(pbar[i, j - 1, k]^2.0 / rhobar[i, j - 1, k])
        fcscal_u = sqrt(pbar[i, j, k + 1]^2.0 / rhobar[i, j, k + 1])
        fcscal_d = sqrt(pbar[i, j, k - 1]^2.0 / rhobar[i, j, k - 1])
        fcscal_ru = sqrt(pbar[i + 1, j, k + 1]^2.0 / rhobar[i + 1, j, k + 1])
        fcscal_rd = sqrt(pbar[i + 1, j, k - 1]^2.0 / rhobar[i + 1, j, k - 1])
        fcscal_lu = sqrt(pbar[i - 1, j, k + 1]^2.0 / rhobar[i - 1, j, k + 1])
        fcscal_ld = sqrt(pbar[i - 1, j, k - 1]^2.0 / rhobar[i - 1, j, k - 1])
        fcscal_fu = sqrt(pbar[i, j + 1, k + 1]^2.0 / rhobar[i, j + 1, k + 1])
        fcscal_fd = sqrt(pbar[i, j + 1, k - 1]^2.0 / rhobar[i, j + 1, k - 1])
        fcscal_bu = sqrt(pbar[i, j - 1, k + 1]^2.0 / rhobar[i, j - 1, k + 1])
        fcscal_bd = sqrt(pbar[i, j - 1, k - 1]^2.0 / rhobar[i, j - 1, k - 1])
        fcscal_uu = sqrt(pbar[i, j, k + 2]^2.0 / rhobar[i, j, k + 2])
        fcscal_dd = sqrt(pbar[i, j, k - 2]^2.0 / rhobar[i, j, k - 2])
        fcscal_ruu = sqrt(pbar[i + 1, j, k + 2]^2.0 / rhobar[i + 1, j, k + 2])
        fcscal_rdd = sqrt(pbar[i + 1, j, k - 2]^2.0 / rhobar[i + 1, j, k - 2])
        fcscal_luu = sqrt(pbar[i - 1, j, k + 2]^2.0 / rhobar[i - 1, j, k + 2])
        fcscal_ldd = sqrt(pbar[i - 1, j, k - 2]^2.0 / rhobar[i - 1, j, k - 2])
        fcscal_fuu = sqrt(pbar[i, j + 1, k + 2]^2.0 / rhobar[i, j + 1, k + 2])
        fcscal_fdd = sqrt(pbar[i, j + 1, k - 2]^2.0 / rhobar[i, j + 1, k - 2])
        fcscal_buu = sqrt(pbar[i, j - 1, k + 2]^2.0 / rhobar[i, j - 1, k + 2])
        fcscal_bdd = sqrt(pbar[i, j - 1, k - 2]^2.0 / rhobar[i, j - 1, k - 2])

        # Compute inverse Jacobian.
        jacinv = 1.0 / jac[i, j, k]

        # Compute P coefficients (divergence).
        pedgerdiv =
            0.5 * (
                jac[i, j, k] * pbar[i, j, k] +
                jac[i + 1, j, k] * pbar[i + 1, j, k]
            )
        pedgeldiv =
            0.5 * (
                jac[i, j, k] * pbar[i, j, k] +
                jac[i - 1, j, k] * pbar[i - 1, j, k]
            )
        pedgefdiv =
            0.5 * (
                jac[i, j, k] * pbar[i, j, k] +
                jac[i, j + 1, k] * pbar[i, j + 1, k]
            )
        pedgebdiv =
            0.5 * (
                jac[i, j, k] * pbar[i, j, k] +
                jac[i, j - 1, k] * pbar[i, j - 1, k]
            )
        pedgeudiv =
            jac[i, j, k] *
            jac[i, j, k + 1] *
            (pbar[i, j, k] + pbar[i, j, k + 1]) /
            (jac[i, j, k] + jac[i, j, k + 1])
        pedgeddiv =
            jac[i, j, k] *
            jac[i, j, k - 1] *
            (pbar[i, j, k] + pbar[i, j, k - 1]) /
            (jac[i, j, k] + jac[i, j, k - 1])

        # Compute P coefficients (pressure gradient).
        pedgergra = 0.5 * (pbar[i, j, k] + pbar[i + 1, j, k])
        pedgelgra = 0.5 * (pbar[i, j, k] + pbar[i - 1, j, k])
        pedgefgra = 0.5 * (pbar[i, j, k] + pbar[i, j + 1, k])
        pedgebgra = 0.5 * (pbar[i, j, k] + pbar[i, j - 1, k])
        pedgeugra =
            (
                jac[i, j, k + 1] * pbar[i, j, k] +
                jac[i, j, k] * pbar[i, j, k + 1]
            ) / (jac[i, j, k] + jac[i, j, k + 1])
        pedgedgra =
            (
                jac[i, j, k - 1] * pbar[i, j, k] +
                jac[i, j, k] * pbar[i, j, k - 1]
            ) / (jac[i, j, k] + jac[i, j, k - 1])
        puedgergra = 0.5 * (pbar[i, j, k + 1] + pbar[i + 1, j, k + 1])
        puedgelgra = 0.5 * (pbar[i, j, k + 1] + pbar[i - 1, j, k + 1])
        puedgefgra = 0.5 * (pbar[i, j, k + 1] + pbar[i, j + 1, k + 1])
        puedgebgra = 0.5 * (pbar[i, j, k + 1] + pbar[i, j - 1, k + 1])
        pdedgergra = 0.5 * (pbar[i, j, k - 1] + pbar[i + 1, j, k - 1])
        pdedgelgra = 0.5 * (pbar[i, j, k - 1] + pbar[i - 1, j, k - 1])
        pdedgefgra = 0.5 * (pbar[i, j, k - 1] + pbar[i, j + 1, k - 1])
        pdedgebgra = 0.5 * (pbar[i, j, k - 1] + pbar[i, j - 1, k - 1])

        # Compute density coefficients.
        rhobaredger = 0.5 * (rhobar[i, j, k] + rhobar[i + 1, j, k])
        rhobaredgel = 0.5 * (rhobar[i, j, k] + rhobar[i - 1, j, k])
        rhobaredgef = 0.5 * (rhobar[i, j, k] + rhobar[i, j + 1, k])
        rhobaredgeb = 0.5 * (rhobar[i, j, k] + rhobar[i, j - 1, k])
        rhobaredgeu =
            (
                jac[i, j, k + 1] * rhobar[i, j, k] +
                jac[i, j, k] * rhobar[i, j, k + 1]
            ) / (jac[i, j, k] + jac[i, j, k + 1])
        rhobaredged =
            (
                jac[i, j, k - 1] * rhobar[i, j, k] +
                jac[i, j, k] * rhobar[i, j, k - 1]
            ) / (jac[i, j, k] + jac[i, j, k - 1])
        rhoedger = 0.5 * (rho[i, j, k] + rho[i + 1, j, k]) + rhobaredger
        rhoedgel = 0.5 * (rho[i, j, k] + rho[i - 1, j, k]) + rhobaredgel
        rhoedgef = 0.5 * (rho[i, j, k] + rho[i, j + 1, k]) + rhobaredgef
        rhoedgeb = 0.5 * (rho[i, j, k] + rho[i, j - 1, k]) + rhobaredgeb
        rhoedgeu =
            (
                jac[i, j, k + 1] * rho[i, j, k] +
                jac[i, j, k] * rho[i, j, k + 1]
            ) / (jac[i, j, k] + jac[i, j, k + 1]) + rhobaredgeu
        rhoedged =
            (
                jac[i, j, k - 1] * rho[i, j, k] +
                jac[i, j, k] * rho[i, j, k - 1]
            ) / (jac[i, j, k] + jac[i, j, k - 1]) + rhobaredged

        fwu = compute_buoyancy_factor(state, i, j, k, W())
        fwd = compute_buoyancy_factor(state, i, j, k - 1, W())

        rhouedger =
            0.5 * (
                rho[i, j, k + 1] +
                rho[i + 1, j, k + 1] +
                rhobar[i, j, k + 1] +
                rhobar[i + 1, j, k + 1]
            )
        rhouedgel =
            0.5 * (
                rho[i, j, k + 1] +
                rho[i - 1, j, k + 1] +
                rhobar[i, j, k + 1] +
                rhobar[i - 1, j, k + 1]
            )
        rhouedgef =
            0.5 * (
                rho[i, j, k + 1] +
                rho[i, j + 1, k + 1] +
                rhobar[i, j, k + 1] +
                rhobar[i, j + 1, k + 1]
            )
        rhouedgeb =
            0.5 * (
                rho[i, j, k + 1] +
                rho[i, j - 1, k + 1] +
                rhobar[i, j, k + 1] +
                rhobar[i, j - 1, k + 1]
            )
        rhodedger =
            0.5 * (
                rho[i, j, k - 1] +
                rho[i + 1, j, k - 1] +
                rhobar[i, j, k - 1] +
                rhobar[i + 1, j, k - 1]
            )
        rhodedgel =
            0.5 * (
                rho[i, j, k - 1] +
                rho[i - 1, j, k - 1] +
                rhobar[i, j, k - 1] +
                rhobar[i - 1, j, k - 1]
            )
        rhodedgef =
            0.5 * (
                rho[i, j, k - 1] +
                rho[i, j + 1, k - 1] +
                rhobar[i, j, k - 1] +
                rhobar[i, j + 1, k - 1]
            )
        rhodedgeb =
            0.5 * (
                rho[i, j, k - 1] +
                rho[i, j - 1, k - 1] +
                rhobar[i, j, k - 1] +
                rhobar[i, j - 1, k - 1]
            )

        # Compute squared buoyancy frequency at edges.
        n2edgeu =
            (jac[i, j, k + 1] * n2[i, j, k] + jac[i, j, k] * n2[i, j, k + 1]) /
            (jac[i, j, k] + jac[i, j, k + 1])
        n2edged =
            (jac[i, j, k - 1] * n2[i, j, k] + jac[i, j, k] * n2[i, j, k - 1]) /
            (jac[i, j, k] + jac[i, j, k - 1])

        # Interpolate metric-tensor elements.
        met13edger = 0.5 * (met[i, j, k, 1, 3] + met[i + 1, j, k, 1, 3])
        met13edgel = 0.5 * (met[i, j, k, 1, 3] + met[i - 1, j, k, 1, 3])
        met23edgef = 0.5 * (met[i, j, k, 2, 3] + met[i, j + 1, k, 2, 3])
        met23edgeb = 0.5 * (met[i, j, k, 2, 3] + met[i, j - 1, k, 2, 3])
        met13edgeu =
            (
                jac[i, j, k + 1] * met[i, j, k, 1, 3] +
                jac[i, j, k] * met[i, j, k + 1, 1, 3]
            ) / (jac[i, j, k] + jac[i, j, k + 1])
        met23edgeu =
            (
                jac[i, j, k + 1] * met[i, j, k, 2, 3] +
                jac[i, j, k] * met[i, j, k + 1, 2, 3]
            ) / (jac[i, j, k] + jac[i, j, k + 1])
        met33edgeu =
            (
                jac[i, j, k + 1] * met[i, j, k, 3, 3] +
                jac[i, j, k] * met[i, j, k + 1, 3, 3]
            ) / (jac[i, j, k] + jac[i, j, k + 1])
        met13edged =
            (
                jac[i, j, k - 1] * met[i, j, k, 1, 3] +
                jac[i, j, k] * met[i, j, k - 1, 1, 3]
            ) / (jac[i, j, k] + jac[i, j, k - 1])
        met23edged =
            (
                jac[i, j, k - 1] * met[i, j, k, 2, 3] +
                jac[i, j, k] * met[i, j, k - 1, 2, 3]
            ) / (jac[i, j, k] + jac[i, j, k - 1])
        met33edged =
            (
                jac[i, j, k - 1] * met[i, j, k, 3, 3] +
                jac[i, j, k] * met[i, j, k - 1, 3, 3]
            ) / (jac[i, j, k] + jac[i, j, k - 1])
        met13uedger =
            0.5 * (met[i, j, k + 1, 1, 3] + met[i + 1, j, k + 1, 1, 3])
        met13uedgel =
            0.5 * (met[i, j, k + 1, 1, 3] + met[i - 1, j, k + 1, 1, 3])
        met23uedgef =
            0.5 * (met[i, j, k + 1, 2, 3] + met[i, j + 1, k + 1, 2, 3])
        met23uedgeb =
            0.5 * (met[i, j, k + 1, 2, 3] + met[i, j - 1, k + 1, 2, 3])
        met13dedger =
            0.5 * (met[i, j, k - 1, 1, 3] + met[i + 1, j, k - 1, 1, 3])
        met13dedgel =
            0.5 * (met[i, j, k - 1, 1, 3] + met[i - 1, j, k - 1, 1, 3])
        met23dedgef =
            0.5 * (met[i, j, k - 1, 2, 3] + met[i, j + 1, k - 1, 2, 3])
        met23dedgeb =
            0.5 * (met[i, j, k - 1, 2, 3] + met[i, j - 1, k - 1, 2, 3])

        # Compute Rayleigh damping terms.
        facedger = 1.0
        facedgel = 1.0
        facedgef = 1.0
        facedgeb = 1.0
        facuedger = 1.0
        facuedgel = 1.0
        facuedgef = 1.0
        facuedgeb = 1.0
        facdedger = 1.0
        facdedgel = 1.0
        facdedgef = 1.0
        facdedgeb = 1.0
        facedgeu = 1.0
        facedged = 1.0
        if use_sponge
            if damp_horizontal_wind_on_rhs
                facedger =
                    facedger +
                    dt *
                    0.5 *
                    (betar[i, j, k] + betar[i + 1, j, k]) *
                    rayleigh_factor
                facedgel =
                    facedgel +
                    dt *
                    0.5 *
                    (betar[i, j, k] + betar[i - 1, j, k]) *
                    rayleigh_factor
                facedgef =
                    facedgef +
                    dt *
                    0.5 *
                    (betar[i, j, k] + betar[i, j + 1, k]) *
                    rayleigh_factor
                facedgeb =
                    facedgeb +
                    dt *
                    0.5 *
                    (betar[i, j, k] + betar[i, j - 1, k]) *
                    rayleigh_factor
                facuedger =
                    facuedger +
                    dt *
                    0.5 *
                    (betar[i, j, k + 1] + betar[i + 1, j, k + 1]) *
                    rayleigh_factor
                facuedgel =
                    facuedgel +
                    dt *
                    0.5 *
                    (betar[i, j, k + 1] + betar[i - 1, j, k + 1]) *
                    rayleigh_factor
                facuedgef =
                    facuedgef +
                    dt *
                    0.5 *
                    (betar[i, j, k + 1] + betar[i, j + 1, k + 1]) *
                    rayleigh_factor
                facuedgeb =
                    facuedgeb +
                    dt *
                    0.5 *
                    (betar[i, j, k + 1] + betar[i, j - 1, k + 1]) *
                    rayleigh_factor
                facdedger =
                    facdedger +
                    dt *
                    0.5 *
                    (betar[i, j, k - 1] + betar[i + 1, j, k - 1]) *
                    rayleigh_factor
                facdedgel =
                    facdedgel +
                    dt *
                    0.5 *
                    (betar[i, j, k - 1] + betar[i - 1, j, k - 1]) *
                    rayleigh_factor
                facdedgef =
                    facdedgef +
                    dt *
                    0.5 *
                    (betar[i, j, k - 1] + betar[i, j + 1, k - 1]) *
                    rayleigh_factor
                facdedgeb =
                    facdedgeb +
                    dt *
                    0.5 *
                    (betar[i, j, k - 1] + betar[i, j - 1, k - 1]) *
                    rayleigh_factor
            end
            facedgeu =
                facedgeu +
                dt * (
                    jac[i, j, k + 1] * betar[i, j, k] +
                    jac[i, j, k] * betar[i, j, k + 1]
                ) / (jac[i, j, k] + jac[i, j, k + 1]) * rayleigh_factor
            facedged =
                facedged +
                dt * (
                    jac[i, j, k - 1] * betar[i, j, k] +
                    jac[i, j, k] * betar[i, j, k - 1]
                ) / (jac[i, j, k] + jac[i, j, k - 1]) * rayleigh_factor
        end

        # Compute implicit coefficients.
        imphoredger = 1.0 / facedger
        imphoredgel = 1.0 / facedgel
        imphoredgef = 1.0 / facedgef
        imphoredgeb = 1.0 / facedgeb
        imphoruedger = 1.0 / facuedger
        imphoruedgel = 1.0 / facuedgel
        imphoruedgef = 1.0 / facuedgef
        imphoruedgeb = 1.0 / facuedgeb
        imphordedger = 1.0 / facdedger
        imphordedgel = 1.0 / facdedgel
        imphordedgef = 1.0 / facdedgef
        imphordedgeb = 1.0 / facdedgeb
        impveredgeu = 1.0 / (facedgeu + fwu * n2edgeu * dt^2.0)
        impveredged = 1.0 / (facedged + fwd * n2edged * dt^2.0)

        # Compute gradient coefficients

        # G(i + 1 / 2)
        if ko + k == k0
            gedger =
                jacinv / dx * pedgerdiv * imphoredger / rhoedger +
                jacinv / dz *
                pedgeudiv *
                impveredgeu *
                fwu *
                n2edgeu *
                dt^2.0 *
                0.5 *
                met[i, j, k, 1, 3] *
                jac[i, j, k + 1] / (jac[i, j, k] + jac[i, j, k + 1]) *
                imphoredger / rhoedger
        elseif ko + k == zz_size - nbz
            gedger =
                jacinv / dx * pedgerdiv * imphoredger / rhoedger -
                jacinv / dz *
                pedgeddiv *
                impveredged *
                fwd *
                n2edged *
                dt^2.0 *
                0.5 *
                met[i, j, k, 1, 3] *
                jac[i, j, k - 1] / (jac[i, j, k] + jac[i, j, k - 1]) *
                imphoredger / rhoedger
        else
            gedger =
                jacinv / dx * pedgerdiv * imphoredger / rhoedger +
                jacinv / dz *
                pedgeudiv *
                impveredgeu *
                fwu *
                n2edgeu *
                dt^2.0 *
                0.5 *
                met[i, j, k, 1, 3] *
                jac[i, j, k + 1] / (jac[i, j, k] + jac[i, j, k + 1]) *
                imphoredger / rhoedger -
                jacinv / dz *
                pedgeddiv *
                impveredged *
                fwd *
                n2edged *
                dt^2.0 *
                0.5 *
                met[i, j, k, 1, 3] *
                jac[i, j, k - 1] / (jac[i, j, k] + jac[i, j, k - 1]) *
                imphoredger / rhoedger
        end

        # G(i - 1 / 2)
        if ko + k == k0
            gedgel =
                -jacinv / dx * pedgeldiv * imphoredgel / rhoedgel +
                jacinv / dz *
                pedgeudiv *
                impveredgeu *
                fwu *
                n2edgeu *
                dt^2.0 *
                0.5 *
                met[i, j, k, 1, 3] *
                jac[i, j, k + 1] / (jac[i, j, k] + jac[i, j, k + 1]) *
                imphoredgel / rhoedgel
        elseif ko + k == zz_size - nbz
            gedgel =
                -jacinv / dx * pedgeldiv * imphoredgel / rhoedgel -
                jacinv / dz *
                pedgeddiv *
                impveredged *
                fwd *
                n2edged *
                dt^2.0 *
                0.5 *
                met[i, j, k, 1, 3] *
                jac[i, j, k - 1] / (jac[i, j, k] + jac[i, j, k - 1]) *
                imphoredgel / rhoedgel
        else
            gedgel =
                -jacinv / dx * pedgeldiv * imphoredgel / rhoedgel +
                jacinv / dz *
                pedgeudiv *
                impveredgeu *
                fwu *
                n2edgeu *
                dt^2.0 *
                0.5 *
                met[i, j, k, 1, 3] *
                jac[i, j, k + 1] / (jac[i, j, k] + jac[i, j, k + 1]) *
                imphoredgel / rhoedgel -
                jacinv / dz *
                pedgeddiv *
                impveredged *
                fwd *
                n2edged *
                dt^2.0 *
                0.5 *
                met[i, j, k, 1, 3] *
                jac[i, j, k - 1] / (jac[i, j, k] + jac[i, j, k - 1]) *
                imphoredgel / rhoedgel
        end

        # G(j + 1 / 2)
        if ko + k == k0
            gedgef =
                jacinv / dy * pedgefdiv * imphoredgef / rhoedgef +
                jacinv / dz *
                pedgeudiv *
                impveredgeu *
                fwu *
                n2edgeu *
                dt^2.0 *
                0.5 *
                met[i, j, k, 2, 3] *
                jac[i, j, k + 1] / (jac[i, j, k] + jac[i, j, k + 1]) *
                imphoredgef / rhoedgef
        elseif ko + k == zz_size - nbz
            gedgef =
                jacinv / dy * pedgefdiv * imphoredgef / rhoedgef -
                jacinv / dz *
                pedgeddiv *
                impveredged *
                fwd *
                n2edged *
                dt^2.0 *
                0.5 *
                met[i, j, k, 2, 3] *
                jac[i, j, k - 1] / (jac[i, j, k] + jac[i, j, k - 1]) *
                imphoredgef / rhoedgef
        else
            gedgef =
                jacinv / dy * pedgefdiv * imphoredgef / rhoedgef +
                jacinv / dz *
                pedgeudiv *
                impveredgeu *
                fwu *
                n2edgeu *
                dt^2.0 *
                0.5 *
                met[i, j, k, 2, 3] *
                jac[i, j, k + 1] / (jac[i, j, k] + jac[i, j, k + 1]) *
                imphoredgef / rhoedgef -
                jacinv / dz *
                pedgeddiv *
                impveredged *
                fwd *
                n2edged *
                dt^2.0 *
                0.5 *
                met[i, j, k, 2, 3] *
                jac[i, j, k - 1] / (jac[i, j, k] + jac[i, j, k - 1]) *
                imphoredgef / rhoedgef
        end

        # G(j - 1 / 2)
        if ko + k == k0
            gedgeb =
                -jacinv / dy * pedgebdiv * imphoredgeb / rhoedgeb +
                jacinv / dz *
                pedgeudiv *
                impveredgeu *
                fwu *
                n2edgeu *
                dt^2.0 *
                0.5 *
                met[i, j, k, 2, 3] *
                jac[i, j, k + 1] / (jac[i, j, k] + jac[i, j, k + 1]) *
                imphoredgeb / rhoedgeb
        elseif ko + k == zz_size - nbz
            gedgeb =
                -jacinv / dy * pedgebdiv * imphoredgeb / rhoedgeb -
                jacinv / dz *
                pedgeddiv *
                impveredged *
                fwd *
                n2edged *
                dt^2.0 *
                0.5 *
                met[i, j, k, 2, 3] *
                jac[i, j, k - 1] / (jac[i, j, k] + jac[i, j, k - 1]) *
                imphoredgeb / rhoedgeb
        else
            gedgeb =
                -jacinv / dy * pedgebdiv * imphoredgeb / rhoedgeb +
                jacinv / dz *
                pedgeudiv *
                impveredgeu *
                fwu *
                n2edgeu *
                dt^2.0 *
                0.5 *
                met[i, j, k, 2, 3] *
                jac[i, j, k + 1] / (jac[i, j, k] + jac[i, j, k + 1]) *
                imphoredgeb / rhoedgeb -
                jacinv / dz *
                pedgeddiv *
                impveredged *
                fwd *
                n2edged *
                dt^2.0 *
                0.5 *
                met[i, j, k, 2, 3] *
                jac[i, j, k - 1] / (jac[i, j, k] + jac[i, j, k - 1]) *
                imphoredgeb / rhoedgeb
        end

        # G(k + 1 / 2)
        if ko + k == zz_size - nbz
            gedgeu = 0.0
        else
            gedgeu = jacinv / dz * pedgeudiv * impveredgeu / rhoedgeu
        end

        # G(k - 1 / 2)
        if ko + k == k0
            gedged = 0.0
        else
            gedged = -jacinv / dz * pedgeddiv * impveredged / rhoedged
        end

        # G(i + 1 / 2, k + 1)
        if ko + k == zz_size - nbz
            guedger = 0.0
        else
            guedger =
                jacinv / dz *
                pedgeudiv *
                impveredgeu *
                fwu *
                n2edgeu *
                dt^2.0 *
                0.5 *
                met[i, j, k + 1, 1, 3] *
                jac[i, j, k] / (jac[i, j, k] + jac[i, j, k + 1]) *
                imphoruedger / rhouedger
        end

        # G(i - 1 / 2, k + 1)
        if ko + k == zz_size - nbz
            guedgel = 0.0
        else
            guedgel =
                jacinv / dz *
                pedgeudiv *
                impveredgeu *
                fwu *
                n2edgeu *
                dt^2.0 *
                0.5 *
                met[i, j, k + 1, 1, 3] *
                jac[i, j, k] / (jac[i, j, k] + jac[i, j, k + 1]) *
                imphoruedgel / rhouedgel
        end

        # G(j + 1 / 2, k + 1)
        if ko + k == zz_size - nbz
            guedgef = 0.0
        else
            guedgef =
                jacinv / dz *
                pedgeudiv *
                impveredgeu *
                fwu *
                n2edgeu *
                dt^2.0 *
                0.5 *
                met[i, j, k + 1, 2, 3] *
                jac[i, j, k] / (jac[i, j, k] + jac[i, j, k + 1]) *
                imphoruedgef / rhouedgef
        end

        # G(j - 1 / 2, k + 1)
        if ko + k == zz_size - nbz
            guedgeb = 0.0
        else
            guedgeb =
                jacinv / dz *
                pedgeudiv *
                impveredgeu *
                fwu *
                n2edgeu *
                dt^2.0 *
                0.5 *
                met[i, j, k + 1, 2, 3] *
                jac[i, j, k] / (jac[i, j, k] + jac[i, j, k + 1]) *
                imphoruedgeb / rhouedgeb
        end

        # G(i + 1 / 2, k - 1)
        if ko + k == k0
            gdedger = 0.0
        else
            gdedger =
                -jacinv / dz *
                pedgeddiv *
                impveredged *
                fwd *
                n2edged *
                dt^2.0 *
                0.5 *
                met[i, j, k - 1, 1, 3] *
                jac[i, j, k] / (jac[i, j, k] + jac[i, j, k - 1]) *
                imphordedger / rhodedger
        end

        # G(i - 1 / 2, k - 1)
        if ko + k == k0
            gdedgel = 0.0
        else
            gdedgel =
                -jacinv / dz *
                pedgeddiv *
                impveredged *
                fwd *
                n2edged *
                dt^2.0 *
                0.5 *
                met[i, j, k - 1, 1, 3] *
                jac[i, j, k] / (jac[i, j, k] + jac[i, j, k - 1]) *
                imphordedgel / rhodedgel
        end

        # G(j + 1 / 2, k - 1)
        if ko + k == k0
            gdedgef = 0.0
        else
            gdedgef =
                -jacinv / dz *
                pedgeddiv *
                impveredged *
                fwd *
                n2edged *
                dt^2.0 *
                0.5 *
                met[i, j, k - 1, 2, 3] *
                jac[i, j, k] / (jac[i, j, k] + jac[i, j, k - 1]) *
                imphordedgef / rhodedgef
        end

        # G(j - 1 / 2, k - 1)
        if ko + k == k0
            gdedgeb = 0.0
        else
            gdedgeb =
                -jacinv / dz *
                pedgeddiv *
                impveredged *
                fwd *
                n2edged *
                dt^2.0 *
                0.5 *
                met[i, j, k - 1, 2, 3] *
                jac[i, j, k] / (jac[i, j, k] + jac[i, j, k - 1]) *
                imphordedgeb / rhodedgeb
        end

        # Compute tensor elements

        # ------------------- A(i,j,k) --------------------#

        if ko + k == k0
            ac =
                -gedger * pedgergra * (1.0 / dx + 0.75 * met13edger / dz) +
                gedgel * pedgelgra * (1.0 / dx - 0.75 * met13edgel / dz) -
                gedgef * pedgefgra * (1.0 / dy + 0.75 * met23edgef / dz) +
                gedgeb * pedgebgra * (1.0 / dy - 0.75 * met23edgeb / dz) -
                gedgeu * pedgeugra * met33edgeu / dz -
                guedger * puedgergra * 0.25 * met13uedger / dz -
                guedgel * puedgelgra * 0.25 * met13uedgel / dz -
                guedgef * puedgefgra * 0.25 * met23uedgef / dz -
                guedgeb * puedgebgra * 0.25 * met23uedgeb / dz
        elseif ko + k == k0 + 1
            ac =
                -gedger * pedgergra / dx + gedgel * pedgelgra / dx -
                gedgef * pedgefgra / dy + gedgeb * pedgebgra / dy -
                gedgeu * pedgeugra * met33edgeu / dz +
                gedged * pedgedgra * met33edged / dz -
                guedger * puedgergra * 0.25 * met13uedger / dz -
                guedgel * puedgelgra * 0.25 * met13uedgel / dz -
                guedgef * puedgefgra * 0.25 * met23uedgef / dz -
                guedgeb * puedgebgra * 0.25 * met23uedgeb / dz +
                gdedger * pdedgergra * met13dedger / dz +
                gdedgel * pdedgelgra * met13dedgel / dz +
                gdedgef * pdedgefgra * met23dedgef / dz +
                gdedgeb * pdedgebgra * met23dedgeb / dz
        elseif ko + k == zz_size - nbz - 1
            ac =
                -gedger * pedgergra / dx + gedgel * pedgelgra / dx -
                gedgef * pedgefgra / dy + gedgeb * pedgebgra / dy -
                gedgeu * pedgeugra * met33edgeu / dz +
                gedged * pedgedgra * met33edged / dz -
                guedger * puedgergra * met13uedger / dz -
                guedgel * puedgelgra * met13uedgel / dz -
                guedgef * puedgefgra * met23uedgef / dz -
                guedgeb * puedgebgra * met23uedgeb / dz +
                gdedger * pdedgergra * 0.25 * met13dedger / dz +
                gdedgel * pdedgelgra * 0.25 * met13dedgel / dz +
                gdedgef * pdedgefgra * 0.25 * met23dedgef / dz +
                gdedgeb * pdedgebgra * 0.25 * met23dedgeb / dz
        elseif ko + k == zz_size - nbz
            ac =
                -gedger * pedgergra * (1.0 / dx - 0.75 * met13edger / dz) +
                gedgel * pedgelgra * (1.0 / dx + 0.75 * met13edgel / dz) -
                gedgef * pedgefgra * (1.0 / dy - 0.75 * met23edgef / dz) +
                gedgeb * pedgebgra * (1.0 / dy + 0.75 * met23edgeb / dz) +
                gedged * pedgedgra * met33edged / dz +
                gdedger * pdedgergra * 0.25 * met13dedger / dz +
                gdedgel * pdedgelgra * 0.25 * met13dedgel / dz +
                gdedgef * pdedgefgra * 0.25 * met23dedgef / dz +
                gdedgeb * pdedgebgra * 0.25 * met23dedgeb / dz
        else
            ac =
                -gedger * pedgergra / dx + gedgel * pedgelgra / dx -
                gedgef * pedgefgra / dy + gedgeb * pedgebgra / dy -
                gedgeu * pedgeugra * met33edgeu / dz +
                gedged * pedgedgra * met33edged / dz -
                guedger * puedgergra * 0.25 * met13uedger / dz -
                guedgel * puedgelgra * 0.25 * met13uedgel / dz -
                guedgef * puedgefgra * 0.25 * met23uedgef / dz -
                guedgeb * puedgebgra * 0.25 * met23uedgeb / dz +
                gdedger * pdedgergra * 0.25 * met13dedger / dz +
                gdedgel * pdedgelgra * 0.25 * met13dedgel / dz +
                gdedgef * pdedgefgra * 0.25 * met23dedgef / dz +
                gdedgeb * pdedgebgra * 0.25 * met23dedgeb / dz
        end

        if model == Compressible()
            dpdpi =
                1 / (gamma - 1) *
                (rsp / pref)^(1 - gamma) *
                p[i, j, k]^(2 - gamma)
            ac -= (dpdpi / dt) / (dt * rsp / kappa)
        end

        # ------------------ A(i+1,j,k) -------------------#

        if ko + k == k0
            ar =
                gedger * pedgergra * (1.0 / dx - 0.75 * met13edger / dz) +
                gedgeu * pedgeugra * 0.5 * met13edgeu / dx *
                jac[i + 1, j, k + 1] /
                (jac[i + 1, j, k] + jac[i + 1, j, k + 1]) -
                guedger * puedgergra * 0.25 * met13uedger / dz
        elseif ko + k == k0 + 1
            ar =
                gedger * pedgergra / dx +
                gedgeu * pedgeugra * 0.5 * met13edgeu / dx *
                jac[i + 1, j, k + 1] /
                (jac[i + 1, j, k] + jac[i + 1, j, k + 1]) +
                gedged * pedgedgra * 0.5 * met13edged / dx *
                jac[i + 1, j, k - 1] / (jac[i + 1, j, k] + jac[i + 1, j, k - 1]) -
                guedger * puedgergra * 0.25 * met13uedger / dz +
                gdedger * pdedgergra * met13dedger / dz
        elseif ko + k == zz_size - nbz - 1
            ar =
                gedger * pedgergra / dx +
                gedgeu * pedgeugra * 0.5 * met13edgeu / dx *
                jac[i + 1, j, k + 1] /
                (jac[i + 1, j, k] + jac[i + 1, j, k + 1]) +
                gedged * pedgedgra * 0.5 * met13edged / dx *
                jac[i + 1, j, k - 1] / (jac[i + 1, j, k] + jac[i + 1, j, k - 1]) -
                guedger * puedgergra * met13uedger / dz +
                gdedger * pdedgergra * 0.25 * met13dedger / dz
        elseif ko + k == zz_size - nbz
            ar =
                gedger * pedgergra * (1.0 / dx + 0.75 * met13edger / dz) +
                gedged * pedgedgra * 0.5 * met13edged / dx *
                jac[i + 1, j, k - 1] /
                (jac[i + 1, j, k] + jac[i + 1, j, k - 1]) +
                gdedger * pdedgergra * 0.25 * met13dedger / dz
        else
            ar =
                gedger * pedgergra / dx +
                gedgeu * pedgeugra * 0.5 * met13edgeu / dx *
                jac[i + 1, j, k + 1] /
                (jac[i + 1, j, k] + jac[i + 1, j, k + 1]) +
                gedged * pedgedgra * 0.5 * met13edged / dx *
                jac[i + 1, j, k - 1] / (jac[i + 1, j, k] + jac[i + 1, j, k - 1]) -
                guedger * puedgergra * 0.25 * met13uedger / dz +
                gdedger * pdedgergra * 0.25 * met13dedger / dz
        end

        # ------------------ A(i-1,j,k) -------------------#

        if ko + k == k0
            al =
                -gedgel * pedgelgra * (1.0 / dx + 0.75 * met13edgel / dz) -
                gedgeu * pedgeugra * 0.5 * met13edgeu / dx *
                jac[i - 1, j, k + 1] /
                (jac[i - 1, j, k] + jac[i - 1, j, k + 1]) -
                guedgel * puedgelgra * 0.25 * met13uedgel / dz
        elseif ko + k == k0 + 1
            al =
                -gedgel * pedgelgra / dx -
                gedgeu * pedgeugra * 0.5 * met13edgeu / dx *
                jac[i - 1, j, k + 1] /
                (jac[i - 1, j, k] + jac[i - 1, j, k + 1]) -
                gedged * pedgedgra * 0.5 * met13edged / dx *
                jac[i - 1, j, k - 1] /
                (jac[i - 1, j, k] + jac[i - 1, j, k - 1]) -
                guedgel * puedgelgra * 0.25 * met13uedgel / dz +
                gdedgel * pdedgelgra * met13dedgel / dz
        elseif ko + k == zz_size - nbz - 1
            al =
                -gedgel * pedgelgra / dx -
                gedgeu * pedgeugra * 0.5 * met13edgeu / dx *
                jac[i - 1, j, k + 1] /
                (jac[i - 1, j, k] + jac[i - 1, j, k + 1]) -
                gedged * pedgedgra * 0.5 * met13edged / dx *
                jac[i - 1, j, k - 1] /
                (jac[i - 1, j, k] + jac[i - 1, j, k - 1]) -
                guedgel * puedgelgra * met13uedgel / dz +
                gdedgel * pdedgelgra * 0.25 * met13dedgel / dz
        elseif ko + k == zz_size - nbz
            al =
                -gedgel * pedgelgra * (1.0 / dx - 0.75 * met13edgel / dz) -
                gedged * pedgedgra * 0.5 * met13edged / dx *
                jac[i - 1, j, k - 1] /
                (jac[i - 1, j, k] + jac[i - 1, j, k - 1]) +
                gdedgel * pdedgelgra * 0.25 * met13dedgel / dz
        else
            al =
                -gedgel * pedgelgra / dx -
                gedgeu * pedgeugra * 0.5 * met13edgeu / dx *
                jac[i - 1, j, k + 1] /
                (jac[i - 1, j, k] + jac[i - 1, j, k + 1]) -
                gedged * pedgedgra * 0.5 * met13edged / dx *
                jac[i - 1, j, k - 1] /
                (jac[i - 1, j, k] + jac[i - 1, j, k - 1]) -
                guedgel * puedgelgra * 0.25 * met13uedgel / dz +
                gdedgel * pdedgelgra * 0.25 * met13dedgel / dz
        end

        # ------------------ A(i,j+1,k) -------------------#

        if ko + k == k0
            af =
                gedgef * pedgefgra * (1.0 / dy - 0.75 * met23edgef / dz) +
                gedgeu * pedgeugra * 0.5 * met23edgeu / dy *
                jac[i, j + 1, k + 1] /
                (jac[i, j + 1, k] + jac[i, j + 1, k + 1]) -
                guedgef * puedgefgra * 0.25 * met23uedgef / dz
        elseif ko + k == k0 + 1
            af =
                gedgef * pedgefgra / dy +
                gedgeu * pedgeugra * 0.5 * met23edgeu / dy *
                jac[i, j + 1, k + 1] /
                (jac[i, j + 1, k] + jac[i, j + 1, k + 1]) +
                gedged * pedgedgra * 0.5 * met23edged / dy *
                jac[i, j + 1, k - 1] / (jac[i, j + 1, k] + jac[i, j + 1, k - 1]) -
                guedgef * puedgefgra * 0.25 * met23uedgef / dz +
                gdedgef * pdedgefgra * met23dedgef / dz
        elseif ko + k == zz_size - nbz - 1
            af =
                gedgef * pedgefgra / dy +
                gedgeu * pedgeugra * 0.5 * met23edgeu / dy *
                jac[i, j + 1, k + 1] /
                (jac[i, j + 1, k] + jac[i, j + 1, k + 1]) +
                gedged * pedgedgra * 0.5 * met23edged / dy *
                jac[i, j + 1, k - 1] / (jac[i, j + 1, k] + jac[i, j + 1, k - 1]) -
                guedgef * puedgefgra * met23uedgef / dz +
                gdedgef * pdedgefgra * 0.25 * met23dedgef / dz
        elseif ko + k == zz_size - nbz
            af =
                gedgef * pedgefgra * (1.0 / dy + 0.75 * met23edgef / dz) +
                gedged * pedgedgra * 0.5 * met23edged / dy *
                jac[i, j + 1, k - 1] /
                (jac[i, j + 1, k] + jac[i, j + 1, k - 1]) +
                gdedgef * pdedgefgra * 0.25 * met23dedgef / dz
        else
            af =
                gedgef * pedgefgra / dy +
                gedgeu * pedgeugra * 0.5 * met23edgeu / dy *
                jac[i, j + 1, k + 1] /
                (jac[i, j + 1, k] + jac[i, j + 1, k + 1]) +
                gedged * pedgedgra * 0.5 * met23edged / dy *
                jac[i, j + 1, k - 1] / (jac[i, j + 1, k] + jac[i, j + 1, k - 1]) -
                guedgef * puedgefgra * 0.25 * met23uedgef / dz +
                gdedgef * pdedgefgra * 0.25 * met23dedgef / dz
        end

        # ------------------ A(i,j-1,k) -------------------#

        if ko + k == k0
            ab =
                -gedgeb * pedgebgra * (1.0 / dy + 0.75 * met23edgeb / dz) -
                gedgeu * pedgeugra * 0.5 * met23edgeu / dy *
                jac[i, j - 1, k + 1] /
                (jac[i, j - 1, k] + jac[i, j - 1, k + 1]) -
                guedgeb * puedgebgra * 0.25 * met23uedgeb / dz
        elseif ko + k == k0 + 1
            ab =
                -gedgeb * pedgebgra / dy -
                gedgeu * pedgeugra * 0.5 * met23edgeu / dy *
                jac[i, j - 1, k + 1] /
                (jac[i, j - 1, k] + jac[i, j - 1, k + 1]) -
                gedged * pedgedgra * 0.5 * met23edged / dy *
                jac[i, j - 1, k - 1] /
                (jac[i, j - 1, k] + jac[i, j - 1, k - 1]) -
                guedgeb * puedgebgra * 0.25 * met23uedgeb / dz +
                gdedgeb * pdedgebgra * met23dedgeb / dz
        elseif ko + k == zz_size - nbz - 1
            ab =
                -gedgeb * pedgebgra / dy -
                gedgeu * pedgeugra * 0.5 * met23edgeu / dy *
                jac[i, j - 1, k + 1] /
                (jac[i, j - 1, k] + jac[i, j - 1, k + 1]) -
                gedged * pedgedgra * 0.5 * met23edged / dy *
                jac[i, j - 1, k - 1] /
                (jac[i, j - 1, k] + jac[i, j - 1, k - 1]) -
                guedgeb * puedgebgra * met23uedgeb / dz +
                gdedgeb * pdedgebgra * 0.25 * met23dedgeb / dz
        elseif ko + k == zz_size - nbz
            ab =
                -gedgeb * pedgebgra * (1.0 / dy - 0.75 * met23edgeb / dz) -
                gedged * pedgedgra * 0.5 * met23edged / dy *
                jac[i, j - 1, k - 1] /
                (jac[i, j - 1, k] + jac[i, j - 1, k - 1]) +
                gdedgeb * pdedgebgra * 0.25 * met23dedgeb / dz
        else
            ab =
                -gedgeb * pedgebgra / dy -
                gedgeu * pedgeugra * 0.5 * met23edgeu / dy *
                jac[i, j - 1, k + 1] /
                (jac[i, j - 1, k] + jac[i, j - 1, k + 1]) -
                gedged * pedgedgra * 0.5 * met23edged / dy *
                jac[i, j - 1, k - 1] /
                (jac[i, j - 1, k] + jac[i, j - 1, k - 1]) -
                guedgeb * puedgebgra * 0.25 * met23uedgeb / dz +
                gdedgeb * pdedgebgra * 0.25 * met23dedgeb / dz
        end

        # ------------------ A(i,j,k+1) -------------------#

        if ko + k == k0
            au =
                gedger * pedgergra * met13edger / dz +
                gedgel * pedgelgra * met13edgel / dz +
                gedgef * pedgefgra * met23edgef / dz +
                gedgeb * pedgebgra * met23edgeb / dz +
                gedgeu * pedgeugra * met33edgeu / dz -
                guedger * puedgergra / dx + guedgel * puedgelgra / dx -
                guedgef * puedgefgra / dy + guedgeb * puedgebgra / dy
        elseif ko + k == k0 + 1
            au =
                gedger * pedgergra * 0.25 * met13edger / dz +
                gedgel * pedgelgra * 0.25 * met13edgel / dz +
                gedgef * pedgefgra * 0.25 * met23edgef / dz +
                gedgeb * pedgebgra * 0.25 * met23edgeb / dz +
                gedgeu * pedgeugra * met33edgeu / dz -
                guedger * puedgergra / dx + guedgel * puedgelgra / dx -
                guedgef * puedgefgra / dy + guedgeb * puedgebgra / dy -
                gdedger * pdedgergra * 0.25 * met13dedger / dz -
                gdedgel * pdedgelgra * 0.25 * met13dedgel / dz -
                gdedgef * pdedgefgra * 0.25 * met23dedgef / dz -
                gdedgeb * pdedgebgra * 0.25 * met23dedgeb / dz
        elseif ko + k == zz_size - nbz - 1
            au =
                gedger * pedgergra * 0.25 * met13edger / dz +
                gedgel * pedgelgra * 0.25 * met13edgel / dz +
                gedgef * pedgefgra * 0.25 * met23edgef / dz +
                gedgeb * pedgebgra * 0.25 * met23edgeb / dz +
                gedgeu * pedgeugra * met33edgeu / dz -
                guedger * puedgergra * (1.0 / dx - 0.75 * met13uedger / dz) +
                guedgel * puedgelgra * (1.0 / dx + 0.75 * met13uedgel / dz) -
                guedgef * puedgefgra * (1.0 / dy - 0.75 * met23uedgef / dz) +
                guedgeb * puedgebgra * (1.0 / dy + 0.75 * met23uedgeb / dz)
        elseif ko + k == zz_size - nbz
            au = 0.0
        else
            au =
                gedger * pedgergra * 0.25 * met13edger / dz +
                gedgel * pedgelgra * 0.25 * met13edgel / dz +
                gedgef * pedgefgra * 0.25 * met23edgef / dz +
                gedgeb * pedgebgra * 0.25 * met23edgeb / dz +
                gedgeu * pedgeugra * met33edgeu / dz -
                guedger * puedgergra / dx + guedgel * puedgelgra / dx -
                guedgef * puedgefgra / dy + guedgeb * puedgebgra / dy
        end

        # ------------------ A(i,j,k-1) -------------------#

        if ko + k == k0
            ad = 0.0
        elseif ko + k == k0 + 1
            ad =
                -gedger * pedgergra * 0.25 * met13edger / dz -
                gedgel * pedgelgra * 0.25 * met13edgel / dz -
                gedgef * pedgefgra * 0.25 * met23edgef / dz -
                gedgeb * pedgebgra * 0.25 * met23edgeb / dz -
                gedged * pedgedgra * met33edged / dz -
                gdedger * pdedgergra * (1.0 / dx + 0.75 * met13dedger / dz) +
                gdedgel * pdedgelgra * (1.0 / dx - 0.75 * met13dedgel / dz) -
                gdedgef * pdedgefgra * (1.0 / dy + 0.75 * met23dedgef / dz) +
                gdedgeb * pdedgebgra * (1.0 / dy - 0.75 * met23dedgeb / dz)
        elseif ko + k == zz_size - nbz - 1
            ad =
                -gedger * pedgergra * 0.25 * met13edger / dz -
                gedgel * pedgelgra * 0.25 * met13edgel / dz -
                gedgef * pedgefgra * 0.25 * met23edgef / dz -
                gedgeb * pedgebgra * 0.25 * met23edgeb / dz -
                gedged * pedgedgra * met33edged / dz -
                gdedger * pdedgergra / dx + gdedgel * pdedgelgra / dx -
                gdedgef * pdedgefgra / dy +
                gdedgeb * pdedgebgra / dy +
                guedger * puedgergra * 0.25 * met13uedger / dz +
                guedgel * puedgelgra * 0.25 * met13uedgel / dz +
                guedgef * puedgefgra * 0.25 * met23uedgef / dz +
                guedgeb * puedgebgra * 0.25 * met23uedgeb / dz
        elseif ko + k == zz_size - nbz
            ad =
                -gedger * pedgergra * met13edger / dz -
                gedgel * pedgelgra * met13edgel / dz -
                gedgef * pedgefgra * met23edgef / dz -
                gedgeb * pedgebgra * met23edgeb / dz -
                gedged * pedgedgra * met33edged / dz -
                gdedger * pdedgergra / dx + gdedgel * pdedgelgra / dx -
                gdedgef * pdedgefgra / dy + gdedgeb * pdedgebgra / dy
        else
            ad =
                -gedger * pedgergra * 0.25 * met13edger / dz -
                gedgel * pedgelgra * 0.25 * met13edgel / dz -
                gedgef * pedgefgra * 0.25 * met23edgef / dz -
                gedgeb * pedgebgra * 0.25 * met23edgeb / dz -
                gedged * pedgedgra * met33edged / dz -
                gdedger * pdedgergra / dx + gdedgel * pdedgelgra / dx -
                gdedgef * pdedgefgra / dy + gdedgeb * pdedgebgra / dy
        end

        # ----------------- A(i+1,j,k+1) ------------------#

        if ko + k == k0
            aru =
                gedger * pedgergra * met13edger / dz +
                gedgeu * pedgeugra * 0.5 * met13edgeu / dx * jac[i + 1, j, k] /
                (jac[i + 1, j, k] + jac[i + 1, j, k + 1]) +
                guedger * puedgergra / dx
        elseif ko + k == k0 + 1
            aru =
                gedger * pedgergra * 0.25 * met13edger / dz +
                gedgeu * pedgeugra * 0.5 * met13edgeu / dx * jac[i + 1, j, k] /
                (jac[i + 1, j, k] + jac[i + 1, j, k + 1]) +
                guedger * puedgergra / dx -
                gdedger * pdedgergra * 0.25 * met13dedger / dz
        elseif ko + k == zz_size - nbz - 1
            aru =
                gedger * pedgergra * 0.25 * met13edger / dz +
                gedgeu * pedgeugra * 0.5 * met13edgeu / dx * jac[i + 1, j, k] /
                (jac[i + 1, j, k] + jac[i + 1, j, k + 1]) +
                guedger * puedgergra * (1.0 / dx + 0.75 * met13uedger / dz)
        elseif ko + k == zz_size - nbz
            aru = 0.0
        else
            aru =
                gedger * pedgergra * 0.25 * met13edger / dz +
                gedgeu * pedgeugra * 0.5 * met13edgeu / dx * jac[i + 1, j, k] /
                (jac[i + 1, j, k] + jac[i + 1, j, k + 1]) +
                guedger * puedgergra / dx
        end

        # ----------------- A(i+1,j,k-1) ------------------#

        if ko + k == k0
            ard = 0.0
        elseif ko + k == k0 + 1
            ard =
                -gedger * pedgergra * 0.25 * met13edger / dz +
                gedged * pedgedgra * 0.5 * met13edged / dx * jac[i + 1, j, k] /
                (jac[i + 1, j, k] + jac[i + 1, j, k - 1]) +
                gdedger * pdedgergra * (1.0 / dx - 0.75 * met13dedger / dz)
        elseif ko + k == zz_size - nbz - 1
            ard =
                -gedger * pedgergra * 0.25 * met13edger / dz +
                gedged * pedgedgra * 0.5 * met13edged / dx * jac[i + 1, j, k] /
                (jac[i + 1, j, k] + jac[i + 1, j, k - 1]) +
                gdedger * pdedgergra / dx +
                guedger * puedgergra * 0.25 * met13uedger / dz
        elseif ko + k == zz_size - nbz
            ard =
                -gedger * pedgergra * met13edger / dz +
                gedged * pedgedgra * 0.5 * met13edged / dx * jac[i + 1, j, k] /
                (jac[i + 1, j, k] + jac[i + 1, j, k - 1]) +
                gdedger * pdedgergra / dx
        else
            ard =
                -gedger * pedgergra * 0.25 * met13edger / dz +
                gedged * pedgedgra * 0.5 * met13edged / dx * jac[i + 1, j, k] /
                (jac[i + 1, j, k] + jac[i + 1, j, k - 1]) +
                gdedger * pdedgergra / dx
        end

        # ----------------- A(i-1,j,k+1) ------------------#

        if ko + k == k0
            alu =
                gedgel * pedgelgra * met13edgel / dz -
                gedgeu * pedgeugra * 0.5 * met13edgeu / dx * jac[i - 1, j, k] /
                (jac[i - 1, j, k] + jac[i - 1, j, k + 1]) -
                guedgel * puedgelgra / dx
        elseif ko + k == k0 + 1
            alu =
                gedgel * pedgelgra * 0.25 * met13edgel / dz -
                gedgeu * pedgeugra * 0.5 * met13edgeu / dx * jac[i - 1, j, k] /
                (jac[i - 1, j, k] + jac[i - 1, j, k + 1]) -
                guedgel * puedgelgra / dx -
                gdedgel * pdedgelgra * 0.25 * met13dedgel / dz
        elseif ko + k == zz_size - nbz - 1
            alu =
                gedgel * pedgelgra * 0.25 * met13edgel / dz -
                gedgeu * pedgeugra * 0.5 * met13edgeu / dx * jac[i - 1, j, k] /
                (jac[i - 1, j, k] + jac[i - 1, j, k + 1]) -
                guedgel * puedgelgra * (1.0 / dx - 0.75 * met13uedgel / dz)
        elseif ko + k == zz_size - nbz
            alu = 0.0
        else
            alu =
                gedgel * pedgelgra * 0.25 * met13edgel / dz -
                gedgeu * pedgeugra * 0.5 * met13edgeu / dx * jac[i - 1, j, k] /
                (jac[i - 1, j, k] + jac[i - 1, j, k + 1]) -
                guedgel * puedgelgra / dx
        end

        # ----------------- A(i-1,j,k-1) ------------------#

        if ko + k == k0
            ald = 0.0
        elseif ko + k == k0 + 1
            ald =
                -gedgel * pedgelgra * 0.25 * met13edgel / dz -
                gedged * pedgedgra * 0.5 * met13edged / dx * jac[i - 1, j, k] /
                (jac[i - 1, j, k] + jac[i - 1, j, k - 1]) -
                gdedgel * pdedgelgra * (1.0 / dx + 0.75 * met13dedgel / dz)
        elseif ko + k == zz_size - nbz - 1
            ald =
                -gedgel * pedgelgra * 0.25 * met13edgel / dz -
                gedged * pedgedgra * 0.5 * met13edged / dx * jac[i - 1, j, k] /
                (jac[i - 1, j, k] + jac[i - 1, j, k - 1]) -
                gdedgel * pdedgelgra / dx +
                guedgel * puedgelgra * 0.25 * met13uedgel / dz
        elseif ko + k == zz_size - nbz
            ald =
                -gedgel * pedgelgra * met13edgel / dz -
                gedged * pedgedgra * 0.5 * met13edged / dx * jac[i - 1, j, k] /
                (jac[i - 1, j, k] + jac[i - 1, j, k - 1]) -
                gdedgel * pdedgelgra / dx
        else
            ald =
                -gedgel * pedgelgra * 0.25 * met13edgel / dz -
                gedged * pedgedgra * 0.5 * met13edged / dx * jac[i - 1, j, k] /
                (jac[i - 1, j, k] + jac[i - 1, j, k - 1]) -
                gdedgel * pdedgelgra / dx
        end

        # ----------------- A(i,j+1,k+1) ------------------#

        if ko + k == k0
            afu =
                gedgef * pedgefgra * met23edgef / dz +
                gedgeu * pedgeugra * 0.5 * met23edgeu / dy * jac[i, j + 1, k] /
                (jac[i, j + 1, k] + jac[i, j + 1, k + 1]) +
                guedgef * puedgefgra / dy
        elseif ko + k == k0 + 1
            afu =
                gedgef * pedgefgra * 0.25 * met23edgef / dz +
                gedgeu * pedgeugra * 0.5 * met23edgeu / dy * jac[i, j + 1, k] /
                (jac[i, j + 1, k] + jac[i, j + 1, k + 1]) +
                guedgef * puedgefgra / dy -
                gdedgef * pdedgefgra * 0.25 * met23dedgef / dz
        elseif ko + k == zz_size - nbz - 1
            afu =
                gedgef * pedgefgra * 0.25 * met23edgef / dz +
                gedgeu * pedgeugra * 0.5 * met23edgeu / dy * jac[i, j + 1, k] /
                (jac[i, j + 1, k] + jac[i, j + 1, k + 1]) +
                guedgef * puedgefgra * (1.0 / dy + 0.75 * met23uedgef / dz)
        elseif ko + k == zz_size - nbz
            afu = 0.0
        else
            afu =
                gedgef * pedgefgra * 0.25 * met23edgef / dz +
                gedgeu * pedgeugra * 0.5 * met23edgeu / dy * jac[i, j + 1, k] /
                (jac[i, j + 1, k] + jac[i, j + 1, k + 1]) +
                guedgef * puedgefgra / dy
        end

        # ----------------- A(i,j+1,k-1) ------------------#

        if ko + k == k0
            afd = 0.0
        elseif ko + k == k0 + 1
            afd =
                -gedgef * pedgefgra * 0.25 * met23edgef / dz +
                gedged * pedgedgra * 0.5 * met23edged / dy * jac[i, j + 1, k] /
                (jac[i, j + 1, k] + jac[i, j + 1, k - 1]) +
                gdedgef * pdedgefgra * (1.0 / dy - 0.75 * met23dedgef / dz)
        elseif ko + k == zz_size - nbz - 1
            afd =
                -gedgef * pedgefgra * 0.25 * met23edgef / dz +
                gedged * pedgedgra * 0.5 * met23edged / dy * jac[i, j + 1, k] /
                (jac[i, j + 1, k] + jac[i, j + 1, k - 1]) +
                gdedgef * pdedgefgra / dy +
                guedgef * puedgefgra * 0.25 * met23uedgef / dz
        elseif ko + k == zz_size - nbz
            afd =
                -gedgef * pedgefgra * met23edgef / dz +
                gedged * pedgedgra * 0.5 * met23edged / dy * jac[i, j + 1, k] /
                (jac[i, j + 1, k] + jac[i, j + 1, k - 1]) +
                gdedgef * pdedgefgra / dy
        else
            afd =
                -gedgef * pedgefgra * 0.25 * met23edgef / dz +
                gedged * pedgedgra * 0.5 * met23edged / dy * jac[i, j + 1, k] /
                (jac[i, j + 1, k] + jac[i, j + 1, k - 1]) +
                gdedgef * pdedgefgra / dy
        end

        # ----------------- A(i,j-1,k+1) ------------------#

        if ko + k == k0
            abu =
                gedgeb * pedgebgra * met23edgeb / dz -
                gedgeu * pedgeugra * 0.5 * met23edgeu / dy * jac[i, j - 1, k] /
                (jac[i, j - 1, k] + jac[i, j - 1, k + 1]) -
                guedgeb * puedgebgra / dy
        elseif ko + k == k0 + 1
            abu =
                gedgeb * pedgebgra * 0.25 * met23edgeb / dz -
                gedgeu * pedgeugra * 0.5 * met23edgeu / dy * jac[i, j - 1, k] /
                (jac[i, j - 1, k] + jac[i, j - 1, k + 1]) -
                guedgeb * puedgebgra / dy -
                gdedgeb * pdedgebgra * 0.25 * met23dedgeb / dz
        elseif ko + k == zz_size - nbz - 1
            abu =
                gedgeb * pedgebgra * 0.25 * met23edgeb / dz -
                gedgeu * pedgeugra * 0.5 * met23edgeu / dy * jac[i, j - 1, k] /
                (jac[i, j - 1, k] + jac[i, j - 1, k + 1]) -
                guedgeb * puedgebgra * (1.0 / dy - 0.75 * met23uedgeb / dz)
        elseif ko + k == zz_size - nbz
            abu = 0.0
        else
            abu =
                gedgeb * pedgebgra * 0.25 * met23edgeb / dz -
                gedgeu * pedgeugra * 0.5 * met23edgeu / dy * jac[i, j - 1, k] /
                (jac[i, j - 1, k] + jac[i, j - 1, k + 1]) -
                guedgeb * puedgebgra / dy
        end

        # ----------------- A(i,j-1,k-1) ------------------#

        if ko + k == k0
            abd = 0.0
        elseif ko + k == k0 + 1
            abd =
                -gedgeb * pedgebgra * 0.25 * met23edgeb / dz -
                gedged * pedgedgra * 0.5 * met23edged / dy * jac[i, j - 1, k] /
                (jac[i, j - 1, k] + jac[i, j - 1, k - 1]) -
                gdedgeb * pdedgebgra * (1.0 / dy + 0.75 * met23dedgeb / dz)
        elseif ko + k == zz_size - nbz - 1
            abd =
                -gedgeb * pedgebgra * 0.25 * met23edgeb / dz -
                gedged * pedgedgra * 0.5 * met23edged / dy * jac[i, j - 1, k] /
                (jac[i, j - 1, k] + jac[i, j - 1, k - 1]) -
                gdedgeb * pdedgebgra / dy +
                guedgeb * puedgebgra * 0.25 * met23uedgeb / dz
        elseif ko + k == zz_size - nbz
            abd =
                -gedgeb * pedgebgra * met23edgeb / dz -
                gedged * pedgedgra * 0.5 * met23edged / dy * jac[i, j - 1, k] /
                (jac[i, j - 1, k] + jac[i, j - 1, k - 1]) -
                gdedgeb * pdedgebgra / dy
        else
            abd =
                -gedgeb * pedgebgra * 0.25 * met23edgeb / dz -
                gedged * pedgedgra * 0.5 * met23edged / dy * jac[i, j - 1, k] /
                (jac[i, j - 1, k] + jac[i, j - 1, k - 1]) -
                gdedgeb * pdedgebgra / dy
        end

        # ------------------ A(i,j,k+2) -------------------#

        if ko + k == k0
            auu =
                -gedger * pedgergra * 0.25 * met13edger / dz -
                gedgel * pedgelgra * 0.25 * met13edgel / dz -
                gedgef * pedgefgra * 0.25 * met23edgef / dz -
                gedgeb * pedgebgra * 0.25 * met23edgeb / dz +
                guedger * puedgergra * 0.25 * met13uedger / dz +
                guedgel * puedgelgra * 0.25 * met13uedgel / dz +
                guedgef * puedgefgra * 0.25 * met23uedgef / dz +
                guedgeb * puedgebgra * 0.25 * met23uedgeb / dz
        elseif ko + k >= zz_size - nbz - 1
            auu = 0.0
        else
            auu =
                guedger * puedgergra * 0.25 * met13uedger / dz +
                guedgel * puedgelgra * 0.25 * met13uedgel / dz +
                guedgef * puedgefgra * 0.25 * met23uedgef / dz +
                guedgeb * puedgebgra * 0.25 * met23uedgeb / dz
        end

        # ------------------ A(i,j,k-2) -------------------#

        if ko + k <= k0 + 1
            add = 0.0
        elseif ko + k == zz_size - nbz
            add =
                gedger * pedgergra * 0.25 * met13edger / dz +
                gedgel * pedgelgra * 0.25 * met13edgel / dz +
                gedgef * pedgefgra * 0.25 * met23edgef / dz +
                gedgeb * pedgebgra * 0.25 * met23edgeb / dz -
                gdedger * pdedgergra * 0.25 * met13dedger / dz -
                gdedgel * pdedgelgra * 0.25 * met13dedgel / dz -
                gdedgef * pdedgefgra * 0.25 * met23dedgef / dz -
                gdedgeb * pdedgebgra * 0.25 * met23dedgeb / dz
        else
            add =
                -gdedger * pdedgergra * 0.25 * met13dedger / dz -
                gdedgel * pdedgelgra * 0.25 * met13dedgel / dz -
                gdedgef * pdedgefgra * 0.25 * met23dedgef / dz -
                gdedgeb * pdedgebgra * 0.25 * met23dedgeb / dz
        end

        # ----------------- A(i+1,j,k+2) ------------------#

        if ko + k == k0
            aruu =
                -gedger * pedgergra * 0.25 * met13edger / dz +
                guedger * puedgergra * 0.25 * met13uedger / dz
        elseif ko + k >= zz_size - nbz - 1
            aruu = 0.0
        else
            aruu = guedger * puedgergra * 0.25 * met13uedger / dz
        end

        # ----------------- A(i+1,j,k-2) ------------------#

        if ko + k <= k0 + 1
            ardd = 0.0
        elseif ko + k == zz_size - nbz
            ardd =
                gedger * pedgergra * 0.25 * met13edger / dz -
                gdedger * pdedgergra * 0.25 * met13dedger / dz
        else
            ardd = -gdedger * pdedgergra * 0.25 * met13dedger / dz
        end

        # ----------------- A(i-1,j,k+2) ------------------#

        if ko + k == k0
            aluu =
                -gedgel * pedgelgra * 0.25 * met13edgel / dz +
                guedgel * puedgelgra * 0.25 * met13uedgel / dz
        elseif ko + k >= zz_size - nbz - 1
            aluu = 0.0
        else
            aluu = guedgel * puedgelgra * 0.25 * met13uedgel / dz
        end

        # ----------------- A(i-1,j,k-2) ------------------#

        if ko + k <= k0 + 1
            aldd = 0.0
        elseif ko + k == zz_size - nbz
            aldd =
                gedgel * pedgelgra * 0.25 * met13edgel / dz -
                gdedgel * pdedgelgra * 0.25 * met13dedgel / dz
        else
            aldd = -gdedgel * pdedgelgra * 0.25 * met13dedgel / dz
        end

        # ----------------- A(i,j+1,k+2) ------------------#

        if ko + k == k0
            afuu =
                -gedgef * pedgefgra * 0.25 * met23edgef / dz +
                guedgef * puedgefgra * 0.25 * met23uedgef / dz
        elseif ko + k >= zz_size - nbz - 1
            afuu = 0.0
        else
            afuu = guedgef * puedgefgra * 0.25 * met23uedgef / dz
        end

        # ----------------- A(i,j+1,k-2) ------------------#

        if ko + k <= k0 + 1
            afdd = 0.0
        elseif ko + k == zz_size - nbz
            afdd =
                gedgef * pedgefgra * 0.25 * met23edgef / dz -
                gdedgef * pdedgefgra * 0.25 * met23dedgef / dz
        else
            afdd = -gdedgef * pdedgefgra * 0.25 * met23dedgef / dz
        end

        # ----------------- A(i,j-1,k+2) ------------------#

        if ko + k == k0
            abuu =
                -gedgeb * pedgebgra * 0.25 * met23edgeb / dz +
                guedgeb * puedgebgra * 0.25 * met23uedgeb / dz
        elseif ko + k >= zz_size - nbz - 1
            abuu = 0.0
        else
            abuu = guedgeb * puedgebgra * 0.25 * met23uedgeb / dz
        end

        # ----------------- A(i,j-1,k-2) ------------------#

        if ko + k <= k0 + 1
            abdd = 0.0
        elseif ko + k == zz_size - nbz
            abdd =
                gedgeb * pedgebgra * 0.25 * met23edgeb / dz -
                gdedgeb * pdedgebgra * 0.25 * met23dedgeb / dz
        else
            abdd = -gdedgeb * pdedgebgra * 0.25 * met23dedgeb / dz
        end

        # Scale the tensor elements.
        ac = ac / (fcscal^2.0)
        ar = ar / fcscal / fcscal_r
        al = al / fcscal / fcscal_l
        af = af / fcscal / fcscal_f
        ab = ab / fcscal / fcscal_b
        au = au / fcscal / fcscal_u
        ad = ad / fcscal / fcscal_d
        aru = aru / fcscal / fcscal_ru
        ard = ard / fcscal / fcscal_rd
        alu = alu / fcscal / fcscal_lu
        ald = ald / fcscal / fcscal_ld
        afu = afu / fcscal / fcscal_fu
        afd = afd / fcscal / fcscal_fd
        abu = abu / fcscal / fcscal_bu
        abd = abd / fcscal / fcscal_bd
        auu = auu / fcscal / fcscal_uu
        add = add / fcscal / fcscal_dd
        aruu = aruu / fcscal / fcscal_ruu
        ardd = ardd / fcscal / fcscal_rdd
        aluu = aluu / fcscal / fcscal_luu
        aldd = aldd / fcscal / fcscal_ldd
        afuu = afuu / fcscal / fcscal_fuu
        afdd = afdd / fcscal / fcscal_fdd
        abuu = abuu / fcscal / fcscal_buu
        abdd = abdd / fcscal / fcscal_bdd

        # Determine indices for the operator.
        ia = i - i0 + 1
        ja = j - j0 + 1
        ka = k - k0 + 1

        # Set matrix elements for bicgstab.
        ac_b[ia, ja, ka] = ac
        ar_b[ia, ja, ka] = ar
        al_b[ia, ja, ka] = al
        af_b[ia, ja, ka] = af
        ab_b[ia, ja, ka] = ab
        au_b[ia, ja, ka] = au
        ad_b[ia, ja, ka] = ad
        aru_b[ia, ja, ka] = aru
        ard_b[ia, ja, ka] = ard
        alu_b[ia, ja, ka] = alu
        ald_b[ia, ja, ka] = ald
        afu_b[ia, ja, ka] = afu
        afd_b[ia, ja, ka] = afd
        abu_b[ia, ja, ka] = abu
        abd_b[ia, ja, ka] = abd
        auu_b[ia, ja, ka] = auu
        add_b[ia, ja, ka] = add
        aruu_b[ia, ja, ka] = aruu
        ardd_b[ia, ja, ka] = ardd
        aluu_b[ia, ja, ka] = aluu
        aldd_b[ia, ja, ka] = aldd
        afuu_b[ia, ja, ka] = afuu
        afdd_b[ia, ja, ka] = afdd
        abuu_b[ia, ja, ka] = abuu
        abdd_b[ia, ja, ka] = abdd
    end

    return
end<|MERGE_RESOLUTION|>--- conflicted
+++ resolved
@@ -43,12 +43,7 @@
     rayleigh_factor::AbstractFloat,
 )
     (; nbz) = state.namelists.domain
-<<<<<<< HEAD
-    (; spongelayer, sponge_uv) = state.namelists.sponge
-=======
-    (; preconditioner) = state.namelists.poisson
     (; use_sponge, damp_horizontal_wind_on_rhs) = state.namelists.sponge
->>>>>>> 01f16731
     (; model) = state.namelists.setting
     (; gamma, rsp, pref, kappa) = state.constants
     (; zz_size, ko, i0, i1, j0, j1, k0, k1) = state.domain
