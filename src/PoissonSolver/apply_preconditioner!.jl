"""
```julia
apply_preconditioner!(
    sin::AbstractArray{<:AbstractFloat, 3},
    sout::AbstractArray{<:AbstractFloat, 3},
    state::State,
)
```

Apply a preconditioner to the Poisson problem.

This preconditioner integrates the auxiliary equation

```math
\\frac{\\mathrm{d} s}{\\mathrm{d} \\eta} = \\mathcal{L}_\\mathrm{h} \\left(s\\right) + \\mathcal{L}_\\mathrm{v} \\left(s\\right) - b,
```

where ``s`` is the iterative solution, ``\\eta`` is a pseudo-time variable, ``\\mathcal{L}_\\mathrm{v}`` contains the lower, center and upper diagonals of the linear operator, ``\\mathcal{L}_\\mathrm{h}`` contains all remaining elements, and ``b`` is the left-hand side. The integration is performed in a semi-implicit manner, following

```math
\\left(1 - \\Delta \\eta \\mathcal{L}_\\mathrm{v}\\right) \\left(s^{\\left(m + 1\\right)}\\right) = \\left(1 + \\Delta \\eta \\mathcal{L}_\\mathrm{h}\\right) \\left(s^{\\left(m\\right)}\\right) - \\Delta \\eta b,
```

<<<<<<< HEAD
where ``\\Delta \\eta = \\Delta \\tau / 2 \\left[\\left(\\Delta \\widehat{x}\\right)^{- 2} + \\left(\\Delta \\widehat{y}\\right)^{- 2}\\right]^{- 1}``, with ``\\Delta \\tau`` being a namelist parameter (`state.namelist.poisson.dtau`). Therein, the implicit problem is solved with the Thomas algorithm for tridiagonal matrices. The number of iterations is given by `state.namelist.poisson.preconditioner_iterations`. Since the Thomas algorithm consists of an upward elimination sweep and a downward pass, this method performs sequential one-way MPI communication if the domain is paralellized in the vertical.
=======
where ``\\Delta \\eta = \\Delta \\tau / 2 \\left[\\left(\\Delta \\widehat{x}\\right)^{- 2} + \\left(\\Delta \\widehat{y}\\right)^{- 2}\\right]^{- 1}``, with ``\\Delta \\tau`` being a namelist parameter (`state.namelist.poisson.dtau`). Therein, the implicit problem is solved with the Thomas algorithm for tridiagonal matrices. The number of iterations is given by `state.namelist.poisson.maxiteradi`. Since the Thomas algorithm consists of an upward elimination sweep and a downward pass, this method performs sequential one-way MPI communication if the domain is parallelized in the vertical.
>>>>>>> 017a917d

# Arguments

  - `sin`: Residual array.

  - `sout`: Solution of the preconditioner.

  - `state`: Model state.

# See also

  - [`PinCFlow.PoissonSolver.apply_operator!`](@ref)
"""
function apply_preconditioner! end

function apply_preconditioner!(
    sin::AbstractArray{<:AbstractFloat, 3},
    sout::AbstractArray{<:AbstractFloat, 3},
    state::State,
)
    (; dtau, preconditioner_iterations) = state.namelists.poisson
    (; comm, zz_size, nz, nzz, ko, down, up) = state.domain
    (; dx, dy) = state.grid
    (; au_b, ac_b, ad_b) = state.poisson.tensor
    (; s_pc, q_pc, p_pc, s_pc_bc, q_pc_bc) = state.poisson.preconditioner

    # Initialize auxiliary fields.
    s_pc .= 0.0
    q_pc .= 0.0
    p_pc .= 0.0

    # Set pseudo-time step.
    deta = dtau / (2 * (1 / dx^2 + 1 / dy^2))

    # Iterate.
    @ivy for niter in 1:preconditioner_iterations
        apply_operator!(s_pc, q_pc, Horizontal(), state)
        s_pc .+= deta .* (q_pc .- sin)

        # Set the lower boundary.
        if ko == 0
            q_pc[:, :, 1] .=
                deta .* au_b[:, :, 1] ./ (1 .- deta .* ac_b[:, :, 1])
            s_pc[:, :, 1] ./= 1 .- deta .* ac_b[:, :, 1]
        else
            MPI.Recv!(q_pc_bc, comm; source = down, tag = 1)
            MPI.Recv!(s_pc_bc, comm; source = down, tag = 2)

            p_pc .=
                1 ./
                (1 .- deta .* ac_b[:, :, 1] .- deta .* ad_b[:, :, 1] .* q_pc_bc)
            q_pc[:, :, 1] .= deta .* au_b[:, :, 1] .* p_pc
            s_pc[:, :, 1] .=
                (s_pc[:, :, 1] .+ deta .* ad_b[:, :, 1] .* s_pc_bc) .* p_pc
        end

        # Perform upward sweep.
        for k in 2:nz
            p_pc .=
                1 ./ (
                    1 .- deta .* ac_b[:, :, k] .-
                    deta .* ad_b[:, :, k] .* q_pc[:, :, k - 1]
                )
            q_pc[:, :, k] .= deta .* au_b[:, :, k] .* p_pc
            s_pc[:, :, k] .=
                (s_pc[:, :, k] .+ deta .* ad_b[:, :, k] .* s_pc[:, :, k - 1]) .*
                p_pc
        end

        # Communicate the upper boundary and set it for the downward sweep.
        if ko + nzz != zz_size
            q_pc_bc .= q_pc[:, :, nz]
            s_pc_bc .= s_pc[:, :, nz]

            MPI.Send(q_pc_bc, comm; dest = up, tag = 1)
            MPI.Send(s_pc_bc, comm; dest = up, tag = 2)

            MPI.Recv!(s_pc_bc, comm; source = up)

            s_pc[:, :, nz] .+= q_pc[:, :, nz] .* s_pc_bc
        end

        # Perform downward sweep.
        for k in (nz - 1):-1:1
            s_pc[:, :, k] .+= q_pc[:, :, k] .* s_pc[:, :, k + 1]
        end

        # Communicate the lower boundary.
        if ko != 0
            s_pc_bc .= s_pc[:, :, 1]

            MPI.Send(s_pc_bc, comm; dest = down)
        end
    end

    sout .= s_pc

    return
end<|MERGE_RESOLUTION|>--- conflicted
+++ resolved
@@ -21,11 +21,7 @@
 \\left(1 - \\Delta \\eta \\mathcal{L}_\\mathrm{v}\\right) \\left(s^{\\left(m + 1\\right)}\\right) = \\left(1 + \\Delta \\eta \\mathcal{L}_\\mathrm{h}\\right) \\left(s^{\\left(m\\right)}\\right) - \\Delta \\eta b,
 ```
 
-<<<<<<< HEAD
-where ``\\Delta \\eta = \\Delta \\tau / 2 \\left[\\left(\\Delta \\widehat{x}\\right)^{- 2} + \\left(\\Delta \\widehat{y}\\right)^{- 2}\\right]^{- 1}``, with ``\\Delta \\tau`` being a namelist parameter (`state.namelist.poisson.dtau`). Therein, the implicit problem is solved with the Thomas algorithm for tridiagonal matrices. The number of iterations is given by `state.namelist.poisson.preconditioner_iterations`. Since the Thomas algorithm consists of an upward elimination sweep and a downward pass, this method performs sequential one-way MPI communication if the domain is paralellized in the vertical.
-=======
-where ``\\Delta \\eta = \\Delta \\tau / 2 \\left[\\left(\\Delta \\widehat{x}\\right)^{- 2} + \\left(\\Delta \\widehat{y}\\right)^{- 2}\\right]^{- 1}``, with ``\\Delta \\tau`` being a namelist parameter (`state.namelist.poisson.dtau`). Therein, the implicit problem is solved with the Thomas algorithm for tridiagonal matrices. The number of iterations is given by `state.namelist.poisson.maxiteradi`. Since the Thomas algorithm consists of an upward elimination sweep and a downward pass, this method performs sequential one-way MPI communication if the domain is parallelized in the vertical.
->>>>>>> 017a917d
+where ``\\Delta \\eta = \\Delta \\tau / 2 \\left[\\left(\\Delta \\widehat{x}\\right)^{- 2} + \\left(\\Delta \\widehat{y}\\right)^{- 2}\\right]^{- 1}``, with ``\\Delta \\tau`` being a namelist parameter (`state.namelist.poisson.dtau`). Therein, the implicit problem is solved with the Thomas algorithm for tridiagonal matrices. The number of iterations is given by `state.namelist.poisson.preconditioner_iterations`. Since the Thomas algorithm consists of an upward elimination sweep and a downward pass, this method performs sequential one-way MPI communication if the domain is parallelized in the vertical.
 
 # Arguments
 
