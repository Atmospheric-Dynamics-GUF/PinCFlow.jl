--- conflicted
+++ resolved
@@ -58,12 +58,8 @@
 export ConstantWaveAction, ConstantWaveEnergy
 export Box, Shapiro
 export SteadyState, SingleColumn, MultiColumn
-<<<<<<< HEAD
-export NoTracer, LinearTracer
+export NoTracer, TracerOn
 export NoTurbulence, TKEScheme, TTEScheme
-=======
-export NoTracer, TracerOn
->>>>>>> fb6246b9
 
 # Export model-state constructor.
 export State
