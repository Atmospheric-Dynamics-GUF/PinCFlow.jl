--- conflicted
+++ resolved
@@ -285,11 +285,7 @@
 ```
 in the root directory of the repository. To update the reference values for the norms, run the tests after setting the variable `update_references` in `test/runtests.jl` to `true`.
 
-<<<<<<< HEAD
-Whenever someone updates the reference norms of the tests, that person should also update the plots of the corresponding examples. On which system and with which level of parallelism they do that, they may decide for themselves.
-=======
 When you need to update the reference norms, please remember to also update the plots of the corresponding examples. Note that the exact results depend on the system and the level of parallelism you use. You may choose these freely.
->>>>>>> dbd2e5df
 
 ## Creating new releases
 
