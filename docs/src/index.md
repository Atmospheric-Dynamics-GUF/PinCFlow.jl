# PinCFlow.jl

## Introduction

PinCFlow is an atmospheric flow solver that was designed for performing idealized simulations. It integrates the Boussinesq, pseudo-incompressible and compressible equations in a conservative flux form ([Klein, 2009](https://doi.org/10.1007/s00162-009-0104-y); [Rieper et al., 2013](https://doi.org/10.1175/mwr-d-12-00026.1)), using a a semi-implicit method that combines explicit and implicit time-stepping schemes ([Benacchio & Klein, 2019](https://doi.org/10.1175/MWR-D-19-0073.1); [Schmid et al., 2021](https://doi.org/10.1175/MWR-D-21-0126.1)). Spatially, the equations are discretized with a finite-volume method, such that all quantities are represented by averages over grid cells and fluxes are computed on the respective cell interfaces. The grid is staggered so that the velocity components are defined at the same points as the corresponding fluxes of scalar quantities. PinCFlow operates in a vertically stretched terrain-following coordinate system based on [Gal-Chen and Somerville (1975a)](https://doi.org/10.1016/0021-9991(75)90037-6), [Gal-Chen and Somerville (1975b)](https://doi.org/10.1016/0021-9991(75)90054-6) and [Clark (1977)](https://doi.org/10.1016/0021-9991(77)90057-2).

The Lagrangian WKB model MSGWaM is interactively coupled to PinCFlow, so that unresolved gravity waves may be parameterized in a manner that accounts for transience and horizontal propagation. The resolved fields are updated with tendencies computed by MSGWaM at the beginning of every time step. A description of the theory behind PinCFlow-MSGWaM can be found in [Achatz et al. (2017)](https://doi.org/10.1002/qj.2926) and [Achatz et al. (2023)](https://doi.org/10.1063/5.0165180). For a numerical perspective and more information on the development, see [Muraschko et al. (2014)](https://doi.org/10.1002/qj.2381), [Boeloeni et al. (2016)](https://doi.org/10.1175/JAS-D-16-0069.1), [Wilhelm et al. (2018)](https://doi.org/10.1175/JAS-D-17-0289.1), [Wei et al. (2019)](https://doi.org/10.1175/JAS-D-18-0337.1) and [Jochum et al. (2025)](https://doi.org/10.1175/JAS-D-24-0158.1).

## User guide

### Installation

To install PinCFlow, first make sure you have installed [Julia](https://docs.julialang.org/en/v1/manual/installation/). You can then clone this repository with

```shell
git clone git@github.com:Atmospheric-Dynamics-GUF/PinCFlow.jl.git
```

and set up the project environment by running

```shell
julia --project -e 'using Pkg; Pkg.instantiate()'
```

in the root directory of your clone.

### Running the model

As a minimal example, the script

```julia
using PinCFlow

integrate(Namelists())
```

runs PinCFlow in its default configuration, if executed with

```shell
julia --project script.jl
```

in the root directory of the repository. This simulation will finish comparatively quickly and won't produce particularly interesting results, since PinCFlow simply initializes a $1 \times 1 \times 1 \, \mathrm{km^3}$ isothermal atmosphere at rest with $3 \times 3 \times 3$ grid points and integrates the governing equations over one hour. A more complex configuration can be set up by providing namelists with changed parameters. For instance, running the script

```julia
# examples/submit/periodic_hill.jl

using Pkg

Pkg.activate("examples")

using Revise
using PinCFlow

atmosphere = AtmosphereNamelist(; initial_wind = (1.0E+1, 0.0E+0, 0.0E+0))
domain = DomainNamelist(;
    x_size = 40,
    y_size = 1,
    z_size = 40,
    lx = 2.0E+4,
    ly = 2.0E+4,
    lz = 2.0E+4,
)
<<<<<<< HEAD
grid = GridNamelist(; mountainheight_dim = 1.0E+1, mountainwidth_dim = 1.0E+4)
output =
    OutputNamelist(; output_variables = (:w,), output_file = "periodic_hill.h5")
sponge = SpongeNamelist(; spongelayer = true)
=======
grid = GridNamelist(; mountain_height = 1.0E+1, mountain_half_width = 1.0E+4)
output = OutputNamelist(; output_variables = (:w,), output_file = output_file)
sponge = SpongeNamelist(; use_sponge = true)
>>>>>>> 01f16731

integrate(Namelists(; atmosphere, domain, grid, output, sponge))

```

yields a 2D simulation with an initial wind of $10 \, \mathrm{m \, s^{- 1}}$ that generates a mountain wave above a periodic hill. The vertical wind is written to the output file `periodic_hill.h5`. More involved examples are given in the "Examples" section of the documentation. A description of all namelists and their parameters is provided in the "Reference" section.

If you want to run PinCFlow in parallel, make sure you are using the correct backends for [MPI.jl](https://juliaparallel.org/MPI.jl/latest/) and [HDF5.jl](https://juliaio.github.io/HDF5.jl/stable/). By default, the two packages use JLL backends that have been automatically installed. If you want to keep this setting, you only need to make sure to use the correct MPI binary (specifically not that of a default MPI installation on your system). You can do so by running

```shell
mpiexec=$(julia --project=examples -e 'using MPICH_jll; println(MPICH_jll.mpiexec_path)')
${mpiexec} -n ${tasks} julia --project script.jl
```

with `tasks` set to the number of MPI processes. Note that in `script.jl`, the parameters `npx`, `npy` and `npz` of the namelist `domain`, which represent the number of MPI processes in the three dimensions of physical space, need to be set such that their product is equal to `tasks`.

However, if you plan to run PinCFlow on a cluster, you may want to consider using a provided MPI installation as backend. In that case, the MPI preferences need to be updated accordingly and the HDF5 backend has to be set to a library that has been installed with parallel support, using the chosen MPI installation. This can be done by running

```shell
julia --project=examples -e 'using MPIPreferences; MPIPreferences.use_system_binary(; library_names = ["/path/to/mpi/library/"])'
julia --project=examples -e 'using HDF5; HDF5.API.set_libraries!("/path/to/libhdf5.so", "/path/to/libhdf5_hl.so")'
```

with the paths set appropriately (more details can be found in the documentations of MPI.jl and HDF5.jl). Note that this configuration will be saved in `LocalPreferences.toml`, so that the new backends will be used by all future scripts run in the project. By running

```shell
julia --project=examples -e 'using MPIPreferences; MPIPreferences.use_jll_binary()'
julia --project=examples -e 'using HDF5; HDF5.API.set_libraries!()'
```

you can restore the default backends. Having configured MPI.jl and HDF5.jl to use installations on your system, you can run

```shell
mpiexec -n ${tasks} julia --project script.jl
```

with `mpiexec` being your chosen system binary. For users who would like to run PinCFlow on [Goethe](https://csc.uni-frankfurt.de/wiki/doku.php?id=public:usage:goethe) or [Levante](https://docs.dkrz.de/doc/levante/index.html), shell-script examples are provided in `examples/submit`.

### Visualizing the results

PinCFlow uses parallel HDF5 to write simulation data. By default, the path to the output file is `pincflow_output.h5`. This may be changed by setting the parameter `output_file` of the namelist `output` accordingly. The dimensions of most output fields are (in order) $\widehat{x}$ (zonal axis), $\widehat{y}$ (meridional axis), $\widehat{z}$ (axis orthogonal to the vertical coordinate surfaces) and $t$ (time). Ray-volume property fields differ slightly in that they have an additional (spectral) dimension in front and a vertical dimension that includes the first ghost layer below the surface. To specify which fields are to be written, set the parameters `output_variables`, `save_ray_volumes` and `prepare_restart` of the namelist `output` accordingly (more details are given in the "Reference" section of the documentation).

For the visualization of simulation results, we recommend using [Makie.jl](https://docs.makie.org/stable/) with the CairoMakie backend. CairoMakie is a weak dependency of PinCFlow and thus needs to be installed separately (`using Pkg; Pkg.add("CairoMakie")`). A function that configures Makie to use a customized theme, as well as one that facilitates the generation of symmetric contour plots, are exported by `PinCFlow` if CairoMakie is loaded. The script

```julia
# examples/visualization/periodic_hill.jl

using Pkg

Pkg.activate("examples")

using HDF5
using CairoMakie
using Revise
using PinCFlow

set_visualization_theme!()

# Import the data.
data = h5open("periodic_hill.h5")

# Set the grid.
x = data["x"][:] ./ 1000
z = data["z"][:, 1, :] ./ 1000
x = x .* ones(size(z))

# Get the vertical wind.
w = data["w"][:, 1, :, end]

# Close the file.
close(data)

# Create the plot.
(levels, colormap) = symmetric_contours(minimum(w), maximum(w))
figure = Figure()
axis = Axis(
    figure[1, 1];
    xlabel = L"x\,[\mathrm{km}]",
    ylabel = L"z\,[\mathrm{km}]",
)
contours = contourf!(axis, x, z, w; levels, colormap)
tightlimits!(axis)
Colorbar(
    figure[1, 2],
    contours;
    ticks = trunc.(levels; digits = 4),
    label = L"w\,[\mathrm{m\,s^{-1}}]",
)
resize_to_layout!(figure)
display(figure)
save("examples/results/periodic_hill.svg", figure)

```

is an example for how to visualize the vertical wind at the end of a simple mountain-wave simulation performed with the script introduced above. The resulting plot is displayed below.

![](examples/results/periodic_hill.svg)

## List of publications

 1. Initial flow solver: [Rieper et al. (2013)](https://doi.org/10.1175/mwr-d-12-00026.1)

 1. Initial gravity-wave scheme: [Muraschko et al. (2014)](https://doi.org/10.1002/qj.2381)

 1. Gravity-wave breaking scheme: [Boeloeni et al. (2016)](https://doi.org/10.1175/JAS-D-16-0069.1)

 1. Gravity-wave theory: [Achatz et al. (2017)](https://doi.org/10.1002/qj.2926)

 1. Coupling of the flow solver and gravity-wave scheme: [Wilhelm et al. (2018)](https://doi.org/10.1175/JAS-D-17-0289.1)

 1. Horizontal propagation and direct approach in the gravity-wave scheme: [Wei et al. (2019)](https://doi.org/10.1175/JAS-D-18-0337.1)

 1. Semi-implicit time scheme: [Schmid et al. (2021)](https://doi.org/10.1175/MWR-D-21-0126.1)

 1. Extended gravity-wave theory: [Achatz et al. (2023)](https://doi.org/10.1063/5.0165180)

 1. Terrain-following coordinates & orographic source: [Jochum et al. (2025)](https://doi.org/10.1175/JAS-D-24-0158.1)<|MERGE_RESOLUTION|>--- conflicted
+++ resolved
@@ -61,16 +61,10 @@
     ly = 2.0E+4,
     lz = 2.0E+4,
 )
-<<<<<<< HEAD
-grid = GridNamelist(; mountainheight_dim = 1.0E+1, mountainwidth_dim = 1.0E+4)
+grid = GridNamelist(; mountain_height = 1.0E+1, mountain_half_width = 1.0E+4)
 output =
     OutputNamelist(; output_variables = (:w,), output_file = "periodic_hill.h5")
-sponge = SpongeNamelist(; spongelayer = true)
-=======
-grid = GridNamelist(; mountain_height = 1.0E+1, mountain_half_width = 1.0E+4)
-output = OutputNamelist(; output_variables = (:w,), output_file = output_file)
 sponge = SpongeNamelist(; use_sponge = true)
->>>>>>> 01f16731
 
 integrate(Namelists(; atmosphere, domain, grid, output, sponge))
 
