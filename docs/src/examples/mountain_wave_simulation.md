# Mountain-wave simulation

## Simulation

The script

```julia
# examples/submit/mountain_wave.jl

using Pkg

Pkg.activate("examples")

using Revise
using PinCFlow

npx = length(ARGS) >= 1 ? parse(Int, ARGS[1]) : 1
npy = length(ARGS) >= 2 ? parse(Int, ARGS[2]) : 1
npz = length(ARGS) >= 3 ? parse(Int, ARGS[3]) : 1

h0 = 100.0
l0 = 1000.0

lx = 20000.0
ly = 20000.0
lz = 20000.0
dxr = lx / 2
dyr = ly / 2
dzr = lz / 2
alpharmax = 0.0179

atmosphere = AtmosphereNamelist(;
<<<<<<< HEAD
    initial_wind = (10.0, 0.0, 0.0),
    coriolis_frequency = 0.0,
=======
    coriolis_frequency = 0.0E+0,
    initial_u = (x, y, z) -> 1.0E+1,
>>>>>>> 8918ae78
)
domain = DomainNamelist(;
    x_size = 40,
    y_size = 40,
    z_size = 40,
    lx,
    ly,
    lz,
    npx,
    npy,
    npz,
)
grid = GridNamelist(;
    resolved_topography = (x, y) -> h0 / (1 + (x^2 + y^2) / l0^2),
)
output =
    OutputNamelist(; output_variables = (:w,), output_file = "mountain_wave.h5")
sponge = SpongeNamelist(;
    lhs_sponge = (x, y, z, t, dt) -> begin
        alpharx =
            abs(x) >= (lx - dxr) / 2 ?
            sin(pi * (abs(x) - (lx - dxr) / 2) / dxr)^2 : 0.0
        alphary =
            abs(y) >= (ly - dyr) / 2 ?
            sin(pi * (abs(y) - (ly - dyr) / 2) / dyr)^2 : 0.0
        alpharz =
            z >= lz - dzr ? sin(pi / 2 * (z - (lz - dzr)) / dzr)^2 : 0.0
        return alpharmax * (alpharx + alphary + alpharz) / 3
    end,
    relaxed_u = (x, y, z, t, dt) -> 10.0,
)

integrate(Namelists(; atmosphere, domain, grid, output, sponge))

```

performs a 3D mountain-wave simulation in 64 MPI processes (4 for each dimension of physical space) and writes the vertical wind to `mountain_wave.h5`, if executed with

```shell
mpiexec=$(julia --project=examples -e 'using MPICH_jll; println(MPICH_jll.mpiexec_path)')
${mpiexec} -n 64 julia examples/submit/mountain_wave.jl 4 4 4
```

(provided the examples project has been set up as illustrated in the user guide and MPI.jl and HDF5.jl are configured to use their default backends). The surface topography is given by

$$h \left(x, y\right) = \frac{h_0}{1 + \left(x^2 + y^2\right) / l_0^2},$$

with $h_0 = 100 \, \mathrm{m}$ and $l_0 = 1 \, \mathrm{km}$. The atmosphere is isothermal, with the default temperature $T_0 = 300 \, \mathrm{K}$ and the initial wind $\boldsymbol{u}_0 = \left(10, 0, 0\right)^\mathrm{T} \, \mathrm{m \, s^{- 1}}$.

Reflections at the upper boundary are prevented by damping the generated mountain waves in a sponge defined by

$$\alpha_\mathrm{R} \left(x, y, z\right) = \alpha_{\mathrm{R}, \max} \frac{\alpha_{\mathrm{R}, x} \left(x\right) + \alpha_{\mathrm{R}, y} \left(y\right) + \alpha_{\mathrm{R}, z} \left(z\right)}{3}$$

with

$$\begin{align*}
    \alpha_{\mathrm{R}, x} \left(x\right) & = \begin{cases}
        \sin^2 \left[\pi \frac{\left|x\right| - \left(L_x - \Delta x_\mathrm{R}\right) / 2}{\Delta x_\mathrm{R}}\right] & \mathrm{if} \quad \left|x\right| \geq \frac{1}{2} \left(L_x - \Delta x_\mathrm{R}\right),\\
        0 & \mathrm{else},
    \end{cases}\\
    \alpha_{\mathrm{R}, y} \left(y\right) & = \begin{cases}
        \sin^2 \left[\pi \frac{\left|y\right| - \left(L_y - \Delta y_\mathrm{R}\right) / 2}{\Delta y_\mathrm{R}}\right] & \mathrm{if} \quad \left|y\right| \geq \frac{1}{2} \left(L_y - \Delta y_\mathrm{R}\right),\\
        0 & \mathrm{else},
    \end{cases}\\
    \alpha_{\mathrm{R}, z} \left(z\right) & = \begin{cases}
        \sin^2 \left[\frac{\pi}{2} \frac{z - \left(L_z - \Delta z_\mathrm{R}\right)}{\Delta z_\mathrm{R}}\right] & \mathrm{if} \quad z \geq L_z - \Delta z_\mathrm{R},\\
        0 & \mathrm{else},
    \end{cases}
\end{align*}$$

where $\alpha_{\mathrm{R}, \max} = 0.0179 \, \mathrm{s^{- 1}}$, $\Delta x_\mathrm{R} = L_x / 2$, $\Delta y_\mathrm{R} = L_y / 2$ and $\Delta z_\mathrm{R} = L_z / 2$. This sponge not only prevents wave reflections at the model top but also provides a damping at the horizontal boundaries. Moreover, it is configured such that the wind is relaxed towards its initial state, so that (in the ideal case) the periodicity in $x$ and $y$ is effectively eliminated by enforcing a constant wind at the domain edges.

## Visualization

The script

```julia
# examples/visualization/mountain_wave.jl

using Pkg

Pkg.activate("examples")

using HDF5
using CairoMakie
using Revise
using PinCFlow

h5open("mountain_wave.h5") do data
    plot_contours(
        "examples/results/mountain_wave.svg",
        data,
        "w",
        (20, 20, 10, 2);
        label = L"w\,[\mathrm{m\,s^{-1}}]",
    )
    return
end

```

visualizes the vertical wind at the end of the above simulation (i.e. after one hour) in three cross sections of the domain and saves the generated figure to an SVG file that is included below.

![](results/mountain_wave.svg)<|MERGE_RESOLUTION|>--- conflicted
+++ resolved
@@ -30,13 +30,8 @@
 alpharmax = 0.0179
 
 atmosphere = AtmosphereNamelist(;
-<<<<<<< HEAD
-    initial_wind = (10.0, 0.0, 0.0),
     coriolis_frequency = 0.0,
-=======
-    coriolis_frequency = 0.0E+0,
-    initial_u = (x, y, z) -> 1.0E+1,
->>>>>>> 8918ae78
+    initial_u = (x, y, z) -> 10.0,
 )
 domain = DomainNamelist(;
     x_size = 40,
