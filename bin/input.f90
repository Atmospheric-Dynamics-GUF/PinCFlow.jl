!------------------------------------------------
!   This is input file for pincFloit
!   The ending .f90 is chosen to facilitate
!   the f90 mode with Emacs
!------------------------------------------------


!------------------------------------------------
!                  Grid and Domain
!------------------------------------------------

&domain

  sizeX = 32,                   ! nb of global grid cells
  sizeY = 32,
<<<<<<< HEAD
  sizeZ = 600,
=======
  sizeZ = 1920,
>>>>>>> d76d98e4
  nbx = 2,             ! nb. of ghost cells
  nby = 2,
  nbz = 2,
  lx_dim = 0.0, 10000.0,       ! domain lenths in m
  ly_dim = 0.0, 10000.0, 
  lz_dim = 0.0, 60000.0,
! nb of processors in x and y direction must be set in the batch file
  nprocx = {nprocx},
  nprocy = {nprocy},

&end



!------------------------------------------------
!                Number of variables 
!------------------------------------------------

&variables

  nVar = 7,         ! number of dependent variables
  nOptVar = 4,

&end


!-----------------------------------------------------------------  
!                          Model equations
!-----------------------------------------------------------------  
  
&modelList

  model = "pseudo_incompressible"    ! pseudo_incompressible / Boussinesq / WKB
  vert_theta = 90.0 !deg    angle of rotation about y
  vert_alpha = 0.0 ! det    angle of rotation about z'

&end


!------------------------------------------------
!                   Pinc Solver
!------------------------------------------------

&solverList

  cfl = 0.5
  cfl_wave = 0.25                 ! passage rate of phase throuh a cell
  dtMax_dim = 36  !s              ! max time step in s
  tStepChoice = "cfl"             ! "fix" -> time step dtMax_dim is taken
                                  ! "cfl" -> stability criteria used
  timeScheme = "LS_Will_RK3"      ! LS_Will_RK3 -> Williamson / Euler /
                                  ! LS_TVD_RK3 / CL_TVD_RK3
  fluxType   = "upwind"           ! ILES / central / upwind
  reconstType = "MUSCL"           ! MUSCL / constant / SALD / ALDM
  limiterType1 = "MCVariant"      ! minmod / Cada / MCVariant
  fluctuationMode = .true.        ! use rho' as primary variable
  DySmaScheme = .true.            ! Dynamic Smagorinsky Scheme

&end

!-------------------------------------------------
!                  Poisson solver
!-------------------------------------------------

&poissonSolverList

  tolPoisson = 1.0e-3          ! abbort 
  tolCond = 1.e-23             ! tolerance value controlling the use of 
                               ! the preconditioner
  maxIterPoisson = 500
  poissonSolverType = "hypre"         ! "bicgstab" / "gcr" / "adi" / "hypre"
  storageType = "opr"          ! "csr" (compressed sparse row) 
                                     !  "opr" (lin operator)

  preconditioner = "no"        ! for operator-Solver: "no" / "adi" / "adi_z" 
                                      ! for csr-storage: "ilu", "diag", "no"
  dtau = 4.0e-4                 ! time parameter for ADI (imperical value)
  maxIterADI = 2                ! nb of iterations for ADI preconditioner

  initialCleaning = .false.     ! makes initial projection
  pressureScaling = .false.     ! .true. / .false. Scaling with PStrat
  useNAG = .false.              ! use NAG routine for TDMA algorithm 
  correctMomentum = .true.      ! turn velocity projection on/off 
  correctDivError = .false.     ! true -> subtract rho*div(u)

&end	


!------------------------------------------------
!                    Atmosphere 
!------------------------------------------------

&atmosphereList

  referenceQuantities = "Klein"  ! Klein / WKB / SI / general
  
  specifyReynolds = .false.    ! false -> give mu_viscous, true-> give ReInv
  ReInv = 0.0      !           inverse Reynolds number, ReInv = 0 -> inviscid flow
  mu_viscous_dim = 1.5e-2
  ! m^2/s     kinematic viscosity: 0 for inviscid
  !                                1.5e-5 for z = 0 at bottom of atmosphere
  !                                1.5e-2 for z = 0 at 60km
  mu_conduct_dim = 0.             
  ! m^2/s     heat conductivity: 0 for non-diffusive
  !                              2 * mu_viscous_dim corresponds to Pr = 0.5
  
  background = "isothermal"
  
  !                     const-N    -> set N_BruntVaisala_dim
  !                     isothermal -> set Temp0_dim in K
  !                     isentropic -> set theta0_dim in K 
  !                     uniform    -> constant density (Boussinesq)
  !                     realistic  -> isentr. troposphere / isoth. stratosphere
  !
  !                        for realistic background...
  z_tr_dim = 12000.0 !m    height of tropopause
  theta_tr_dim = 300 !K    const pot. temp. of troposphere

  theta0_dim = 300 ! K      
  !                     isentropic -> background pot. temp.
  !                     const-N    -> ground pot. temp. 
  !                     uniform    -> background pot temp for Boussinesq
  
  Temp0_dim = 296  ! K      
  !                     isothermal -> background temperature
  
  press0_dim =  101.3250
  !                     ground pressure (at z=0) in Pa:
  !                     101325.0 for z = 0 bottom of atmosphere
  !                     101.3250 for z = 0 at appr 60km
  
  N_BruntVaisala_dim = 0.017
  !                     Brunt-Vaisala frequency for 
  !                     1) "const-N" atmosphere in 1/s
  !                     2) "unifrom" Boussinesq 
  
  backgroundFlow_dim =  0.0, 0.0, 0.0 !m/s
  !                     zonal background flow velocity u
  f_Coriolis_dim = 1.8e-3 ! 1/s       Coriolis parameter
  
&end


!-----------------------------------------------------------
!          Bottom topography (not correctly implemented)
!-----------------------------------------------------------

&topographyList

  topography = .false.   ! set w explicitly at k=1
  mountainHeight_dim = 630       ! in m
  mountainWidth_dim = 1000       ! m

&end
  
  
!-----------------------------------------------------------
!                          Boundary
!-----------------------------------------------------------

&boundaryList

  ! correction of solid wall boundary
  rhoFluxCorr = .false.   ! replace vertical mass flux by CDS at k=1, k=nz-1
  uFluxCorr = .false.
  vFluxCorr = .false.
  wFluxCorr = .false.
  thetaFluxCorr = .false.   ! replace vertical theta flux by CDS at k=1, k=nz-1
  nbCellCorr = 1
  
  ! sponge layer at upper boundary
  spongeLayer = .true.      ! sponge with relaxation to background
  spongeHeight = 0.33       ! relative height of sponge layer
  spongeAlphaZ_dim = 1.8e-3 ! relaxation rate coeff in 1/s 
  
&end

&boundaryList2

  ! boundary types
  xBoundary = "periodic"   ! periodic
  yBoundary = "periodic"   ! periodic
  zBoundary = "solid_wall" ! periodic / solid_wall
  
&end




!------------------------------------------------
!                   Input / Output 
!------------------------------------------------

! achatzc:
! this list could be reduced enormously. The only input really used is:
! varOut, outputType, nOutput, outputTimeDiff, maxTime, restart, varOut, 
! varIn, offset, rhoOffset 

&outputList

  outputType = "time"    ! timeStep / time
  
  nOutput = 1            ! output every nOutput's time step 
  !                        for outputType = "timeStep"

  maxIter = 2            ! stop after maxIter time steps

<<<<<<< HEAD
  outputTimeDiff =  3600  !s    ! output every ... seconds
  maxTime = 3600  !s                ! stop after maxTime seconds

  dataFileName = ""                 ! empty string "" -> dataFileName = testCase
  restartFile = "restart.ref"       ! restart file in TEC360 format
  restart = .false.                 ! true / false
=======
  outputTimeDiff =  1.2e2!s ! output every ... seconds
  maxTime = 2.4e2           !s ! stop after maxTime seconds

  dataFileName = ""      ! empty string "" -> dataFileName = testCase
  restartFile = "restart.ref"   ! restart file in TEC360 format
  restart = .true.       ! true / false
>>>>>>> d76d98e4

  dimOut = .true.,.false.,.true.    ! 2D(x,z)-plot dimOut = 1,0,1, 3D with 1,1,1

<<<<<<< HEAD
!  varOut = 0,0,0,0,0,0,0            ! 1 = output, 0 = no output 
  varOut = 1,1,1,1,1,1,0            ! 1 = output, 0 = no output 
                                    ! primary variables: rho,u,v,w,pi',theta'

  offset = 0.0, 0.0, 0.0, 0.0, 0.0  ! offset for primary variables
  rhoOffset = .true.                ! subtract background
=======
  varOut = 1,1,1,1,1,1,1   ! 1 = output, 0 = no output 
  !                        primary variables: rho,u,v,w,pi',theta', 
  !                                           dyn. Smagorinsky coeff.

  varIn = 1,1,1,1,1,1,1   ! 1 = output, 0 = no output 
  !                       data written into restart file pf_all_in.dat
  !                       ( = output file pf_all.dat from previous run) 
  !                       primary variables: rho,u,v,w,pi',theta', 
  !                                          dyn. Smagorinsky coeff.

  iIn = 1                 ! no. of record to be read from restart file 
                          ! pf_all_in.dat
                          ! (first record in file has no. = 0)

  offset = 0.0, 0.0, 0.0, 0.0, 0.0 ! offset for primary variables
  rhoOffset = .false.               ! subtract background
>>>>>>> d76d98e4

  ! optional variables
  optVarOut = 0,1,0, 0,0,0           ! 1 = output, 0 = no output for 
  !                         1) p-pBar in kPa 
  !                         2) buoyancy
  !                         3) background pressure pBar in kPa
  !                         4) background density rhoBar in kg/m^3
  !                         5) div(Pu)
  !                         6) stratification perturbation db/dz
  thetaOffset = .false.               ! subtract background

  ! WKB variables
  wkbVarOut = 0,0,0,0, 0,0,0,0, 0,0,0,0
  !                         1) Wave action amplitude
  !                         2) u00 in m/s
  !                         3) th02
  !                         4) pi02

  !                         5) u10 in m/s
  !                         6) w10 in m/s
  !                         7) b11 in m/s^2
  !                         8) pi12
 
  !                         9) u21 in m/s
  !                         10) w21 in m/s
  !                         11) b22 in m/s^2
  !                         12) pi23


  solutionTime = .true.     ! TECPLOT's "solution time" out yes/no
  solutionTimeUnit = "min"    ! "s", "min" or "h"
  showGhostCellsX = .false. ! shows ghost cells in x
  showGhostCellsY = .false. ! shows ghost cells in y 
  showGhostCellsZ = .false. ! shows ghost cells in z

&end


!------------------------------------------------
!                 Parameter study 
!------------------------------------------------

&parameterList

  parameterStudy = .false.    ! .true. / .false. 
  startParam = 1
  endParam = 10        stepParam = 1
  paramName = ""

&end


!------------------------------------------------
!           Debugging & Error handling 
!------------------------------------------------

&debuggingList

  verbose = .false.
  dtMin_dim = 1.0e-5       ! stop program if dt < dtMin

&end


!------------------------------------------------
!                 WKB & Ray tracing
!------------------------------------------------

&wkbList

  rayTracer = .false.           ! set up ray tracer
!  nRayRatio = 5                ! nb of rays per finite-volume-cell
  waveFluxType = "upwind"      ! upwind / central (both 2nd order)
  limiterType = "MCVariant"    ! limter upwind transport operator
                                      ! minmod / thirdOrder / Cada / MCVariant
&end


!------------------------------------------------
!  Testcases: initial and boundary conditions
!------------------------------------------------

! general
&testCaseList

  testCase = "wavePacket"
  ! Boussinesq: uniform_theta, wavePacket
  ! agnesiMountain -> see topography

&end

&monochromeWave

  lambdaZ_dim = 6000.0 !m       vertical wave length
  
&end

!----------------
! wave packets
!----------------

!  test cases: wavePacket, wavePacket_raytracer
&wavePacket
  
  wavePacketType = 1            ! 1 = Gaussian, 2 = Cosine
  wavePacketDim = 2             ! 1 = 1D, 2 = 2D, 3 = 3D ! modified by Junhong Wei for 3DWP (20170828)
  ! If working on the 2.5D Wave Packet, please use wavePacketDim = 2   ! modified by Junhong Wei for 3DWP (20170921)
  lambdaX_dim = 0.0          ! zonal wave length in m ! modified by Junhong Wei for 3DWP (20170828)
  !                               if lambdaX = 0.0 --> kk0 = 0 ! modified by Junhong Wei for 3DWP (20170828)
  lambdaY_dim = 1.e4         ! meridional wave length in m ! modified by Junhong Wei for 3DWP (20170828)
  ! if the absolute value of lambdaY_dim is less than or equal to 0.1 --> ll0 = 0 ! modified by Junhong Wei for 3DWP (20170921)
  lambdaZ_dim = 1000.0         ! vertical wave length in m
  amplitudeFactor = 0.9         ! normalilized buoyancy amplitude
  xCenter_dim = 5.e3         ! zonal center of wave packet in m
  yCenter_dim = 5.e3         ! meridional center of wave packet in m ! modified by Junhong Wei for 3DWP (20170828)
  zCenter_dim = 10000.0         ! vertical...
  sigma_dim = 2000.0            ! Gaussian distribution width (in the vertical direction)
  sigma_hor_dim = 5.e3        ! cosine distribution width (in x direction, 0 means infinity)
  amp_mod_x = 1.0               
! fractional amplitude of amplitude modulation in x direction
! (0 = no modulation, 1 = total modulation)
  sigma_hor_yyy_dim = 0.0       ! cosine distribution width (in y direction, 0 means infinity)
  amp_mod_y = 0.0               
! fractional amplitude of amplitude modulation in y direction
! (0 = no modulation, 1 = total modulation)
  L_cos_dim = 2000.0            ! half width of cosine profile of GWP
  meanFlowX_dim = 0.0           ! mean flow in m/s / jet flow amplitude
  meanFlowZ_dim = 0.0           ! mean vertical flow m/s
  u0_jet_dim = 0.0              ! amplitude max of jet velocity
  L_jet_dim = 2000.0            ! half width of cosine profile of jet in 1m
  z0_jet_dim = 10000.0          ! center of jet stream
  omiSign = -1                 ! frequency branch

&end

!----------------
!   mountain wave
!----------------

!test case initializes with zero flow that is rammped up gradually by a
!temporary wind relaxation.
!topography = .true. must be set separately (see above)!
!topography = .false. allows testing the temporary wind relaxation.

&mountainwavelist

! zonal wind to be attained by temporary wind relexation
  u_relax = 75.0 ! m/s 

! total relaxation time
  t_relax = 172800.0 ! s

! duration of ramping up/down the relaxation
  t_ramp = 17280.0 ! s

! zonal extent of region without wind relaxation
  xextent_norelax = 5.e5 ! m

&end


!----------------
!    bubbles
!----------------

! test cases:  ->  Robter_Bubble
&Robert_Bubble

  dTheta1_dim = 0.5 !K          pot temp offset
  a1_dim = 150.0 !m             radius of plateau
  sigma1_dim = 50.0 !m          Gaussian edge profile
  xCenter1_dim = 0.0 !m      
  zCenter1_dim = 300.0 !m

  dTheta2_dim = -0.15 !K        pot temp offset
  a2_dim = 0.0 !m               radius of plateau
  sigma2_dim = 50.0 !m          Gaussian edge profile
  xCenter2_dim = 60.0 !      
  zCenter2_dim = 640.0 !m

&end

! test cases: hotBubble, coldBubble, hotBubble3D
&bubble

  dTheta0_dim = 6.0 !K
  xRadius_dim = 1000.0 !m
  zRadius_dim = 1000.0 !m
  xCenter_dim = 0.0 !m
  zCenter_dim = 0.0 !m
  zExcentricity = 1.0

&end

! ---------- available test cases: -----------
        
        ! ------- test nonlinear WKB theory ---------
        ! wavePacket1D and wavePacket1D_raytracer
        ! wavePacket2D and wavePacket1D_raytracer
        
        
        ! ------- with bottom topography
        ! steadyFlow: test steady background flow
        ! 
        ! agnesiMountain (rf. Smolarkiewiecz) - does not work!!!
        ! gamma = 1.069... N = 0.01 1/s  120km x 120km x 60km

	! ------- with gravity & stratification --------
	! coldBubble: same input variables as hotBubble
	! hotBubble: dTheta0_dim, xRadius_dim, zRadius_dim, 
        ! ...xCenter_dim, zCenter_dim
	! hotBubble3D: like hotBubble with y data taken from x dimension

	! --------------- without gravity --------------
 	! densitySineTransport
	! densityDiscXYZ
	! densityDiscXY
	! densityDiscXZ
	! greshoVortexXY
	! greshoVortexXZ
	! projectionTest       
	! matrixStructureTest, set maxIter = 1, nx = ny = nz = 3

	! ------------------------------------------------------------	

	! momentumTransportX, set maxIter = 100, nx = 50, ny = nz = 1
	! momentumTransportY, set maxIter = 100, ny = 50, nx = nz = 1, 
	! momentumFluxTest, nx = ny = nz = 2
        ! cfl <= 0.60 for RK3	
	
	! ---------------------------------------------

	! densityTransportX, nx = 50, ny = nz = 1 
	! densityTransportY, ny = 50, nx = nz = 1
	! massFluxTest,     set nx = ny = nz = 2

   	! ---------------------------------------------	  

	! xparabel 
<|MERGE_RESOLUTION|>--- conflicted
+++ resolved
@@ -13,11 +13,7 @@
 
   sizeX = 32,                   ! nb of global grid cells
   sizeY = 32,
-<<<<<<< HEAD
   sizeZ = 600,
-=======
-  sizeZ = 1920,
->>>>>>> d76d98e4
   nbx = 2,             ! nb. of ghost cells
   nby = 2,
   nbz = 2,
@@ -65,7 +61,7 @@
 
   cfl = 0.5
   cfl_wave = 0.25                 ! passage rate of phase throuh a cell
-  dtMax_dim = 36  !s              ! max time step in s
+  dtMax_dim = 3.6e3 !s            ! max time step in s
   tStepChoice = "cfl"             ! "fix" -> time step dtMax_dim is taken
                                   ! "cfl" -> stability criteria used
   timeScheme = "LS_Will_RK3"      ! LS_Will_RK3 -> Williamson / Euler /
@@ -84,8 +80,8 @@
 
 &poissonSolverList
 
-  tolPoisson = 1.0e-3          ! abbort 
-  tolCond = 1.e-23             ! tolerance value controlling the use of 
+  tolPoisson = 1.0e-4          ! abbort 
+  tolCond = 1.e-20             ! tolerance value controlling the use of 
                                ! the preconditioner
   maxIterPoisson = 500
   poissonSolverType = "hypre"         ! "bicgstab" / "gcr" / "adi" / "hypre"
@@ -120,7 +116,7 @@
   ! m^2/s     kinematic viscosity: 0 for inviscid
   !                                1.5e-5 for z = 0 at bottom of atmosphere
   !                                1.5e-2 for z = 0 at 60km
-  mu_conduct_dim = 0.             
+  mu_conduct_dim = 0.     
   ! m^2/s     heat conductivity: 0 for non-diffusive
   !                              2 * mu_viscous_dim corresponds to Pr = 0.5
   
@@ -225,32 +221,15 @@
 
   maxIter = 2            ! stop after maxIter time steps
 
-<<<<<<< HEAD
   outputTimeDiff =  3600  !s    ! output every ... seconds
   maxTime = 3600  !s                ! stop after maxTime seconds
 
   dataFileName = ""                 ! empty string "" -> dataFileName = testCase
   restartFile = "restart.ref"       ! restart file in TEC360 format
   restart = .false.                 ! true / false
-=======
-  outputTimeDiff =  1.2e2!s ! output every ... seconds
-  maxTime = 2.4e2           !s ! stop after maxTime seconds
-
-  dataFileName = ""      ! empty string "" -> dataFileName = testCase
-  restartFile = "restart.ref"   ! restart file in TEC360 format
-  restart = .true.       ! true / false
->>>>>>> d76d98e4
 
   dimOut = .true.,.false.,.true.    ! 2D(x,z)-plot dimOut = 1,0,1, 3D with 1,1,1
 
-<<<<<<< HEAD
-!  varOut = 0,0,0,0,0,0,0            ! 1 = output, 0 = no output 
-  varOut = 1,1,1,1,1,1,0            ! 1 = output, 0 = no output 
-                                    ! primary variables: rho,u,v,w,pi',theta'
-
-  offset = 0.0, 0.0, 0.0, 0.0, 0.0  ! offset for primary variables
-  rhoOffset = .true.                ! subtract background
-=======
   varOut = 1,1,1,1,1,1,1   ! 1 = output, 0 = no output 
   !                        primary variables: rho,u,v,w,pi',theta', 
   !                                           dyn. Smagorinsky coeff.
@@ -267,7 +246,6 @@
 
   offset = 0.0, 0.0, 0.0, 0.0, 0.0 ! offset for primary variables
   rhoOffset = .false.               ! subtract background
->>>>>>> d76d98e4
 
   ! optional variables
   optVarOut = 0,1,0, 0,0,0           ! 1 = output, 0 = no output for 
@@ -377,16 +355,16 @@
   ! If working on the 2.5D Wave Packet, please use wavePacketDim = 2   ! modified by Junhong Wei for 3DWP (20170921)
   lambdaX_dim = 0.0          ! zonal wave length in m ! modified by Junhong Wei for 3DWP (20170828)
   !                               if lambdaX = 0.0 --> kk0 = 0 ! modified by Junhong Wei for 3DWP (20170828)
-  lambdaY_dim = 1.e4         ! meridional wave length in m ! modified by Junhong Wei for 3DWP (20170828)
+  lambdaY_dim = 10000.0          ! meridional wave length in m ! modified by Junhong Wei for 3DWP (20170828)
   ! if the absolute value of lambdaY_dim is less than or equal to 0.1 --> ll0 = 0 ! modified by Junhong Wei for 3DWP (20170921)
   lambdaZ_dim = 1000.0         ! vertical wave length in m
-  amplitudeFactor = 0.9         ! normalilized buoyancy amplitude
-  xCenter_dim = 5.e3         ! zonal center of wave packet in m
-  yCenter_dim = 5.e3         ! meridional center of wave packet in m ! modified by Junhong Wei for 3DWP (20170828)
+  amplitudeFactor = 0.7         ! normalilized buoyancy amplitude
+  xCenter_dim = 5000.0         ! zonal center of wave packet in m
+  yCenter_dim = 5000.0          ! meridional center of wave packet in m ! modified by Junhong Wei for 3DWP (20170828)
   zCenter_dim = 10000.0         ! vertical...
   sigma_dim = 2000.0            ! Gaussian distribution width (in the vertical direction)
-  sigma_hor_dim = 5.e3        ! cosine distribution width (in x direction, 0 means infinity)
-  amp_mod_x = 1.0               
+  sigma_hor_dim = 5000.0        ! cosine distribution width (in x direction, 0 means infinity)
+  amp_mod_x = 0.1               
 ! fractional amplitude of amplitude modulation in x direction
 ! (0 = no modulation, 1 = total modulation)
   sigma_hor_yyy_dim = 0.0       ! cosine distribution width (in y direction, 0 means infinity)
