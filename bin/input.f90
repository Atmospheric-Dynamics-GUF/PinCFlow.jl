!------------------------------------------------
!   This is input file for pincFloit
!   The ending .f90 is chosen to facilitate
!   the f90 mode with Emacs
!------------------------------------------------


!------------------------------------------------
!                  Grid and Domain
!------------------------------------------------

&domain

  sizeX = 32,                   ! nb of global grid cells
  sizeY = 32,
  sizeZ = 600,
  nbx = 2,             ! nb. of ghost cells
  nby = 2,
  nbz = 2,
  lx_dim = 0.0, 10000.0,       ! domain lenths in m
  ly_dim = 0.0, 10000.0, 
  lz_dim = 0.0, 60000.0,
! nb of processors in x and y direction must be set in the batch file
  nprocx = {nprocx},
  nprocy = {nprocy},

&end



!------------------------------------------------
!                Number of variables 
!------------------------------------------------

&variables

  nVar = 7,         ! number of dependent variables: rho, u, v, w, pEx, theta, DynSma
                    ! nVar is automatically set to nVar+3 if include_ice == .true.
  nOptVar = 4,
! to switch on ice physics just set include_ice=.true. and check that varIn, varOut and offset have the right lengths
  include_ice = .false., ! include ice microphysics parametrization
                         ! automatically overwrites nVar, varOut, varIn and offset
                         ! by including additional dynamic variables nIce, qIce and SIce 
&end


!-----------------------------------------------------------------  
!                          Model equations
!-----------------------------------------------------------------  
  
&modelList

  model = "pseudo_incompressible"    ! pseudo_incompressible / Boussinesq / WKB
  vert_theta = 90.0 !deg    angle of rotation about y
  vert_alpha = 0.0 ! det    angle of rotation about z'
  
&end


!------------------------------------------------
!                   Pinc Solver
!------------------------------------------------

&solverList

  cfl = 0.5
  cfl_wave = 0.25                 ! passage rate of phase throuh a cell
  dtMax_dim = 3600  !s            ! max time step in s
  tStepChoice = "cfl"             ! "fix" -> time step dtMax_dim is taken
                                  ! "cfl" -> stability criteria used
  timeScheme = "LS_Will_RK3"      ! LS_Will_RK3 -> Williamson / Euler /
                                  ! LS_TVD_RK3 / CL_TVD_RK3
  fluxType   = "upwind"           ! ILES / central / upwind
  reconstType = "MUSCL"           ! MUSCL / constant / SALD / ALDM
  limiterType1 = "MCVariant"      ! minmod / Cada / MCVariant
  fluctuationMode = .true.        ! use rho' as primary variable
  DySmaScheme = .true.            ! Dynamic Smagorinsky Scheme

&end

!-------------------------------------------------
!                  Poisson solver
!-------------------------------------------------

&poissonSolverList

  tolPoisson = 1.0e-4          ! abbort 
  tolCond = 1.e-20             ! tolerance value controlling the use of 
                               ! the preconditioner
  maxIterPoisson = 500
  poissonSolverType = "hypre"         ! "bicgstab" / "gcr" / "adi" / "hypre"
  storageType = "opr"          ! "csr" (compressed sparse row) 
                                     !  "opr" (lin operator)

  preconditioner = "no"        ! for operator-Solver: "no" / "adi" / "adi_z" 
                                      ! for csr-storage: "ilu", "diag", "no"
  dtau = 4.0e-4                 ! time parameter for ADI (imperical value)
  maxIterADI = 2                ! nb of iterations for ADI preconditioner

  initialCleaning = .false.     ! makes initial projection
  pressureScaling = .false.     ! .true. / .false. Scaling with PStrat
  useNAG = .false.              ! use NAG routine for TDMA algorithm 
  correctMomentum = .true.      ! turn velocity projection on/off 
  correctDivError = .false.     ! true -> subtract rho*div(u)

&end	


!------------------------------------------------
!                    Atmosphere 
!------------------------------------------------

&atmosphereList

  referenceQuantities = "Klein"  ! Klein / WKB / SI / general
  
  specifyReynolds = .false.    ! false -> give mu_viscous, true-> give ReInv
  ReInv = 0.0      !           inverse Reynolds number, ReInv = 0 -> inviscid flow
  mu_viscous_dim = 1.5e-2
  ! m^2/s     kinematic viscosity: 0 for inviscid
  !                                1.5e-5 for z = 0 at bottom of atmosphere
  !                                1.5e-2 for z = 0 at 60km
  mu_conduct_dim = 0.     
  ! m^2/s     heat conductivity: 0 for non-diffusive
  !                              2 * mu_viscous_dim corresponds to Pr = 0.5
  
  background = "isothermal"
  
  !                     const-N    -> set N_BruntVaisala_dim
  !                     isothermal -> set Temp0_dim in K
  !                     isentropic -> set theta0_dim in K 
  !                     uniform    -> constant density (Boussinesq)
  !                     realistic  -> isentr. troposphere / isoth. stratosphere
  !
  !                        for realistic background...
  z_tr_dim = 12000.0 !m    height of tropopause
  theta_tr_dim = 300 !K    const pot. temp. of troposphere

  theta0_dim = 300 ! K      
  !                     isentropic -> background pot. temp.
  !                     const-N    -> ground pot. temp. 
  !                     uniform    -> background pot temp for Boussinesq
  
  Temp0_dim = 296  ! K      
  !                     isothermal -> background temperature
  
  press0_dim =  101.3250
  !                     ground pressure (at z=0) in Pa:
  !                     101325.0 for z = 0 bottom of atmosphere
  !                     101.3250 for z = 0 at appr 60km
  
  N_BruntVaisala_dim = 0.017
  !                     Brunt-Vaisala frequency for 
  !                     1) "const-N" atmosphere in 1/s
  !                     2) "unifrom" Boussinesq 
  
  backgroundFlow_dim =  0.0, 0.0, 0.0 !m/s
  !                     zonal background flow velocity u
  f_Coriolis_dim = 1.8e-3 ! 1/s       Coriolis parameter
  
&end


!-----------------------------------------------------------
!          Bottom topography (not correctly implemented)
!-----------------------------------------------------------

&topographyList

  topography = .false.   ! set w explicitly at k=1
  mountainHeight_dim = 630       ! in m
  mountainWidth_dim = 1000       ! m

&end
  
  
!-----------------------------------------------------------
!                          Boundary
!-----------------------------------------------------------

&boundaryList

  ! correction of solid wall boundary
  rhoFluxCorr = .false.   ! replace vertical mass flux by CDS at k=1, k=nz-1
  uFluxCorr = .false.
  vFluxCorr = .false.
  wFluxCorr = .false.
  thetaFluxCorr = .false.   ! replace vertical theta flux by CDS at k=1, k=nz-1
  nbCellCorr = 1
  
  ! sponge layer at upper boundary
  spongeLayer = .true.      ! sponge with relaxation to background
  spongeHeight = 0.33       ! relative height of sponge layer
  spongeAlphaZ_dim = 1.8e-3 ! relaxation rate coeff in 1/s 
  
&end

&boundaryList2

  ! boundary types
  xBoundary = "periodic"   ! periodic
  yBoundary = "periodic"   ! periodic
  zBoundary = "solid_wall" ! periodic / solid_wall
  
&end




!------------------------------------------------
!                   Input / Output 
!------------------------------------------------

! achatzc:
! this list could be reduced enormously. The only input really used is:
! varOut, outputType, nOutput, outputTimeDiff, maxTime, restart, varOut, 
! varIn, offset, rhoOffset 

&outputList

  outputType = "timeStep"    ! timeStep / time
  
  nOutput = 5            ! output every nOutput's time step 
  !                        for outputType = "timeStep"

  maxIter = 5            ! stop after maxIter time steps

<<<<<<< HEAD
  outputTimeDiff =  1.2e2 !s ! output every ... seconds
  maxTime = 2.4e2           !s ! stop after maxTime seconds

  dataFileName = ""      ! empty string "" -> dataFileName = testCase
  restartFile = "restart.ref"   ! restart file in TEC360 format
  restart = .false.       ! true / false
=======
  outputTimeDiff =  180  !s    ! output every ... seconds
  maxTime = 180  !s                ! stop after maxTime seconds

  dataFileName = ""                 ! empty string "" -> dataFileName = testCase
  restartFile = "restart.ref"       ! restart file in TEC360 format
  restart = .false.                 ! true / false
>>>>>>> 03b11974

  dimOut = .true.,.false.,.true.    ! 2D(x,z)-plot dimOut = 1,0,1, 3D with 1,1,1

  varOut = 1,1,1,1,1,1,1!,0,0,0   ! 1 = output, 0 = no output 
  !                        primary variables: rho,u,v,w,pi',theta', 
  !                                           dyn. Smagorinsky coeff.
                    ! if include_ice varOut must have length nVar+3

  varIn = 1,1,1,1,1,1,1!,0,0,0   ! 1 = output, 0 = no output 
  !                       data written into restart file pf_all_in.dat
  !                       ( = output file pf_all.dat from previous run) 
  !                       primary variables: rho,u,v,w,pi',theta', 
  !                                          dyn. Smagorinsky coeff.
                    ! if include_ice varIn must have length nVar+3

  iIn = 1                 ! no. of record to be read from restart file 
                          ! pf_all_in.dat
                          ! (first record in file has no. = 0)

  offset = 0.0, 0.0, 0.0, 0.0, 0.0!, 0.0, 0.0, 0.0 ! offset for primary variables
                    ! if include_ice offset must have length nVar+1, else nVar-2

  rhoOffset = .false.               ! subtract background

  ! optional variables
  optVarOut = 0,1,0, 0,0,0           ! 1 = output, 0 = no output for 
  !                         1) p-pBar in kPa 
  !                         2) buoyancy
  !                         3) background pressure pBar in kPa
  !                         4) background density rhoBar in kg/m^3
  !                         5) div(Pu)
  !                         6) stratification perturbation db/dz
  thetaOffset = .false.               ! subtract background

  ! WKB variables
  wkbVarOut = 0,0,0,0, 0,0,0,0, 0,0,0,0
  !                         1) Wave action amplitude
  !                         2) u00 in m/s
  !                         3) th02
  !                         4) pi02

  !                         5) u10 in m/s
  !                         6) w10 in m/s
  !                         7) b11 in m/s^2
  !                         8) pi12
 
  !                         9) u21 in m/s
  !                         10) w21 in m/s
  !                         11) b22 in m/s^2
  !                         12) pi23


  solutionTime = .true.     ! TECPLOT's "solution time" out yes/no
  solutionTimeUnit = "min"    ! "s", "min" or "h"
  showGhostCellsX = .false. ! shows ghost cells in x
  showGhostCellsY = .false. ! shows ghost cells in y 
  showGhostCellsZ = .false. ! shows ghost cells in z

&end


!------------------------------------------------
!                 Parameter study 
!------------------------------------------------

&parameterList

  parameterStudy = .false.    ! .true. / .false. 
  startParam = 1
  endParam = 10        stepParam = 1
  paramName = ""

&end


!------------------------------------------------
!           Debugging & Error handling 
!------------------------------------------------

&debuggingList

  verbose = .false.
  dtMin_dim = 1.0e-5       ! stop program if dt < dtMin

&end


!------------------------------------------------
!                 WKB & Ray tracing
!------------------------------------------------

&wkbList

  rayTracer = .false.           ! set up ray tracer
!  nRayRatio = 5                ! nb of rays per finite-volume-cell
  waveFluxType = "upwind"      ! upwind / central (both 2nd order)
  limiterType = "MCVariant"    ! limter upwind transport operator
                                      ! minmod / thirdOrder / Cada / MCVariant
&end


!------------------------------------------------
!  Testcases: initial and boundary conditions
!------------------------------------------------

! general
&testCaseList

  testCase = "wavePacket"
  ! Boussinesq: uniform_theta, wavePacket
  ! agnesiMountain -> see topography

&end

&monochromeWave

  lambdaZ_dim = 6000.0 !m       vertical wave length
  
&end

!----------------
! wave packets
!----------------

!  test cases: wavePacket, wavePacket_raytracer
&wavePacket
  
  wavePacketType = 1            ! 1 = Gaussian, 2 = Cosine
  wavePacketDim = 2             ! 1 = 1D, 2 = 2D, 3 = 3D ! modified by Junhong Wei for 3DWP (20170828)
  ! If working on the 2.5D Wave Packet, please use wavePacketDim = 2   ! modified by Junhong Wei for 3DWP (20170921)
  lambdaX_dim = 0.0          ! zonal wave length in m ! modified by Junhong Wei for 3DWP (20170828)
  !                               if lambdaX = 0.0 --> kk0 = 0 ! modified by Junhong Wei for 3DWP (20170828)
  lambdaY_dim = 10000.0          ! meridional wave length in m ! modified by Junhong Wei for 3DWP (20170828)
  ! if the absolute value of lambdaY_dim is less than or equal to 0.1 --> ll0 = 0 ! modified by Junhong Wei for 3DWP (20170921)
  lambdaZ_dim = 1000.0         ! vertical wave length in m
  amplitudeFactor = 0.7         ! normalilized buoyancy amplitude
  xCenter_dim = 5000.0         ! zonal center of wave packet in m
  yCenter_dim = 5000.0          ! meridional center of wave packet in m ! modified by Junhong Wei for 3DWP (20170828)
  zCenter_dim = 10000.0         ! vertical...
  sigma_dim = 2000.0            ! Gaussian distribution width (in the vertical direction)
  sigma_hor_dim = 5000.0        ! cosine distribution width (in x direction, 0 means infinity)
  amp_mod_x = 0.1               
! fractional amplitude of amplitude modulation in x direction
! (0 = no modulation, 1 = total modulation)
  sigma_hor_yyy_dim = 0.0       ! cosine distribution width (in y direction, 0 means infinity)
  amp_mod_y = 0.0               
! fractional amplitude of amplitude modulation in y direction
! (0 = no modulation, 1 = total modulation)
  L_cos_dim = 2000.0            ! half width of cosine profile of GWP
  meanFlowX_dim = 0.0           ! mean flow in m/s / jet flow amplitude
  meanFlowZ_dim = 0.0           ! mean vertical flow m/s
  u0_jet_dim = 0.0              ! amplitude max of jet velocity
  L_jet_dim = 2000.0            ! half width of cosine profile of jet in 1m
  z0_jet_dim = 10000.0          ! center of jet stream
  omiSign = -1                 ! frequency branch

&end

!----------------
!   mountain wave
!----------------

!test case initializes with zero flow that is rammped up gradually by a
!temporary wind relaxation.
!topography = .true. must be set separately (see above)!
!topography = .false. allows testing the temporary wind relaxation.

&mountainwavelist

! zonal wind to be attained by temporary wind relexation
  u_relax = 75.0 ! m/s 

! total relaxation time
  t_relax = 172800.0 ! s

! duration of ramping up/down the relaxation
  t_ramp = 17280.0 ! s

! zonal extent of region without wind relaxation
  xextent_norelax = 5.e5 ! m

&end


!----------------
!    bubbles
!----------------

! test cases:  ->  Robter_Bubble
&Robert_Bubble

  dTheta1_dim = 0.5 !K          pot temp offset
  a1_dim = 150.0 !m             radius of plateau
  sigma1_dim = 50.0 !m          Gaussian edge profile
  xCenter1_dim = 0.0 !m      
  zCenter1_dim = 300.0 !m

  dTheta2_dim = -0.15 !K        pot temp offset
  a2_dim = 0.0 !m               radius of plateau
  sigma2_dim = 50.0 !m          Gaussian edge profile
  xCenter2_dim = 60.0 !      
  zCenter2_dim = 640.0 !m

&end

! test cases: hotBubble, coldBubble, hotBubble3D
&bubble

  dTheta0_dim = 6.0 !K
  xRadius_dim = 1000.0 !m
  zRadius_dim = 1000.0 !m
  xCenter_dim = 0.0 !m
  zCenter_dim = 0.0 !m
  zExcentricity = 1.0

&end

! ---------- available test cases: -----------
        
        ! ------- test nonlinear WKB theory ---------
        ! wavePacket1D and wavePacket1D_raytracer
        ! wavePacket2D and wavePacket1D_raytracer
        
        
        ! ------- with bottom topography
        ! steadyFlow: test steady background flow
        ! 
        ! agnesiMountain (rf. Smolarkiewiecz) - does not work!!!
        ! gamma = 1.069... N = 0.01 1/s  120km x 120km x 60km

	! ------- with gravity & stratification --------
	! coldBubble: same input variables as hotBubble
	! hotBubble: dTheta0_dim, xRadius_dim, zRadius_dim, 
        ! ...xCenter_dim, zCenter_dim
	! hotBubble3D: like hotBubble with y data taken from x dimension

	! --------------- without gravity --------------
 	! densitySineTransport
	! densityDiscXYZ
	! densityDiscXY
	! densityDiscXZ
	! greshoVortexXY
	! greshoVortexXZ
	! projectionTest       
	! matrixStructureTest, set maxIter = 1, nx = ny = nz = 3

	! ------------------------------------------------------------	

	! momentumTransportX, set maxIter = 100, nx = 50, ny = nz = 1
	! momentumTransportY, set maxIter = 100, ny = 50, nx = nz = 1, 
	! momentumFluxTest, nx = ny = nz = 2
        ! cfl <= 0.60 for RK3	
	
	! ---------------------------------------------

	! densityTransportX, nx = 50, ny = nz = 1 
	! densityTransportY, ny = 50, nx = nz = 1
	! massFluxTest,     set nx = ny = nz = 2

   	! ---------------------------------------------	  

	! xparabel 
<|MERGE_RESOLUTION|>--- conflicted
+++ resolved
@@ -225,21 +225,12 @@
 
   maxIter = 5            ! stop after maxIter time steps
 
-<<<<<<< HEAD
-  outputTimeDiff =  1.2e2 !s ! output every ... seconds
-  maxTime = 2.4e2           !s ! stop after maxTime seconds
-
-  dataFileName = ""      ! empty string "" -> dataFileName = testCase
-  restartFile = "restart.ref"   ! restart file in TEC360 format
-  restart = .false.       ! true / false
-=======
   outputTimeDiff =  180  !s    ! output every ... seconds
   maxTime = 180  !s                ! stop after maxTime seconds
 
   dataFileName = ""                 ! empty string "" -> dataFileName = testCase
   restartFile = "restart.ref"       ! restart file in TEC360 format
   restart = .false.                 ! true / false
->>>>>>> 03b11974
 
   dimOut = .true.,.false.,.true.    ! 2D(x,z)-plot dimOut = 1,0,1, 3D with 1,1,1
 
