# Makefile of pinc_MPI_bg

<<<<<<< HEAD
FC = mpif90

COMPILER = $(shell echo `mpif90 --version` | sed 's/ .*//')

ifeq ($(COMPILER), ifort)
  FCFLAGS=-O3 -real-size 64 -traceback -unroll=4 -ip
  MODULEFLAG=-module $(BUILD)
else
  FCFLAGS=-O3 -fdefault-real-8 -fbacktrace -funroll-loops
  MODULEFLAG= -J$(BUILD)
endif

=======
FC = scorep --nomemory mpif90
FCFLAGS=-O3 -real-size 64 -traceback -unroll=4 -ip
>>>>>>> 19219713
LIPNAG =
LIBHYPRE = /home/atmodynamics/voelker/hypre/hypre-2.11.2/src/lib

# define directories for sources and binaries (GSV 072018)
BIN = ./bin
BUILD = ./build
SOURCE = ./src

OFILES =	types.o \
	mpi.o \
	timeScheme.o \
	algebra.o \
	atmosphere.o \
	init.o \
	debug.o \
	muscl.o \
	wkb.o \
	xweno.o \
	fluxes.o \
	boundary.o \
	poisson.o \
	update.o \
	output.o \
	finish.o \
	pinc.o

# add build directory as prefix to path of %.o files
OBJ=$(addprefix $(BUILD)/, $(OFILES))

# general rules
$(BUILD)/%.o: $(SOURCE)/%.f90
	$(FC) $(FCFLAGS) $(MODULEFLAG) -c $< -o $@

# the main target
pinc:$(OBJ)
	$(FC) $(FCFLAGS) -o $(BIN)/pinc $(OBJ) $(LIPNAG77) -L$(LIBHYPRE) -lHYPRE

#-------------------
#  dependencies
#-------------------

# fluxes.f90
$(BUILD)/fluxes.o: $(BUILD)/types.o
$(BUILD)/fluxes.o: $(BUILD)/xweno.o
$(BUILD)/fluxes.o: $(BUILD)/muscl.o
$(BUILD)/fluxes.o: $(BUILD)/atmosphere.o
$(BUILD)/fluxes.o: $(BUILD)/algebra.o


# xweno.f90
$(BUILD)/xweno.o: $(BUILD)/types.o
$(BUILD)/xweno.o: $(BUILD)/debug.o

# debug.f90
$(BUILD)/debug.o: $(BUILD)/types.o
$(BUILD)/debug.o: $(BUILD)/atmosphere.o

# poisson.f90
$(BUILD)/poisson.o: $(BUILD)/types.o
$(BUILD)/poisson.o: $(BUILD)/mpi.o

$(BUILD)/mpi.o: $(BUILD)/fluxes.o
$(BUILD)/mpi.o: $(BUILD)/types.o
$(BUILD)/timeScheme.o: $(BUILD)/types.o
$(BUILD)/atmosphere.o: $(BUILD)/types.o
$(BUILD)/init.o: $(BUILD)/types.o
$(BUILD)/muscl.o: $(BUILD)/types.o
$(BUILD)/wkb.o: $(BUILD)/types.o
$(BUILD)/boundary.o: $(BUILD)/types.o
$(BUILD)/update.o: $(BUILD)/types.o
$(BUILD)/output.o: $(BUILD)/types.o
$(BUILD)/finish.o: $(BUILD)/types.o

# test xweno_module
XOBJ = 	$(BUILD)/types.o $(BUILD)/xweno.o $(BUILD)/testXWENO.o $(BUILD)/debug.o
xweno:	$(XOBJ)
	$(FC) $(FCFLAGS) $(MODULEFLAG) -o testXWENO $(XOBJ)

# cleaning
TEMP = $(BUILD)/*.o $(BUILD)/*.mod $(BIN)/pinc
clean:
	rm -f $(TEMP)

##
#  OLD STUFF; DOESNT COMPILE DUE TO CHANGES IN THE CODE #

# program for file difference
DIFFOFILES = types.o \
	timeScheme.o \
	algebra.o \
	atmosphere.o \
	init.o \
	debug.o \
	muscl.o \
	wkb.o \
	xweno.o \
	fluxes.o \
	boundary.o \
	update.o \
	output.o \
	finish.o \
	algebra.o \
	l2diff.o

DIFFOBJ=$(addprefix $(BUILD)/, $(DIFFOFILES))

l2diff:$(DIFFOBJ)
	$(FC) $(FCFLAGS) -o l2diff $(DIFFOBJ)

# programme for making tec360 layout files
LAYOBJ = $(BUILD)/makeLayout.o $(BUILD)/types.o
layout: $(LAYOBJ)
	$(FC) $(FCFLAGS) $(MODULEFLAG) -o makeLayout $(LAYOBJ)

# test algebra_module
<<<<<<< HEAD
algebra: $(BUILD)/algebra.o
	$(FC) $(FCFLAGS) $(MODULEFLAG) -o testAlgebra $(SOURCE)/testAlgebra.f90 $(SOURCE)/algebra.f90
=======
algebra: algebra.mod
	$(FC) $(FCFLAGS) -o testAlgebra testAlgebra.f90 algebra.f90

# test xweno_module
XOBJ = 	types.o xweno.o testXWENO.o debug.o
xweno:	$(XOBJ)
	$(FC) $(FCFLAGS) -o testXWENO $(XOBJ)

# cleaning
TEMP = $(BUILD)/*.o $(BUILD)/*.mod $(BIN)/pinc
clean:
	rm -f $(TEMP)
>>>>>>> 19219713

<|MERGE_RESOLUTION|>--- conflicted
+++ resolved
@@ -1,6 +1,5 @@
 # Makefile of pinc_MPI_bg
 
-<<<<<<< HEAD
 FC = mpif90
 
 COMPILER = $(shell echo `mpif90 --version` | sed 's/ .*//')
@@ -13,12 +12,8 @@
   MODULEFLAG= -J$(BUILD)
 endif
 
-=======
-FC = scorep --nomemory mpif90
-FCFLAGS=-O3 -real-size 64 -traceback -unroll=4 -ip
->>>>>>> 19219713
 LIPNAG =
-LIBHYPRE = /home/atmodynamics/voelker/hypre/hypre-2.11.2/src/lib
+LIBHYPRE = /home/atmodynamics/boeloeni/Hypre/hypre-2.11.2/src/lib
 
 # define directories for sources and binaries (GSV 072018)
 BIN = ./bin
@@ -132,21 +127,11 @@
 	$(FC) $(FCFLAGS) $(MODULEFLAG) -o makeLayout $(LAYOBJ)
 
 # test algebra_module
-<<<<<<< HEAD
 algebra: $(BUILD)/algebra.o
 	$(FC) $(FCFLAGS) $(MODULEFLAG) -o testAlgebra $(SOURCE)/testAlgebra.f90 $(SOURCE)/algebra.f90
-=======
-algebra: algebra.mod
-	$(FC) $(FCFLAGS) -o testAlgebra testAlgebra.f90 algebra.f90
 
 # test xweno_module
 XOBJ = 	types.o xweno.o testXWENO.o debug.o
 xweno:	$(XOBJ)
 	$(FC) $(FCFLAGS) -o testXWENO $(XOBJ)
 
-# cleaning
-TEMP = $(BUILD)/*.o $(BUILD)/*.mod $(BIN)/pinc
-clean:
-	rm -f $(TEMP)
->>>>>>> 19219713
-
