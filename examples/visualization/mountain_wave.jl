--- conflicted
+++ resolved
@@ -6,9 +6,6 @@
 include("style.jl")
 
 # Import the data.
-<<<<<<< HEAD
-data = h5open(ARGS[1] * "/pincflow_output.h5")
-=======
 if length(ARGS) == 0
     data = h5open("./pincflow_output.h5")
 elseif length(ARGS) == 1
@@ -16,7 +13,6 @@
 else
     error("Too many arguments to the script!")
 end
->>>>>>> 0fcfd4f1
 
 # Set the grid.
 x = data["x"][:] ./ 1000
