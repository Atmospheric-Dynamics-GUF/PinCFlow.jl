--- conflicted
+++ resolved
@@ -17,14 +17,8 @@
 zr = 10000.0
 
 atmosphere = AtmosphereNamelist(;
-<<<<<<< HEAD
-    coriolis_frequency = 0.0E+0,
-    initial_u = (x, y, z) -> 1.0E+1,
-    model = Compressible(),
-=======
     coriolis_frequency = 0.0,
     initial_u = (x, y, z) -> 10.0,
->>>>>>> deb40c93
 )
 domain = DomainNamelist(;
     x_size = 40,
@@ -39,26 +33,11 @@
 grid = GridNamelist(;
     resolved_topography = (x, y) -> h0 / 2 * (1 + cos(pi / l0 * x)),
 )
-<<<<<<< HEAD
-output = OutputNamelist(;
-    output_variables = (:w, :chi),
-    output_file = "periodic_hill.h5",
-    tmax = 3600.0,
-    output_interval = 3600.0,
-)
-sponge = SpongeNamelist(; betarmax = 0.0E+0)
-turbulence = TurbulenceNamelist(; turbulence_scheme = TKEScheme())
-tracer =
-    TracerNamelist(; tracer_setup = TracerOn(), initial_tracer = (x, y, z) -> z)
-=======
 output =
     OutputNamelist(; output_variables = (:w,), output_file = "periodic_hill.h5")
 sponge = SpongeNamelist(;
     rhs_sponge = (x, y, z, t, dt) ->
         z >= zr ? sin(pi / 2 * (z - zr) / (lz - zr))^2 / dt : 0.0,
 )
->>>>>>> deb40c93
 
-integrate(
-    Namelists(; atmosphere, domain, grid, output, sponge, turbulence, tracer),
-)+integrate(Namelists(; atmosphere, domain, grid, output, sponge))