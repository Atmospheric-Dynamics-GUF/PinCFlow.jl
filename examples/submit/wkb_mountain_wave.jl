# examples/submit/wkb_mountain_wave.jl

using Pkg

Pkg.activate("examples")

using Revise
using PinCFlow

npx = length(ARGS) >= 1 ? parse(Int, ARGS[1]) : 1
npy = length(ARGS) >= 2 ? parse(Int, ARGS[2]) : 1
npz = length(ARGS) >= 3 ? parse(Int, ARGS[3]) : 1

h0 = 150
l0 = 5000
rl = 10
rh = 2

atmosphere = AtmosphereNamelist(;
    coriolis_frequency = 0.0E+0,
    initial_u = (x, y, z) -> 1.0E+1,
)
domain = DomainNamelist(;
    x_size = 40,
    y_size = 40,
    z_size = 40,
    lx = 4.0E+5,
    ly = 4.0E+5,
    lz = 2.0E+4,
    npx,
    npy,
    npz,
)
grid = GridNamelist(;
    resolved_topography = (x, y) ->
        x^2 + y^2 <= (rl * l0)^2 ?
        h0 / 2 * (1 + cos(pi / (rl * l0) * sqrt(x^2 + y^2))) * rh / (rh + 1) : 0.0,
    unresolved_topography = (alpha, x, y) ->
        x^2 + y^2 <= (rl * l0)^2 ?
        (
            pi / l0,
            0.0,
            h0 / 2 * (1 + cos(pi / (rl * l0) * sqrt(x^2 + y^2))) / (rh + 1),
        ) : (0.0, 0.0, 0.0),
)
output = OutputNamelist(;
    output_variables = (:w,),
    output_file = "wkb_mountain_wave.h5",
)
sponge = SpongeNamelist(;
    sponge_extent = 1.0E-1,
    alpharmax = 1.79E-2,
    lateral_sponge = true,
    sponge_type = ExponentialSponge(),
    relax_to_mean = false,
    relaxation_wind = (1.0E+1, 0.0E+0, 0.0E+0),
)
<<<<<<< HEAD
wkb = WKBNamelist(;
    xrmin = -2.0E+5,
    xrmax = 2.0E+5,
    yrmin = -2.0E+5,
    yrmax = 2.0E+5,
    zrmin = 0.0,
    zrmax = 2.0E+4,
    wkb_mode = MultiColumn(),
)

integrate(Namelists(; atmosphere, domain, grid, output, sponge, wkb))
=======

integrate(Namelists(; atmosphere, domain, grid, output, setting, sponge))
>>>>>>> fb6246b9
<|MERGE_RESOLUTION|>--- conflicted
+++ resolved
@@ -55,19 +55,6 @@
     relax_to_mean = false,
     relaxation_wind = (1.0E+1, 0.0E+0, 0.0E+0),
 )
-<<<<<<< HEAD
-wkb = WKBNamelist(;
-    xrmin = -2.0E+5,
-    xrmax = 2.0E+5,
-    yrmin = -2.0E+5,
-    yrmax = 2.0E+5,
-    zrmin = 0.0,
-    zrmax = 2.0E+4,
-    wkb_mode = MultiColumn(),
-)
+wkb = WKBNamelist(; wkb_mode = MultiColumn())
 
-integrate(Namelists(; atmosphere, domain, grid, output, sponge, wkb))
-=======
-
-integrate(Namelists(; atmosphere, domain, grid, output, setting, sponge))
->>>>>>> fb6246b9
+integrate(Namelists(; atmosphere, domain, grid, output, sponge, wkb))