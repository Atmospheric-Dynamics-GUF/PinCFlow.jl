--- conflicted
+++ resolved
@@ -25,13 +25,8 @@
 alpharmax = 0.0179
 
 atmosphere = AtmosphereNamelist(;
-<<<<<<< HEAD
-    initial_wind = (10.0, 0.0, 0.0),
     coriolis_frequency = 0.0,
-=======
-    coriolis_frequency = 0.0E+0,
-    initial_u = (x, y, z) -> 1.0E+1,
->>>>>>> 8918ae78
+    initial_u = (x, y, z) -> 10.0,
 )
 domain = DomainNamelist(;
     x_size = 40,
@@ -70,16 +65,5 @@
         ),
     relaxed_u = (x, y, z, t, dt) -> 10.0,
 )
-<<<<<<< HEAD
-wkb = WKBNamelist(;
-    xrmin = -200000.0,
-    xrmax = 200000.0,
-    yrmin = -200000.0,
-    yrmax = 200000.0,
-    zrmin = 0.0,
-    zrmax = 20000.0,
-)
-=======
->>>>>>> 8918ae78
 
 integrate(Namelists(; atmosphere, domain, grid, output, setting, sponge))