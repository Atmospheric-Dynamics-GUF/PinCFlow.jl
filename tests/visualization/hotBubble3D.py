--- conflicted
+++ resolved
@@ -8,15 +8,8 @@
 make_animation = False
 
 # Import data.
-<<<<<<< HEAD
-data = tools.ModelOutput()
-data.import_data("../hotBubble3D/")
-reference = tools.ModelOutput()
-reference.import_data("../hotBubble3D/")
-=======
 data = tools.ModelOutput("../hotBubble3D/")
 reference = tools.ModelOutput("../hotBubble3D/")
->>>>>>> 17171740
 
 # Adjust coordinate unit.
 data.xx *= 0.001
@@ -72,15 +65,9 @@
 # Make difference plot.
 if (data.psi != reference.psi).all():
     figure, axes = pyplot.subplots()
-<<<<<<< HEAD
-    peak = numpy.max(numpy.absolute(deltatheta[it, :, iy, :]))
-    plot = axes.pcolormesh(data.xx[:, iy, :], data.zz[:, iy, :],
-            deltatheta[it, :, iy, :], cmap = "seismic",vmin = - peak,
-=======
     peak = numpy.max(numpy.absolute(deltatheta[it, :, iy]))
     plot = axes.pcolormesh(data.xx[:, iy], data.zz[:, iy],
             deltatheta[it, :, iy], cmap = "seismic",vmin = - peak,
->>>>>>> 17171740
                     vmax = peak, shading = "gouraud")
     axes.set_xlabel(r"$x \, \mathrm{\left[km\right]}$")
     axes.set_ylabel(r"$z \, \mathrm{\left[km\right]}$")
