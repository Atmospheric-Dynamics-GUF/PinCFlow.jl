import numpy
import matplotlib.pyplot as pyplot
import tools
import style

# Import data.
<<<<<<< HEAD
data = tools.ModelOutput()
data.import_data("../coldBubble/")
reference = tools.ModelOutput()
reference.import_data("../coldBubble/")
=======
data = tools.ModelOutput("../coldBubble/")
reference = tools.ModelOutput("../coldBubble/")
>>>>>>> f86049b1

# Set plot parameters.
choice = "xz"
it = - 1
ix = 16
iy = 0
iz = 7

# Print time.
print(" ".join(("Time:", str(data.tt[it]), "s")))

# Set fields of interest.
if choice == "xy":
    psi = data.psi[it, :, iz]
    psiref = reference.psi[it, :, iz]
    xx = 0.001 * data.xx[iz]
    yy = 0.001 * data.yy[iz]
    xlabel = r"$x \, \mathrm{\left[km\right]}$"
    ylabel = r"$y \, \mathrm{\left[km\right]}$"
elif choice == "xz":
    psi = data.psi[it, :, :, iy]
    psiref = reference.psi[it, :, :, iy]
    xx = 0.001 * data.xx[:, iy]
    yy = 0.001 * data.zz[:, iy]
    xlabel = r"$x \, \mathrm{\left[km\right]}$"
    ylabel = r"$z \, \mathrm{\left[km\right]}$"
elif choice == "yz":
    psi = data.psi[it, ..., ix]
    psiref = reference.psi[it, ..., ix]
    xx = 0.001 * data.yy[..., ix]
    yy = 0.001 * data.zz[..., ix]
    xlabel = r"$y \, \mathrm{\left[km\right]}$"
    ylabel = r"$z \, \mathrm{\left[km\right]}$"

# Select area.
xx = xx[:, int(0.5 * data.nx):int(0.875 * data.nx)]
yy = yy[:, int(0.5 * data.nx):int(0.875 * data.nx)]
psi = psi[..., int(0.5 * data.nx):int(0.875 * data.nx)]
psiref = psiref[..., int(0.5 * data.nx):int(0.875 * data.nx)]

# Compute difference.
deltapsi = psi - psiref

# Subtract offset.
psi[5] = psi[5] - 300.0

# Make plot.
maximum = numpy.max(numpy.abs(psi[5]))
figure, axes = pyplot.subplots()
plot = axes.pcolormesh(xx, yy, psi[5], vmin = - maximum, vmax = maximum,
        shading = "gouraud", cmap = "seismic")
axes.set_xlabel(xlabel)
axes.set_ylabel(ylabel)
figure.colorbar(plot, label = r"$\theta' \, \mathrm{\left[K\right]}$")
figure.savefig("../results/coldBubble.pdf")
figure.savefig("../results/coldBubble.png", dpi = 500)

# Make difference plot.
if (data.psi != reference.psi).all():
<<<<<<< HEAD
    maximum = numpy.max(numpy.abs(deltapsi[5, :, :]))
    figure, axes = pyplot.subplots()
    plot = axes.pcolormesh(xx, yy, deltapsi[5, :, :], vmin = - maximum,
=======
    maximum = numpy.max(numpy.abs(deltapsi[5]))
    figure, axes = pyplot.subplots()
    plot = axes.pcolormesh(xx, yy, deltapsi[5], vmin = - maximum,
>>>>>>> f86049b1
            vmax = maximum, shading = "gouraud", cmap = "seismic")
    axes.set_xlabel(xlabel)
    axes.set_ylabel(ylabel)
    figure.colorbar(plot, label = r"$\Delta \theta' \,"
            r"\mathrm{\left[K\right]}$")
    figure.savefig("../results/coldBubble_difference.pdf")
    figure.savefig("../results/coldBubble_difference.png", dpi = 500)<|MERGE_RESOLUTION|>--- conflicted
+++ resolved
@@ -4,15 +4,8 @@
 import style
 
 # Import data.
-<<<<<<< HEAD
-data = tools.ModelOutput()
-data.import_data("../coldBubble/")
-reference = tools.ModelOutput()
-reference.import_data("../coldBubble/")
-=======
 data = tools.ModelOutput("../coldBubble/")
 reference = tools.ModelOutput("../coldBubble/")
->>>>>>> f86049b1
 
 # Set plot parameters.
 choice = "xz"
@@ -72,15 +65,9 @@
 
 # Make difference plot.
 if (data.psi != reference.psi).all():
-<<<<<<< HEAD
-    maximum = numpy.max(numpy.abs(deltapsi[5, :, :]))
-    figure, axes = pyplot.subplots()
-    plot = axes.pcolormesh(xx, yy, deltapsi[5, :, :], vmin = - maximum,
-=======
     maximum = numpy.max(numpy.abs(deltapsi[5]))
     figure, axes = pyplot.subplots()
     plot = axes.pcolormesh(xx, yy, deltapsi[5], vmin = - maximum,
->>>>>>> f86049b1
             vmax = maximum, shading = "gouraud", cmap = "seismic")
     axes.set_xlabel(xlabel)
     axes.set_ylabel(ylabel)
