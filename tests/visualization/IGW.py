--- conflicted
+++ resolved
@@ -4,15 +4,8 @@
 import style
 
 # Import data.
-<<<<<<< HEAD
-data = tools.ModelOutput()
-data.import_data("../IGW/")
-reference = tools.ModelOutput()
-reference.import_data("../IGW/")
-=======
 data = tools.ModelOutput("../IGW/")
 reference = tools.ModelOutput("../IGW/")
->>>>>>> 17171740
 
 # Set plot parameters.
 choice = "xz"
@@ -63,15 +56,9 @@
 
 # Make difference plot.
 if (data.psi != reference.psi).all():
-<<<<<<< HEAD
-    maximum = numpy.max(numpy.abs(deltapsi[5, :, :]))
-    figure, axes = pyplot.subplots()
-    plot = axes.pcolormesh(xx, yy, deltapsi[5, :, :], vmin = - maximum,
-=======
     maximum = numpy.max(numpy.abs(deltapsi[5]))
     figure, axes = pyplot.subplots()
     plot = axes.pcolormesh(xx, yy, deltapsi[5], vmin = - maximum,
->>>>>>> 17171740
             vmax = maximum, shading = "gouraud", cmap = "seismic")
     axes.set_xlabel(xlabel)
     axes.set_ylabel(ylabel)
