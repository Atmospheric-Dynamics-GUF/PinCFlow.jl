# PinCFlow.jl

## Introduction

PinCFlow integrates the pseudo-incompressible equations in a conservative flux form ([Klein, 2009](https://doi.org/10.1007/s00162-009-0104-y); [Rieper et al., 2013](https://doi.org/10.1175/mwr-d-12-00026.1)), using a a semi-implicit method that combines explicit and implicit time-stepping schemes ([Benacchio & Klein, 2019](https://doi.org/10.1175/MWR-D-19-0073.1); [Schmid et al., 2021](https://doi.org/10.1175/MWR-D-21-0126.1)). The equations are discretized with a finite-volume method, such that all quantities are represented by spatial averages over grid cells and fluxes are computed on the respective cell interfaces. The grid is staggered so that the velocity components are defined at the same points as the corresponding fluxes of scalar quantities. PinCFlow operates in a vertically stretched terrain-following coordinate system based on [Gal-Chen and Somerville (1975a)](https://doi.org/10.1016/0021-9991(75)90037-6), [Gal-Chen and Somerville (1975b)](https://doi.org/10.1016/0021-9991(75)90054-6) and [Clark (1977)](https://doi.org/10.1016/0021-9991(77)90057-2).

The Lagrangian WKB model MSGWaM is interactively coupled to PinCFlow, so that unresolved gravity waves may be parameterized in a manner that accounts for transience and horizontal propagation. The resolved fields are updated with tendencies computed by MSGWaM at the beginning of every time step. A description of PinCFlow-MSGWaM can be found in [Wilhelm et al. (2018)](https://doi.org/10.1175/JAS-D-17-0289.1), [Wei et al. (2019)](https://doi.org/10.1175/JAS-D-18-0337.1) and [Jochum et al. (2025)](https://doi.org/10.1175/JAS-D-24-0158.1).

## User guide

### Installation

To install PinCFlow, first make sure you have installed [Julia](https://docs.julialang.org/en/v1/manual/installation/). You can then clone this repository with

```shell
git clone git@gitlab.dkrz.de:atmodynamics-goethe-universitaet-frankfurt/pinc.git
```

and set up the project environment by running

```shell
julia --project -e 'using Pkg; Pkg.instantiate()'
```

in the root directory of your clone.

### Running the model

As a minimal example, the script

```julia
using PinCFlow

integrate(Namelists())
```

runs PinCFlow in its default configuration, if executed with

```shell
julia --project --check-bounds=no --math-mode=fast script.jl
```

in the root directory of the repository. This simulation will finish comparatively quickly and won't produce particularly interesting results, since PinCFlow simply initializes a $1 \times 1 \times 1 \, \mathrm{km^3}$ isothermal atmosphere at rest with $3 \times 3 \times 3$ grid points and integrates the governing equations over one hour. A more complex configuration can be set up by providing namelists with changed parameters. For instance, running the script

```julia
# examples/submit/periodic_hill.jl

using PinCFlow

<<<<<<< HEAD
=======
if length(ARGS) == 0
    output_file = "./pincflow_output.h5"
elseif length(ARGS) == 1
    output_file = ARGS[1] * "/pincflow_output.h5"
else
    error("Too many arguments to the script!")
end

>>>>>>> 0fcfd4f1
atmosphere = AtmosphereNamelist(; backgroundflow_dim = (1.0E+1, 0.0E+0, 0.0E+0))
domain = DomainNamelist(;
    sizex = 40,
    sizey = 1,
    sizez = 40,
    lx_dim = (-1.0E+4, 1.0E+4),
    ly_dim = (-1.0E+4, 1.0E+4),
    lz_dim = (0.0E+0, 2.0E+4),
)
grid = GridNamelist(; mountainheight_dim = 1.0E+1, mountainwidth_dim = 1.0E+4)
<<<<<<< HEAD
output = OutputNamelist(;
    output_variables = (:w,),
    output_file = ARGS[1] * "/pincflow_output.h5",
)
=======
output = OutputNamelist(; output_variables = (:w,), output_file = output_file)
>>>>>>> 0fcfd4f1
sponge = SpongeNamelist(; spongelayer = true)

integrate(Namelists(; atmosphere, domain, grid, output, sponge))

```

yields a 2D simulation with an initial wind of $10 \, \mathrm{m \, s^{- 1}}$ that generates a mountain wave above a periodic hill. The vertical wind is written to the output file `pincflow_output.h5` in the directory specified by an additional argument to the script. More involved examples are given in the "Examples" section of the documentation. A description of all namelists and their parameters is provided in the "Reference" section.

If you want to run PinCFlow in parallel, make sure you are using the correct backends for [MPI.jl](https://juliaparallel.org/MPI.jl/latest/) and [HDF5.jl](https://juliaio.github.io/HDF5.jl/stable/). By default, the two packages use JLL backends that have been automatically installed. If you want to keep this setting, you only need to make sure to use the correct MPI binary (specifically not that of a default MPI installation on your system). You can do so by running

```shell
mpiexec=$(julia --project -e 'using MPICH_jll; println(MPICH_jll.mpiexec_path)')
${mpiexec} -n ${tasks} julia --project --check-bounds=no --math-mode=fast script.jl
```

with `tasks` set to the number of MPI processes. Note that in `script.jl`, the parameters `npx`, `npy` and `npz` of the namelist `domain`, which represent the number of MPI processes in the three dimensions of physical space, need to be set such that their product is equal to `tasks`.

However, if you plan to run PinCFlow on a cluster, you may want to consider using a provided MPI installation as backend. In that case, the MPI preferences need to be updated accordingly and the HDF5 backend has to be set to a library that has been installed with parallel support, using the chosen MPI installation. This can be done by running

```shell
julia --project -e 'using MPIPreferences; MPIPreferences.use_system_binary(; library_names = ["/path/to/mpi/library/"])'
julia --project -e 'using HDF5; HDF5.API.set_libraries!("/path/to/libhdf5.so", "/path/to/libhdf5_hl.so")'
```

with the paths set appropriately (more details can be found in the documentations of MPI.jl and HDF5.jl). Note that this configuration will be saved in `LocalPreferences.toml`, so that the new backends will be used by all future scripts run in the project. By running

```shell
julia --project -e 'using MPIPreferences; MPIPreferences.use_system_binary()'
julia --project -e 'using HDF5; HDF5.API.set_libraries!()'
```

you can restore the default backends. Having configured MPI.jl and HDF5.jl to use installations on your system, you can run

```shell
mpiexec -n ${tasks} julia --project --check-bounds=no --math-mode=fast script.jl
```

with `mpiexec` being your chosen system binary.

### Visualizing the results

PinCFlow uses parallel HDF5 to write simulation data. By default, the path to the output file is `pincflow_output.h5` (from the directory in which the run script is executed). This may be changed by setting the parameter `output_file` of the namelist `output` accordingly. The dimensions of most output fields are (in order) $\widehat{x}$ (zonal axis), $\widehat{y}$ (meridional axis), $\widehat{z}$ (axis orthogonal to the vertical coordinate surfaces) and $t$ (time). Ray-volume property fields differ slightly in that they have an additional (spectral) dimension in front and a vertical dimension that includes the first ghost layer below the surface. To specify which fields are to be written, set the parameters `output_variables`, `save_ray_volumes` and `prepare_restart` of the namelist `output` accordingly (more details are given in the "Reference" section of the documentation).

For the visualization of simulation results, we recommend using [PythonPlot.jl](https://github.com/JuliaPy/PythonPlot.jl). A style configuration and a function that facilitates the generation of symmetric contour plots are provided in `examples/visualization/style.jl`. The script

```julia
# examples/visualization/periodic_hill.jl

using HDF5
using LaTeXStrings

include("style.jl")

# Import the data.
<<<<<<< HEAD
data = h5open(ARGS[1] * "/pincflow_output.h5")
=======
if length(ARGS) == 0
    data = h5open("./pincflow_output.h5")
elseif length(ARGS) == 1
    data = h5open(ARGS[1] * "/pincflow_output.h5")
else
    error("Too many arguments to the script!")
end
>>>>>>> 0fcfd4f1

# Set the grid.
x = data["x"][:] ./ 1000
z = data["z"][:, 1, :] ./ 1000
x = x .* ones(size(z))

# Get the vertical wind.
w = data["w"][:, 1, :, end]

# Close the file.
close(data)

# Create the plot.
(levels, colormap) = symmetric_contours(minimum(w), maximum(w))
contours = contourf(x, z, w; levels = levels, cmap = colormap)
xlabel(L"x\,\left[\mathrm{km}\right]")
ylabel(L"z\,\left[\mathrm{km}\right]")
colorbar(contours; label = L"w\,\left[\mathrm{m\,s^{-1}}\right]")
savefig("examples/results/periodic_hill.png")
clf()

```

is an example for how to visualize the vertical wind at the end of a simple mountain-wave simulation performed with the script introduced [above](#Running-the-model). Once again, the directory which the output file has been saved to is given as an additional argument to the script. The resulting plot is displayed below.

![](examples/results/periodic_hill.png)

## Developer guide

### Workflow

The code is shared in a GitLab repository. Any contributions to the code should adhere to the following workflow.

 1. If you are new to the project, create a remote development branch for your contributions (name it such that others can identify it as your branch) and clone the repository.

 1. Make your changes on your local development branch.

 1. Pull recent changes made on the remote master branch into your local master branch and merge it into your local development branch, resolving merge conflicts if necessary.

 1. **Ensure that the model is stable and that all canonical tests reproduce the sample results.**

 1. Push your changes to your remote development branch.

 1. Request to merge your remote development branch into the remote master branch.

### Writing code

Contributions to the code should respect the following rules.

  - Put every module, composite type (including constructor methods) and function into a file on its own, with the file name matching that of the object. Create a folder for every module (see below for a diagram of PinCFlow's modular structure).

  - Variables that are communicated between functions should be stored at an appropriate level of the `State` instance (see below for a diagram of PinCFlow's model-state structure).

  - Use type parameters to declare the types of all composite-type fields.

  - Declare the types of all method arguments and the return types of all methods that return something other than `nothing`.

  - Use `@views` in front of expressions that create slices.

  - Do not use Unicode.

  - Use `CamelCase` for the names of modules and types. Use single captial letters for type parameters. For all other objects, use `snake_case` (in case the name only contains (preferrably whole) words, e.g. `vertical_wind`) and `squashedcase` (in case the name is mathematical, e.g. `what` for $\widehat{w}$).

```mermaid
---
config:
    theme: forest
    fontFamily: monospace
---

mindmap
    root(PinCFlow)
        (Boundaries)
        (FluxCalculator)
        (Integration)
        (MPIOperations)
        (MSGWaM)
            (BoundaryRays)
            (Interpolation)
            (MeanFlowEffect)
            (RayOperations)
            (RaySources)
            (RayUpdate)
        (Output)
        (PoissonSolver)
        (Types)
            (FoundationalTypes)
            (IceTypes)
            (NamelistTypes)
            (PoissonTypes)
            (TracerTypes)
            (TurbulenceTypes)
            (VariableTypes)
            (WKBTypes)
        (Update)
```
<<<<<<< HEAD

```mermaid
---
config:
    theme: forest
    fontFamily: monospace
---

mindmap
    root(State)
        (Namelists)
            (AtmosphereNamelist)
            (Discretization-<br>Namelist)
            (DomainNamelist)
            (GridNamelist)
            (IceNamelist)
            (OutputNamelist)
            (PoissonNamelist)
            (SettingNamelist)
            (SpongeNamelist)
            (TracerNamelist)
            (TurbulenceNamelist)
            (WavePacketNamelist)
            (WKBNamelist)
        (Time)
        (Constants)
        (Domain)
        (Grid)
        (Atmosphere)
        (Sponge)
        (Poisson)
            (BicGStab)
            (Correction)
            (Operator)
            (Preconditioner)
            (Tensor)
        (Variables)
            (Auxiliaries)
            (Backups)
            (Fluxes)
            (Predictands)
            (Reconstructions)
            (Increments)
        (WKB)
            (WKBIntegrals)
            (WKBTendencies)
            (WKBIncrements)
            (Rays)
            (SurfaceIndices)
        (Tracer)
            (TracerAuxiliaries)
            (TracerFluxes)
            (TracerPredictands)
            (Tracer-<br>Reconstructions)
            (TracerIncrements)
        (Ice)
            (IceAuxiliaries)
            (IceFluxes)
            (IcePredictands)
            (IceReconstructions)
            (IceIncrements)
        (Turbulence)
            (Turbulence-<br>Auxiliaries)
            (TurbulenceFluxes)
            (Turbulence-<br>Predictands)
            (Turbulence-<br>Reconstructions)
            (TurbulenceIncrements)
```

### Writing documentation

Contributions to the code should always be accompanied by corresponding contributions to the documentation, respecting the following rules.

  - Write a docstring for every module, function and type.

  - Module docstrings:

     1. Include the exact full signature within a Julia code block, followed by a single descriptive (pseudo-)sentence and (if needed) a second paragraph with more details.

     1. List links to imported modules in a `# See also` section, with one bullet for each.

  - Function docstrings:

=======

```mermaid
---
config:
    theme: forest
    fontFamily: monospace
---

mindmap
    root(State)
        (Namelists)
            (AtmosphereNamelist)
            (Discretization-<br>Namelist)
            (DomainNamelist)
            (GridNamelist)
            (IceNamelist)
            (OutputNamelist)
            (PoissonNamelist)
            (SettingNamelist)
            (SpongeNamelist)
            (TracerNamelist)
            (TurbulenceNamelist)
            (WavePacketNamelist)
            (WKBNamelist)
        (Time)
        (Constants)
        (Domain)
        (Grid)
        (Atmosphere)
        (Sponge)
        (Poisson)
            (BicGStab)
            (Correction)
            (Operator)
            (Preconditioner)
            (Tensor)
        (Variables)
            (Auxiliaries)
            (Backups)
            (Fluxes)
            (Predictands)
            (Reconstructions)
            (Increments)
        (WKB)
            (WKBIntegrals)
            (WKBTendencies)
            (WKBIncrements)
            (Rays)
            (SurfaceIndices)
        (Tracer)
            (TracerAuxiliaries)
            (TracerFluxes)
            (TracerPredictands)
            (Tracer-<br>Reconstructions)
            (TracerIncrements)
        (Ice)
            (IceAuxiliaries)
            (IceFluxes)
            (IcePredictands)
            (IceReconstructions)
            (IceIncrements)
        (Turbulence)
            (Turbulence-<br>Auxiliaries)
            (TurbulenceFluxes)
            (Turbulence-<br>Predictands)
            (Turbulence-<br>Reconstructions)
            (TurbulenceIncrements)
```

### Writing documentation

Contributions to the code should always be accompanied by corresponding contributions to the documentation, respecting the following rules.

  - Write a docstring for every module, function and type.

  - Module docstrings:

     1. Include the exact full signature within a Julia code block, followed by a single descriptive (pseudo-)sentence and (if needed) a second paragraph with more details.

     1. List links to imported modules in a `# See also` section, with one bullet for each.

  - Function docstrings:

>>>>>>> 0fcfd4f1
     1. For every method, include the exact full signature within a Julia code block, followed by a single, descriptive sentence in imperative form and (if needed) a second paragraph with more details.

     1. List all positional and optional arguments with descriptions (but without types and default values) in an `# Arguments` section, with one bullet for each.

     1. List all keyword arguments with descriptions (but without types and default values) in a `# Keywords` section, with one bullet for each.

     1. List links to constructors/functions that are called in any of the explicitly defined constructor methods in a `# See also` section, with one bullet for each.

  - Type docstrings:

     1. Include the exact full signature within a Julia code block, followed by a single descriptive (pseudo-)sentence and (if needed) a second paragraph with more details.
<<<<<<< HEAD

     1. If the type is composite, include the exact full signature within a Julia code block, followed by a single, descriptive sentence in imperative form and (if needed) a second paragraph with more details, for each explicitly defined constructor method.

     1. If the type is composite, list all fields with their type restrictions and descriptions in a `# Fields` section, with one bullet for each.

     1. If the type is composite, list all positional and optional arguments of the explicitly defined constructor methods with descriptions (but without types and default values) in an `# Arguments` section, with one bullet for each.

     1. If the type is composite, list all keyword arguments of the explicitly defined constructor methods with descriptions (but without types and default values) in a `# Keywords` section, with one bullet for each.

     1. If the type is composite, list links to constructors/functions that are called in any of the explicitly defined constructor methods in a `# See also` section, with one bullet for each.

  - Use single backticks to identify code and double backticks to identify equations. Use LaTeX escape sequences instead of Unicode characters.

  - Place the starting and ending `"""` characters on lines by themselves.

### Markdown syntax

Markdown code should use the following syntax.

  - Headings:

    ```markdown
    # Heading level 1

    ## Heading level 2

    ### Heading level 3

    #### Heading level 4

    ##### Heading level 5

    ###### Heading level 6
    ```

  - Paragraphs:

    ```markdown
    This is the first paragraph.

    This is the second paragraph.
    ```

  - Emphasis:

=======

     1. If the type is composite, include the exact full signature within a Julia code block, followed by a single, descriptive sentence in imperative form and (if needed) a second paragraph with more details, for each explicitly defined constructor method.

     1. If the type is composite, list all fields with their type restrictions and descriptions in a `# Fields` section, with one bullet for each.

     1. If the type is composite, list all positional and optional arguments of the explicitly defined constructor methods with descriptions (but without types and default values) in an `# Arguments` section, with one bullet for each.

     1. If the type is composite, list all keyword arguments of the explicitly defined constructor methods with descriptions (but without types and default values) in a `# Keywords` section, with one bullet for each.

     1. If the type is composite, list links to constructors/functions that are called in any of the explicitly defined constructor methods in a `# See also` section, with one bullet for each.

  - Use single backticks to identify code and double backticks to identify equations. Use LaTeX escape sequences instead of Unicode characters.

  - Place the starting and ending `"""` characters on lines by themselves.

### Markdown syntax

Markdown code should use the following syntax.

  - Headings:

    ```markdown
    # Heading level 1

    ## Heading level 2

    ### Heading level 3

    #### Heading level 4

    ##### Heading level 5

    ###### Heading level 6
    ```

  - Paragraphs:

    ```markdown
    This is the first paragraph.

    This is the second paragraph.
    ```

  - Emphasis:

>>>>>>> 0fcfd4f1
    ```markdown
    This sentence contains *italic*, **bold** and ***italic bold*** words.
    ```

  - Block quotes:

    ```markdown
    This is a sentence above a block quote.

      > This is the first paragraph of a block quote.
      >
      >   > This is a nested block quote.
      >
      > This is the second paragraph of a block quote.

    This is a sentence below a block quote.

    ```

  - Unnumbered lists:

    ```markdown
    This is a sentence above an unnumbered list.

      - This is the first paragraph of the first item.

          - This is the first item of a nested list.

          - This is the second item of a nested list.

        This is the second paragraph of the first item.

      - This is the second item.

    This is a sentence below an unnumbered list.
    ```

  - Numbered lists:

    ```markdown
    This is a sentence above a numbered list.

     1. This is the first paragraph of the first item.

         1. This is the first item of a nested list.

         1. This is the second item of a nested list.

        This is the second paragraph of the first item.

     1. This is the second item.

     This is a sentence below a numbered list.
    ```

  - Inline code:

    ```markdown
    This sentence contains inline `code` and inline `` `nested code` ``.
    ```

  - Code blocks:

    `````````markdown
    This sentence contains the code block

    ```julia
    if true
        println("true")
    end
    ```

    and other stuff. This sentence contains the nested code blocks

    ``````markdown
    ```julia
    if true
        println("true")
    end
    ```
    ``````

    and other stuff.
    `````````

  - Horizontal rule:

    ```markdown
    ---
    ```

  - URLs and email addresses:

    ```markdown
    This sentence contains the URL <http://example.com> and the email address <fake@example.com>.
    ```

  - Links:

    ```markdown
    This sentence contains a [link](http://example.com).
    ```

  - Images:

    ```markdown
    ![](image.png)
    ```

  - Backslash escapes:

    ```markdown
    This sentence contains the backslash escapes \\\`\*\_\{\}\[\]\(\)\#\+\-\.\!.
    ```

  - Inline math:

    ```markdown
    This sentence contains the equation $x^2 + y^2 = z^2$.
    ```

  - Centered math:

    ```markdown
    This sentence contains the equation

    $$x^2 + y^2 = z^2$$

    and other stuff.
    ```

In docstrings, the following syntax elements are different.

  - Inline math:

    ```markdown
    This sentence contains the equation ``x^2 + y^2 = z^2``.
    ```

  - Centered math:

    ``````markdown
    This sentence contains the equation

    ```math
    x^2 + y^2 = z^2
    ```

    and other stuff.
    ``````
<<<<<<< HEAD

Moreover, every backslash used for LaTeX commands in equations has to be doubled.
=======
>>>>>>> 0fcfd4f1

### Building and accessing the documentation

The code uses [Documenter.jl](https://documenter.juliadocs.org/stable/). To build the documentation, run

```shell
julia --project=docs -e 'using Pkg; Pkg.develop(; path = "."); Pkg.instantiate()'
julia --project=docs docs/make.jl
```

in the root directory of the repository. The documentation will be generated in the `docs/build` directory. To view it, open `docs/build/index.html` in a web browser or preview the file in Visual Studio Code with [Live Preview](https://marketplace.visualstudio.com/items?itemName=ms-vscode.live-server).

## List of publications

<<<<<<< HEAD
 1. Initial flow solver: [Rieper et al. (2013)](https://doi.org/10.1175/mwr-d-12-00026.1)

 1. Initial gravity-wave scheme: [Muraschko et al. (2014)](https://doi.org/10.1002/qj.2381)

 1. Gravity-wave breaking scheme: [Boeloeni et al. (2016)](https://doi.org/10.1175/JAS-D-16-0069.1)

 1. Gravity-wave theory: [Achatz et al. (2017)](https://doi.org/10.1002/qj.2926)

 1. Coupling of the flow solver and gravity-wave scheme: [Wilhelm et al. (2018)](https://doi.org/10.1175/JAS-D-17-0289.1)

 1. Horizontal propagation and direct approach in the gravity-wave scheme: [Wei et al. (2019)](https://doi.org/10.1175/JAS-D-18-0337.1)

 1. Semi-implicit time scheme: [Schmid et al. (2021)](https://doi.org/10.1175/MWR-D-21-0126.1)

 1. Extended gravity-wave theory: [Achatz et al. (2023)](https://doi.org/10.1063/5.0165180)

 1. Terrain-following coordinates & orographic source: [Jochum et al. (2025)](https://doi.org/10.1175/JAS-D-24-0158.1)
=======
 1. [Rieper et al. (2013)](https://doi.org/10.1175/mwr-d-12-00026.1)

 1. [Muraschko et al. (2014)](https://doi.org/10.1002/qj.2381)

 1. [Boeloeni et al. (2016)](https://doi.org/10.1175/JAS-D-16-0069.1)

 1. [Wilhelm et al. (2018)](https://doi.org/10.1175/JAS-D-17-0289.1)

 1. [Wei et al. (2019)](https://doi.org/10.1175/JAS-D-18-0337.1)

 1. [Schmid et al. (2021)](https://doi.org/10.1175/MWR-D-21-0126.1)

 1. [Jochum et al. (2025)](https://doi.org/10.1175/JAS-D-24-0158.1)
>>>>>>> 0fcfd4f1
<|MERGE_RESOLUTION|>--- conflicted
+++ resolved
@@ -47,8 +47,6 @@
 
 using PinCFlow
 
-<<<<<<< HEAD
-=======
 if length(ARGS) == 0
     output_file = "./pincflow_output.h5"
 elseif length(ARGS) == 1
@@ -57,7 +55,6 @@
     error("Too many arguments to the script!")
 end
 
->>>>>>> 0fcfd4f1
 atmosphere = AtmosphereNamelist(; backgroundflow_dim = (1.0E+1, 0.0E+0, 0.0E+0))
 domain = DomainNamelist(;
     sizex = 40,
@@ -68,14 +65,7 @@
     lz_dim = (0.0E+0, 2.0E+4),
 )
 grid = GridNamelist(; mountainheight_dim = 1.0E+1, mountainwidth_dim = 1.0E+4)
-<<<<<<< HEAD
-output = OutputNamelist(;
-    output_variables = (:w,),
-    output_file = ARGS[1] * "/pincflow_output.h5",
-)
-=======
 output = OutputNamelist(; output_variables = (:w,), output_file = output_file)
->>>>>>> 0fcfd4f1
 sponge = SpongeNamelist(; spongelayer = true)
 
 integrate(Namelists(; atmosphere, domain, grid, output, sponge))
@@ -130,9 +120,6 @@
 include("style.jl")
 
 # Import the data.
-<<<<<<< HEAD
-data = h5open(ARGS[1] * "/pincflow_output.h5")
-=======
 if length(ARGS) == 0
     data = h5open("./pincflow_output.h5")
 elseif length(ARGS) == 1
@@ -140,7 +127,6 @@
 else
     error("Too many arguments to the script!")
 end
->>>>>>> 0fcfd4f1
 
 # Set the grid.
 x = data["x"][:] ./ 1000
@@ -237,7 +223,6 @@
             (WKBTypes)
         (Update)
 ```
-<<<<<<< HEAD
 
 ```mermaid
 ---
@@ -321,104 +306,18 @@
 
   - Function docstrings:
 
-=======
-
-```mermaid
----
-config:
-    theme: forest
-    fontFamily: monospace
----
-
-mindmap
-    root(State)
-        (Namelists)
-            (AtmosphereNamelist)
-            (Discretization-<br>Namelist)
-            (DomainNamelist)
-            (GridNamelist)
-            (IceNamelist)
-            (OutputNamelist)
-            (PoissonNamelist)
-            (SettingNamelist)
-            (SpongeNamelist)
-            (TracerNamelist)
-            (TurbulenceNamelist)
-            (WavePacketNamelist)
-            (WKBNamelist)
-        (Time)
-        (Constants)
-        (Domain)
-        (Grid)
-        (Atmosphere)
-        (Sponge)
-        (Poisson)
-            (BicGStab)
-            (Correction)
-            (Operator)
-            (Preconditioner)
-            (Tensor)
-        (Variables)
-            (Auxiliaries)
-            (Backups)
-            (Fluxes)
-            (Predictands)
-            (Reconstructions)
-            (Increments)
-        (WKB)
-            (WKBIntegrals)
-            (WKBTendencies)
-            (WKBIncrements)
-            (Rays)
-            (SurfaceIndices)
-        (Tracer)
-            (TracerAuxiliaries)
-            (TracerFluxes)
-            (TracerPredictands)
-            (Tracer-<br>Reconstructions)
-            (TracerIncrements)
-        (Ice)
-            (IceAuxiliaries)
-            (IceFluxes)
-            (IcePredictands)
-            (IceReconstructions)
-            (IceIncrements)
-        (Turbulence)
-            (Turbulence-<br>Auxiliaries)
-            (TurbulenceFluxes)
-            (Turbulence-<br>Predictands)
-            (Turbulence-<br>Reconstructions)
-            (TurbulenceIncrements)
-```
-
-### Writing documentation
-
-Contributions to the code should always be accompanied by corresponding contributions to the documentation, respecting the following rules.
-
-  - Write a docstring for every module, function and type.
-
-  - Module docstrings:
+     1. For every method, include the exact full signature within a Julia code block, followed by a single, descriptive sentence in imperative form and (if needed) a second paragraph with more details.
+
+     1. List all positional and optional arguments with descriptions (but without types and default values) in an `# Arguments` section, with one bullet for each.
+
+     1. List all keyword arguments with descriptions (but without types and default values) in a `# Keywords` section, with one bullet for each.
+
+     1. List links to constructors/functions that are called in any of the explicitly defined constructor methods in a `# See also` section, with one bullet for each.
+
+  - Type docstrings:
 
      1. Include the exact full signature within a Julia code block, followed by a single descriptive (pseudo-)sentence and (if needed) a second paragraph with more details.
 
-     1. List links to imported modules in a `# See also` section, with one bullet for each.
-
-  - Function docstrings:
-
->>>>>>> 0fcfd4f1
-     1. For every method, include the exact full signature within a Julia code block, followed by a single, descriptive sentence in imperative form and (if needed) a second paragraph with more details.
-
-     1. List all positional and optional arguments with descriptions (but without types and default values) in an `# Arguments` section, with one bullet for each.
-
-     1. List all keyword arguments with descriptions (but without types and default values) in a `# Keywords` section, with one bullet for each.
-
-     1. List links to constructors/functions that are called in any of the explicitly defined constructor methods in a `# See also` section, with one bullet for each.
-
-  - Type docstrings:
-
-     1. Include the exact full signature within a Julia code block, followed by a single descriptive (pseudo-)sentence and (if needed) a second paragraph with more details.
-<<<<<<< HEAD
-
      1. If the type is composite, include the exact full signature within a Julia code block, followed by a single, descriptive sentence in imperative form and (if needed) a second paragraph with more details, for each explicitly defined constructor method.
 
      1. If the type is composite, list all fields with their type restrictions and descriptions in a `# Fields` section, with one bullet for each.
@@ -463,53 +362,6 @@
 
   - Emphasis:
 
-=======
-
-     1. If the type is composite, include the exact full signature within a Julia code block, followed by a single, descriptive sentence in imperative form and (if needed) a second paragraph with more details, for each explicitly defined constructor method.
-
-     1. If the type is composite, list all fields with their type restrictions and descriptions in a `# Fields` section, with one bullet for each.
-
-     1. If the type is composite, list all positional and optional arguments of the explicitly defined constructor methods with descriptions (but without types and default values) in an `# Arguments` section, with one bullet for each.
-
-     1. If the type is composite, list all keyword arguments of the explicitly defined constructor methods with descriptions (but without types and default values) in a `# Keywords` section, with one bullet for each.
-
-     1. If the type is composite, list links to constructors/functions that are called in any of the explicitly defined constructor methods in a `# See also` section, with one bullet for each.
-
-  - Use single backticks to identify code and double backticks to identify equations. Use LaTeX escape sequences instead of Unicode characters.
-
-  - Place the starting and ending `"""` characters on lines by themselves.
-
-### Markdown syntax
-
-Markdown code should use the following syntax.
-
-  - Headings:
-
-    ```markdown
-    # Heading level 1
-
-    ## Heading level 2
-
-    ### Heading level 3
-
-    #### Heading level 4
-
-    ##### Heading level 5
-
-    ###### Heading level 6
-    ```
-
-  - Paragraphs:
-
-    ```markdown
-    This is the first paragraph.
-
-    This is the second paragraph.
-    ```
-
-  - Emphasis:
-
->>>>>>> 0fcfd4f1
     ```markdown
     This sentence contains *italic*, **bold** and ***italic bold*** words.
     ```
@@ -660,11 +512,8 @@
 
     and other stuff.
     ``````
-<<<<<<< HEAD
 
 Moreover, every backslash used for LaTeX commands in equations has to be doubled.
-=======
->>>>>>> 0fcfd4f1
 
 ### Building and accessing the documentation
 
@@ -679,7 +528,6 @@
 
 ## List of publications
 
-<<<<<<< HEAD
  1. Initial flow solver: [Rieper et al. (2013)](https://doi.org/10.1175/mwr-d-12-00026.1)
 
  1. Initial gravity-wave scheme: [Muraschko et al. (2014)](https://doi.org/10.1002/qj.2381)
@@ -696,19 +544,4 @@
 
  1. Extended gravity-wave theory: [Achatz et al. (2023)](https://doi.org/10.1063/5.0165180)
 
- 1. Terrain-following coordinates & orographic source: [Jochum et al. (2025)](https://doi.org/10.1175/JAS-D-24-0158.1)
-=======
- 1. [Rieper et al. (2013)](https://doi.org/10.1175/mwr-d-12-00026.1)
-
- 1. [Muraschko et al. (2014)](https://doi.org/10.1002/qj.2381)
-
- 1. [Boeloeni et al. (2016)](https://doi.org/10.1175/JAS-D-16-0069.1)
-
- 1. [Wilhelm et al. (2018)](https://doi.org/10.1175/JAS-D-17-0289.1)
-
- 1. [Wei et al. (2019)](https://doi.org/10.1175/JAS-D-18-0337.1)
-
- 1. [Schmid et al. (2021)](https://doi.org/10.1175/MWR-D-21-0126.1)
-
- 1. [Jochum et al. (2025)](https://doi.org/10.1175/JAS-D-24-0158.1)
->>>>>>> 0fcfd4f1
+ 1. Terrain-following coordinates & orographic source: [Jochum et al. (2025)](https://doi.org/10.1175/JAS-D-24-0158.1)